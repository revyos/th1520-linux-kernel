--- conflicted
+++ resolved
@@ -667,7 +667,6 @@
 	memset(&open_iov, 0, sizeof(open_iov));
 	rqst[0].rq_iov = open_iov;
 	rqst[0].rq_nvec = SMB2_CREATE_IOV_SIZE;
-<<<<<<< HEAD
 
 	oparms.tcon = tcon;
 	oparms.create_options = 0;
@@ -681,21 +680,6 @@
 		goto oshr_exit;
 	smb2_set_next_command(tcon, &rqst[0]);
 
-=======
-
-	oparms.tcon = tcon;
-	oparms.create_options = 0;
-	oparms.desired_access = FILE_READ_ATTRIBUTES;
-	oparms.disposition = FILE_OPEN;
-	oparms.fid = pfid;
-	oparms.reconnect = false;
-
-	rc = SMB2_open_init(tcon, &rqst[0], &oplock, &oparms, &utf16_path);
-	if (rc)
-		goto oshr_exit;
-	smb2_set_next_command(tcon, &rqst[0]);
-
->>>>>>> 0ecfebd2
 	memset(&qi_iov, 0, sizeof(qi_iov));
 	rqst[1].rq_iov = qi_iov;
 	rqst[1].rq_nvec = 1;
@@ -1421,14 +1405,9 @@
 
 			rc = SMB2_ioctl_init(tcon, &rqst[1],
 					     COMPOUND_FID, COMPOUND_FID,
-<<<<<<< HEAD
-					     qi.info_type, true, NULL,
-					     0, CIFSMaxBufSize);
-=======
 					     qi.info_type, true, buffer,
 					     qi.output_buffer_length,
 					     CIFSMaxBufSize);
->>>>>>> 0ecfebd2
 		}
 	} else if (qi.flags == PASSTHRU_QUERY_INFO) {
 		memset(&qi_iov, 0, sizeof(qi_iov));
@@ -1469,26 +1448,19 @@
 		io_rsp = (struct smb2_ioctl_rsp *)rsp_iov[1].iov_base;
 		if (le32_to_cpu(io_rsp->OutputCount) < qi.input_buffer_length)
 			qi.input_buffer_length = le32_to_cpu(io_rsp->OutputCount);
-<<<<<<< HEAD
-=======
 		if (qi.input_buffer_length > 0 &&
 		    le32_to_cpu(io_rsp->OutputOffset) + qi.input_buffer_length > rsp_iov[1].iov_len) {
 			rc = -EFAULT;
 			goto iqinf_exit;
 		}
->>>>>>> 0ecfebd2
 		if (copy_to_user(&pqi->input_buffer_length, &qi.input_buffer_length,
 				 sizeof(qi.input_buffer_length))) {
 			rc = -EFAULT;
 			goto iqinf_exit;
 		}
-<<<<<<< HEAD
-		if (copy_to_user(pqi + 1, &io_rsp[1], qi.input_buffer_length)) {
-=======
 		if (copy_to_user((void __user *)pqi + sizeof(struct smb_query_info),
 				 (const void *)io_rsp + le32_to_cpu(io_rsp->OutputOffset),
 				 qi.input_buffer_length)) {
->>>>>>> 0ecfebd2
 			rc = -EFAULT;
 			goto iqinf_exit;
 		}
@@ -1864,8 +1836,6 @@
 	u32 max_response_size;
 	struct smb_snapshot_array snapshot_in;
 
-<<<<<<< HEAD
-=======
 	/*
 	 * On the first query to enumerate the list of snapshots available
 	 * for this volume the buffer begins with 0 (number of snapshots
@@ -1874,7 +1844,6 @@
 	 * it (ret_data_len) is set to number of snapshots so we can
 	 * know to set the maximum response size larger (see below).
 	 */
->>>>>>> 0ecfebd2
 	if (get_user(ret_data_len, (unsigned int __user *)ioc_buf))
 		return -EFAULT;
 
@@ -2505,12 +2474,6 @@
 	oparms.fid = &fid;
 	oparms.reconnect = false;
 
-<<<<<<< HEAD
-	rc = SMB2_open(xid, &oparms, utf16_path, &oplock, NULL, &err_iov,
-		       &resp_buftype);
-	if (!rc)
-		SMB2_close(xid, tcon, fid.persistent_fid, fid.volatile_fid);
-=======
 	rc = SMB2_open_init(tcon, &rqst[0], &oplock, &oparms, utf16_path);
 	if (rc)
 		goto querty_exit;
@@ -2590,7 +2553,6 @@
 		goto querty_exit;
 	}
 
->>>>>>> 0ecfebd2
 	if (!rc || !err_iov.iov_base) {
 		rc = -ENOENT;
 		goto querty_exit;
@@ -2817,19 +2779,8 @@
 	struct cifsInodeInfo *cifsi;
 	struct cifsFileInfo *cfile = file->private_data;
 	struct file_zero_data_information fsctl_buf;
-	struct smb_rqst rqst[2];
-	int resp_buftype[2];
-	struct kvec rsp_iov[2];
-	struct kvec io_iov[SMB2_IOCTL_IOV_SIZE];
-	struct kvec si_iov[1];
-	unsigned int size[1];
-	void *data[1];
 	long rc;
 	unsigned int xid;
-<<<<<<< HEAD
-	int num = 0, flags = 0;
-=======
->>>>>>> 0ecfebd2
 	__le64 eof;
 
 	xid = get_xid();
@@ -2837,11 +2788,7 @@
 	inode = d_inode(cfile->dentry);
 	cifsi = CIFS_I(inode);
 
-<<<<<<< HEAD
-        trace_smb3_zero_enter(xid, cfile->fid.persistent_fid, tcon->tid,
-=======
 	trace_smb3_zero_enter(xid, cfile->fid.persistent_fid, tcon->tid,
->>>>>>> 0ecfebd2
 			      ses->Suid, offset, len);
 
 
@@ -2855,51 +2802,16 @@
 			return rc;
 		}
 
-<<<<<<< HEAD
-	/*
-	 * Must check if file sparse since fallocate -z (zero range) assumes
-	 * non-sparse allocation
-	 */
-	if (!(cifsi->cifsAttrs & FILE_ATTRIBUTE_SPARSE_FILE)) {
-		rc = -EOPNOTSUPP;
-		trace_smb3_zero_err(xid, cfile->fid.persistent_fid, tcon->tid,
-			      ses->Suid, offset, len, rc);
-		free_xid(xid);
-		return rc;
-	}
-
-	cifs_dbg(FYI, "offset %lld len %lld", offset, len);
-=======
 	cifs_dbg(FYI, "Offset %lld len %lld\n", offset, len);
->>>>>>> 0ecfebd2
 
 	fsctl_buf.FileOffset = cpu_to_le64(offset);
 	fsctl_buf.BeyondFinalZero = cpu_to_le64(offset + len);
 
-<<<<<<< HEAD
-	if (smb3_encryption_required(tcon))
-		flags |= CIFS_TRANSFORM_REQ;
-
-	memset(rqst, 0, sizeof(rqst));
-	resp_buftype[0] = resp_buftype[1] = CIFS_NO_BUFFER;
-	memset(rsp_iov, 0, sizeof(rsp_iov));
-
-
-	memset(&io_iov, 0, sizeof(io_iov));
-	rqst[num].rq_iov = io_iov;
-	rqst[num].rq_nvec = SMB2_IOCTL_IOV_SIZE;
-	rc = SMB2_ioctl_init(tcon, &rqst[num++], cfile->fid.persistent_fid,
-			     cfile->fid.volatile_fid, FSCTL_SET_ZERO_DATA,
-			     true /* is_fctl */, (char *)&fsctl_buf,
-			     sizeof(struct file_zero_data_information),
-			     CIFSMaxBufSize);
-=======
 	rc = SMB2_ioctl(xid, tcon, cfile->fid.persistent_fid,
 			cfile->fid.volatile_fid, FSCTL_SET_ZERO_DATA, true,
 			(char *)&fsctl_buf,
 			sizeof(struct file_zero_data_information),
 			0, NULL, NULL);
->>>>>>> 0ecfebd2
 	if (rc)
 		goto zero_range_exit;
 
@@ -2907,42 +2819,12 @@
 	 * do we also need to change the size of the file?
 	 */
 	if (keep_size == false && i_size_read(inode) < offset + len) {
-<<<<<<< HEAD
-		smb2_set_next_command(tcon, &rqst[0]);
-
-		memset(&si_iov, 0, sizeof(si_iov));
-		rqst[num].rq_iov = si_iov;
-		rqst[num].rq_nvec = 1;
-
-		eof = cpu_to_le64(offset + len);
-		size[0] = 8; /* sizeof __le64 */
-		data[0] = &eof;
-
-		rc = SMB2_set_info_init(tcon, &rqst[num++],
-					cfile->fid.persistent_fid,
-					cfile->fid.persistent_fid,
-					current->tgid,
-					FILE_END_OF_FILE_INFORMATION,
-					SMB2_O_INFO_FILE, 0, data, size);
-		smb2_set_related(&rqst[1]);
-	}
-
-	rc = compound_send_recv(xid, ses, flags, num, rqst,
-				resp_buftype, rsp_iov);
-
- zero_range_exit:
-	SMB2_ioctl_free(&rqst[0]);
-	SMB2_set_info_free(&rqst[1]);
-	free_rsp_buf(resp_buftype[0], rsp_iov[0].iov_base);
-	free_rsp_buf(resp_buftype[1], rsp_iov[1].iov_base);
-=======
 		eof = cpu_to_le64(offset + len);
 		rc = SMB2_set_eof(xid, tcon, cfile->fid.persistent_fid,
 				  cfile->fid.volatile_fid, cfile->pid, &eof);
 	}
 
  zero_range_exit:
->>>>>>> 0ecfebd2
 	free_xid(xid);
 	if (rc)
 		trace_smb3_zero_err(xid, cfile->fid.persistent_fid, tcon->tid,
@@ -4410,11 +4292,8 @@
 	.next_header = smb2_next_header,
 	.ioctl_query_info = smb2_ioctl_query_info,
 	.make_node = smb2_make_node,
-<<<<<<< HEAD
-=======
 	.fiemap = smb3_fiemap,
 	.llseek = smb3_llseek,
->>>>>>> 0ecfebd2
 };
 
 struct smb_version_operations smb21_operations = {
@@ -4514,11 +4393,8 @@
 	.next_header = smb2_next_header,
 	.ioctl_query_info = smb2_ioctl_query_info,
 	.make_node = smb2_make_node,
-<<<<<<< HEAD
-=======
 	.fiemap = smb3_fiemap,
 	.llseek = smb3_llseek,
->>>>>>> 0ecfebd2
 };
 
 struct smb_version_operations smb30_operations = {
@@ -4627,11 +4503,8 @@
 	.next_header = smb2_next_header,
 	.ioctl_query_info = smb2_ioctl_query_info,
 	.make_node = smb2_make_node,
-<<<<<<< HEAD
-=======
 	.fiemap = smb3_fiemap,
 	.llseek = smb3_llseek,
->>>>>>> 0ecfebd2
 };
 
 struct smb_version_operations smb311_operations = {
@@ -4741,11 +4614,8 @@
 	.next_header = smb2_next_header,
 	.ioctl_query_info = smb2_ioctl_query_info,
 	.make_node = smb2_make_node,
-<<<<<<< HEAD
-=======
 	.fiemap = smb3_fiemap,
 	.llseek = smb3_llseek,
->>>>>>> 0ecfebd2
 };
 
 struct smb_version_values smb20_values = {

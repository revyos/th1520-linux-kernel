--- conflicted
+++ resolved
@@ -203,10 +203,7 @@
 	/* on error: continue, panic, remount-ro */
 	enum exfat_error_mode errors;
 	unsigned utf8:1, /* Use of UTF-8 character set */
-<<<<<<< HEAD
-=======
 		 sys_tz:1, /* Use local timezone */
->>>>>>> 88084a3d
 		 discard:1, /* Issue discard requests on deletions */
 		 keep_last_dots:1; /* Keep trailing periods in paths */
 	int time_offset; /* Offset of timestamps from UTC (in minutes) */

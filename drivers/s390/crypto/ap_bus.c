--- conflicted
+++ resolved
@@ -61,13 +61,10 @@
 module_param_named(aqmask, aqm_str, charp, 0440);
 MODULE_PARM_DESC(aqmask, "AP bus domain mask.");
 
-<<<<<<< HEAD
-=======
 static int ap_useirq = 1;
 module_param_named(useirq, ap_useirq, int, 0440);
 MODULE_PARM_DESC(useirq, "Use interrupt if available, default is 1 (on).");
 
->>>>>>> df0cc57e
 atomic_t ap_max_msg_size = ATOMIC_INIT(AP_DEFAULT_MAX_MSG_SIZE);
 EXPORT_SYMBOL(ap_max_msg_size);
 
@@ -1767,12 +1764,8 @@
 		if (ac->maxmsgsize > atomic_read(&ap_max_msg_size)) {
 			atomic_set(&ap_max_msg_size, ac->maxmsgsize);
 			AP_DBF_INFO("%s(%d) ap_max_msg_size update to %d byte\n",
-<<<<<<< HEAD
-				    __func__, ap, atomic_read(&ap_max_msg_size));
-=======
 				    __func__, ap,
 				    atomic_read(&ap_max_msg_size));
->>>>>>> df0cc57e
 		}
 		/* Register the new card device with AP bus */
 		rc = device_register(dev);

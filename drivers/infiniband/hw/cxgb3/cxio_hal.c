/*
 * Copyright (c) 2006 Chelsio, Inc. All rights reserved.
 *
 * This software is available to you under a choice of one of two
 * licenses.  You may choose to be licensed under the terms of the GNU
 * General Public License (GPL) Version 2, available from the file
 * COPYING in the main directory of this source tree, or the
 * OpenIB.org BSD license below:
 *
 *     Redistribution and use in source and binary forms, with or
 *     without modification, are permitted provided that the following
 *     conditions are met:
 *
 *      - Redistributions of source code must retain the above
 *        copyright notice, this list of conditions and the following
 *        disclaimer.
 *
 *      - Redistributions in binary form must reproduce the above
 *        copyright notice, this list of conditions and the following
 *        disclaimer in the documentation and/or other materials
 *        provided with the distribution.
 *
 * THE SOFTWARE IS PROVIDED "AS IS", WITHOUT WARRANTY OF ANY KIND,
 * EXPRESS OR IMPLIED, INCLUDING BUT NOT LIMITED TO THE WARRANTIES OF
 * MERCHANTABILITY, FITNESS FOR A PARTICULAR PURPOSE AND
 * NONINFRINGEMENT. IN NO EVENT SHALL THE AUTHORS OR COPYRIGHT HOLDERS
 * BE LIABLE FOR ANY CLAIM, DAMAGES OR OTHER LIABILITY, WHETHER IN AN
 * ACTION OF CONTRACT, TORT OR OTHERWISE, ARISING FROM, OUT OF OR IN
 * CONNECTION WITH THE SOFTWARE OR THE USE OR OTHER DEALINGS IN THE
 * SOFTWARE.
 */
#include <asm/delay.h>

#include <linux/mutex.h>
#include <linux/netdevice.h>
#include <linux/sched.h>
#include <linux/spinlock.h>
#include <linux/pci.h>
#include <linux/dma-mapping.h>
#include <net/net_namespace.h>

#include "cxio_resource.h"
#include "cxio_hal.h"
#include "cxgb3_offload.h"
#include "sge_defs.h"

static LIST_HEAD(rdev_list);
static cxio_hal_ev_callback_func_t cxio_ev_cb = NULL;

static struct cxio_rdev *cxio_hal_find_rdev_by_name(char *dev_name)
{
	struct cxio_rdev *rdev;

	list_for_each_entry(rdev, &rdev_list, entry)
		if (!strcmp(rdev->dev_name, dev_name))
			return rdev;
	return NULL;
}

static struct cxio_rdev *cxio_hal_find_rdev_by_t3cdev(struct t3cdev *tdev)
{
	struct cxio_rdev *rdev;

	list_for_each_entry(rdev, &rdev_list, entry)
		if (rdev->t3cdev_p == tdev)
			return rdev;
	return NULL;
}

int cxio_hal_cq_op(struct cxio_rdev *rdev_p, struct t3_cq *cq,
		   enum t3_cq_opcode op, u32 credit)
{
	int ret;
	struct t3_cqe *cqe;
	u32 rptr;

	struct rdma_cq_op setup;
	setup.id = cq->cqid;
	setup.credits = (op == CQ_CREDIT_UPDATE) ? credit : 0;
	setup.op = op;
	ret = rdev_p->t3cdev_p->ctl(rdev_p->t3cdev_p, RDMA_CQ_OP, &setup);

	if ((ret < 0) || (op == CQ_CREDIT_UPDATE))
		return ret;

	/*
	 * If the rearm returned an index other than our current index,
	 * then there might be CQE's in flight (being DMA'd).  We must wait
	 * here for them to complete or the consumer can miss a notification.
	 */
	if (Q_PTR2IDX((cq->rptr), cq->size_log2) != ret) {
		int i=0;

		rptr = cq->rptr;

		/*
		 * Keep the generation correct by bumping rptr until it
		 * matches the index returned by the rearm - 1.
		 */
		while (Q_PTR2IDX((rptr+1), cq->size_log2) != ret)
			rptr++;

		/*
		 * Now rptr is the index for the (last) cqe that was
		 * in-flight at the time the HW rearmed the CQ.  We
		 * spin until that CQE is valid.
		 */
		cqe = cq->queue + Q_PTR2IDX(rptr, cq->size_log2);
		while (!CQ_VLD_ENTRY(rptr, cq->size_log2, cqe)) {
			udelay(1);
			if (i++ > 1000000) {
				BUG_ON(1);
				printk(KERN_ERR "%s: stalled rnic\n",
				       rdev_p->dev_name);
				return -EIO;
			}
		}

		return 1;
	}

	return 0;
}

static int cxio_hal_clear_cq_ctx(struct cxio_rdev *rdev_p, u32 cqid)
{
	struct rdma_cq_setup setup;
	setup.id = cqid;
	setup.base_addr = 0;	/* NULL address */
	setup.size = 0;		/* disaable the CQ */
	setup.credits = 0;
	setup.credit_thres = 0;
	setup.ovfl_mode = 0;
	return (rdev_p->t3cdev_p->ctl(rdev_p->t3cdev_p, RDMA_CQ_SETUP, &setup));
}

static int cxio_hal_clear_qp_ctx(struct cxio_rdev *rdev_p, u32 qpid)
{
	u64 sge_cmd;
	struct t3_modify_qp_wr *wqe;
	struct sk_buff *skb = alloc_skb(sizeof(*wqe), GFP_KERNEL);
	if (!skb) {
		PDBG("%s alloc_skb failed\n", __func__);
		return -ENOMEM;
	}
	wqe = (struct t3_modify_qp_wr *) skb_put(skb, sizeof(*wqe));
	memset(wqe, 0, sizeof(*wqe));
	build_fw_riwrh((struct fw_riwrh *) wqe, T3_WR_QP_MOD,
		       T3_COMPLETION_FLAG | T3_NOTIFY_FLAG, 0, qpid, 7,
		       T3_SOPEOP);
	wqe->flags = cpu_to_be32(MODQP_WRITE_EC);
	sge_cmd = qpid << 8 | 3;
	wqe->sge_cmd = cpu_to_be64(sge_cmd);
	skb->priority = CPL_PRIORITY_CONTROL;
	return iwch_cxgb3_ofld_send(rdev_p->t3cdev_p, skb);
}

int cxio_create_cq(struct cxio_rdev *rdev_p, struct t3_cq *cq)
{
	struct rdma_cq_setup setup;
	int size = (1UL << (cq->size_log2)) * sizeof(struct t3_cqe);

	cq->cqid = cxio_hal_get_cqid(rdev_p->rscp);
	if (!cq->cqid)
		return -ENOMEM;
	cq->sw_queue = kzalloc(size, GFP_KERNEL);
	if (!cq->sw_queue)
		return -ENOMEM;
	cq->queue = dma_alloc_coherent(&(rdev_p->rnic_info.pdev->dev),
					     (1UL << (cq->size_log2)) *
					     sizeof(struct t3_cqe),
					     &(cq->dma_addr), GFP_KERNEL);
	if (!cq->queue) {
		kfree(cq->sw_queue);
		return -ENOMEM;
	}
	pci_unmap_addr_set(cq, mapping, cq->dma_addr);
	memset(cq->queue, 0, size);
	setup.id = cq->cqid;
	setup.base_addr = (u64) (cq->dma_addr);
	setup.size = 1UL << cq->size_log2;
	setup.credits = 65535;
	setup.credit_thres = 1;
	if (rdev_p->t3cdev_p->type != T3A)
		setup.ovfl_mode = 0;
	else
		setup.ovfl_mode = 1;
	return (rdev_p->t3cdev_p->ctl(rdev_p->t3cdev_p, RDMA_CQ_SETUP, &setup));
}

int cxio_resize_cq(struct cxio_rdev *rdev_p, struct t3_cq *cq)
{
	struct rdma_cq_setup setup;
	setup.id = cq->cqid;
	setup.base_addr = (u64) (cq->dma_addr);
	setup.size = 1UL << cq->size_log2;
	setup.credits = setup.size;
	setup.credit_thres = setup.size;	/* TBD: overflow recovery */
	setup.ovfl_mode = 1;
	return (rdev_p->t3cdev_p->ctl(rdev_p->t3cdev_p, RDMA_CQ_SETUP, &setup));
}

static u32 get_qpid(struct cxio_rdev *rdev_p, struct cxio_ucontext *uctx)
{
	struct cxio_qpid_list *entry;
	u32 qpid;
	int i;

	mutex_lock(&uctx->lock);
	if (!list_empty(&uctx->qpids)) {
		entry = list_entry(uctx->qpids.next, struct cxio_qpid_list,
				   entry);
		list_del(&entry->entry);
		qpid = entry->qpid;
		kfree(entry);
	} else {
		qpid = cxio_hal_get_qpid(rdev_p->rscp);
		if (!qpid)
			goto out;
		for (i = qpid+1; i & rdev_p->qpmask; i++) {
			entry = kmalloc(sizeof *entry, GFP_KERNEL);
			if (!entry)
				break;
			entry->qpid = i;
			list_add_tail(&entry->entry, &uctx->qpids);
		}
	}
out:
	mutex_unlock(&uctx->lock);
	PDBG("%s qpid 0x%x\n", __func__, qpid);
	return qpid;
}

static void put_qpid(struct cxio_rdev *rdev_p, u32 qpid,
		     struct cxio_ucontext *uctx)
{
	struct cxio_qpid_list *entry;

	entry = kmalloc(sizeof *entry, GFP_KERNEL);
	if (!entry)
		return;
	PDBG("%s qpid 0x%x\n", __func__, qpid);
	entry->qpid = qpid;
	mutex_lock(&uctx->lock);
	list_add_tail(&entry->entry, &uctx->qpids);
	mutex_unlock(&uctx->lock);
}

void cxio_release_ucontext(struct cxio_rdev *rdev_p, struct cxio_ucontext *uctx)
{
	struct list_head *pos, *nxt;
	struct cxio_qpid_list *entry;

	mutex_lock(&uctx->lock);
	list_for_each_safe(pos, nxt, &uctx->qpids) {
		entry = list_entry(pos, struct cxio_qpid_list, entry);
		list_del_init(&entry->entry);
		if (!(entry->qpid & rdev_p->qpmask))
			cxio_hal_put_qpid(rdev_p->rscp, entry->qpid);
		kfree(entry);
	}
	mutex_unlock(&uctx->lock);
}

void cxio_init_ucontext(struct cxio_rdev *rdev_p, struct cxio_ucontext *uctx)
{
	INIT_LIST_HEAD(&uctx->qpids);
	mutex_init(&uctx->lock);
}

int cxio_create_qp(struct cxio_rdev *rdev_p, u32 kernel_domain,
		   struct t3_wq *wq, struct cxio_ucontext *uctx)
{
	int depth = 1UL << wq->size_log2;
	int rqsize = 1UL << wq->rq_size_log2;

	wq->qpid = get_qpid(rdev_p, uctx);
	if (!wq->qpid)
		return -ENOMEM;

	wq->rq = kzalloc(depth * sizeof(struct t3_swrq), GFP_KERNEL);
	if (!wq->rq)
		goto err1;

	wq->rq_addr = cxio_hal_rqtpool_alloc(rdev_p, rqsize);
	if (!wq->rq_addr)
		goto err2;

	wq->sq = kzalloc(depth * sizeof(struct t3_swsq), GFP_KERNEL);
	if (!wq->sq)
		goto err3;

	wq->queue = dma_alloc_coherent(&(rdev_p->rnic_info.pdev->dev),
					     depth * sizeof(union t3_wr),
					     &(wq->dma_addr), GFP_KERNEL);
	if (!wq->queue)
		goto err4;

	memset(wq->queue, 0, depth * sizeof(union t3_wr));
	pci_unmap_addr_set(wq, mapping, wq->dma_addr);
	wq->doorbell = (void __iomem *)rdev_p->rnic_info.kdb_addr;
	if (!kernel_domain)
		wq->udb = (u64)rdev_p->rnic_info.udbell_physbase +
					(wq->qpid << rdev_p->qpshift);
	wq->rdev = rdev_p;
	PDBG("%s qpid 0x%x doorbell 0x%p udb 0x%llx\n", __func__,
	     wq->qpid, wq->doorbell, (unsigned long long) wq->udb);
	return 0;
err4:
	kfree(wq->sq);
err3:
	cxio_hal_rqtpool_free(rdev_p, wq->rq_addr, rqsize);
err2:
	kfree(wq->rq);
err1:
	put_qpid(rdev_p, wq->qpid, uctx);
	return -ENOMEM;
}

int cxio_destroy_cq(struct cxio_rdev *rdev_p, struct t3_cq *cq)
{
	int err;
	err = cxio_hal_clear_cq_ctx(rdev_p, cq->cqid);
	kfree(cq->sw_queue);
	dma_free_coherent(&(rdev_p->rnic_info.pdev->dev),
			  (1UL << (cq->size_log2))
			  * sizeof(struct t3_cqe), cq->queue,
			  pci_unmap_addr(cq, mapping));
	cxio_hal_put_cqid(rdev_p->rscp, cq->cqid);
	return err;
}

int cxio_destroy_qp(struct cxio_rdev *rdev_p, struct t3_wq *wq,
		    struct cxio_ucontext *uctx)
{
	dma_free_coherent(&(rdev_p->rnic_info.pdev->dev),
			  (1UL << (wq->size_log2))
			  * sizeof(union t3_wr), wq->queue,
			  pci_unmap_addr(wq, mapping));
	kfree(wq->sq);
	cxio_hal_rqtpool_free(rdev_p, wq->rq_addr, (1UL << wq->rq_size_log2));
	kfree(wq->rq);
	put_qpid(rdev_p, wq->qpid, uctx);
	return 0;
}

static void insert_recv_cqe(struct t3_wq *wq, struct t3_cq *cq)
{
	struct t3_cqe cqe;

	PDBG("%s wq %p cq %p sw_rptr 0x%x sw_wptr 0x%x\n", __func__,
	     wq, cq, cq->sw_rptr, cq->sw_wptr);
	memset(&cqe, 0, sizeof(cqe));
	cqe.header = cpu_to_be32(V_CQE_STATUS(TPT_ERR_SWFLUSH) |
			         V_CQE_OPCODE(T3_SEND) |
				 V_CQE_TYPE(0) |
				 V_CQE_SWCQE(1) |
				 V_CQE_QPID(wq->qpid) |
				 V_CQE_GENBIT(Q_GENBIT(cq->sw_wptr,
						       cq->size_log2)));
	*(cq->sw_queue + Q_PTR2IDX(cq->sw_wptr, cq->size_log2)) = cqe;
	cq->sw_wptr++;
}

int cxio_flush_rq(struct t3_wq *wq, struct t3_cq *cq, int count)
{
	u32 ptr;
	int flushed = 0;

	PDBG("%s wq %p cq %p\n", __func__, wq, cq);

	/* flush RQ */
	PDBG("%s rq_rptr %u rq_wptr %u skip count %u\n", __func__,
	    wq->rq_rptr, wq->rq_wptr, count);
	ptr = wq->rq_rptr + count;
	while (ptr++ != wq->rq_wptr) {
		insert_recv_cqe(wq, cq);
		flushed++;
	}
	return flushed;
}

static void insert_sq_cqe(struct t3_wq *wq, struct t3_cq *cq,
		          struct t3_swsq *sqp)
{
	struct t3_cqe cqe;

	PDBG("%s wq %p cq %p sw_rptr 0x%x sw_wptr 0x%x\n", __func__,
	     wq, cq, cq->sw_rptr, cq->sw_wptr);
	memset(&cqe, 0, sizeof(cqe));
	cqe.header = cpu_to_be32(V_CQE_STATUS(TPT_ERR_SWFLUSH) |
			         V_CQE_OPCODE(sqp->opcode) |
			         V_CQE_TYPE(1) |
			         V_CQE_SWCQE(1) |
			         V_CQE_QPID(wq->qpid) |
			         V_CQE_GENBIT(Q_GENBIT(cq->sw_wptr,
						       cq->size_log2)));
	cqe.u.scqe.wrid_hi = sqp->sq_wptr;

	*(cq->sw_queue + Q_PTR2IDX(cq->sw_wptr, cq->size_log2)) = cqe;
	cq->sw_wptr++;
}

int cxio_flush_sq(struct t3_wq *wq, struct t3_cq *cq, int count)
{
	__u32 ptr;
	int flushed = 0;
	struct t3_swsq *sqp = wq->sq + Q_PTR2IDX(wq->sq_rptr, wq->sq_size_log2);

	ptr = wq->sq_rptr + count;
	sqp = wq->sq + Q_PTR2IDX(ptr, wq->sq_size_log2);
	while (ptr != wq->sq_wptr) {
		insert_sq_cqe(wq, cq, sqp);
		ptr++;
		sqp = wq->sq + Q_PTR2IDX(ptr, wq->sq_size_log2);
		flushed++;
	}
	return flushed;
}

/*
 * Move all CQEs from the HWCQ into the SWCQ.
 */
void cxio_flush_hw_cq(struct t3_cq *cq)
{
	struct t3_cqe *cqe, *swcqe;

	PDBG("%s cq %p cqid 0x%x\n", __func__, cq, cq->cqid);
	cqe = cxio_next_hw_cqe(cq);
	while (cqe) {
		PDBG("%s flushing hwcq rptr 0x%x to swcq wptr 0x%x\n",
		     __func__, cq->rptr, cq->sw_wptr);
		swcqe = cq->sw_queue + Q_PTR2IDX(cq->sw_wptr, cq->size_log2);
		*swcqe = *cqe;
		swcqe->header |= cpu_to_be32(V_CQE_SWCQE(1));
		cq->sw_wptr++;
		cq->rptr++;
		cqe = cxio_next_hw_cqe(cq);
	}
}

static int cqe_completes_wr(struct t3_cqe *cqe, struct t3_wq *wq)
{
	if (CQE_OPCODE(*cqe) == T3_TERMINATE)
		return 0;

	if ((CQE_OPCODE(*cqe) == T3_RDMA_WRITE) && RQ_TYPE(*cqe))
		return 0;

	if ((CQE_OPCODE(*cqe) == T3_READ_RESP) && SQ_TYPE(*cqe))
		return 0;

	if (CQE_SEND_OPCODE(*cqe) && RQ_TYPE(*cqe) &&
	    Q_EMPTY(wq->rq_rptr, wq->rq_wptr))
		return 0;

	return 1;
}

void cxio_count_scqes(struct t3_cq *cq, struct t3_wq *wq, int *count)
{
	struct t3_cqe *cqe;
	u32 ptr;

	*count = 0;
	ptr = cq->sw_rptr;
	while (!Q_EMPTY(ptr, cq->sw_wptr)) {
		cqe = cq->sw_queue + (Q_PTR2IDX(ptr, cq->size_log2));
		if ((SQ_TYPE(*cqe) ||
		     ((CQE_OPCODE(*cqe) == T3_READ_RESP) && wq->oldest_read)) &&
		    (CQE_QPID(*cqe) == wq->qpid))
			(*count)++;
		ptr++;
	}
	PDBG("%s cq %p count %d\n", __func__, cq, *count);
}

void cxio_count_rcqes(struct t3_cq *cq, struct t3_wq *wq, int *count)
{
	struct t3_cqe *cqe;
	u32 ptr;

	*count = 0;
	PDBG("%s count zero %d\n", __func__, *count);
	ptr = cq->sw_rptr;
	while (!Q_EMPTY(ptr, cq->sw_wptr)) {
		cqe = cq->sw_queue + (Q_PTR2IDX(ptr, cq->size_log2));
		if (RQ_TYPE(*cqe) && (CQE_OPCODE(*cqe) != T3_READ_RESP) &&
		    (CQE_QPID(*cqe) == wq->qpid) && cqe_completes_wr(cqe, wq))
			(*count)++;
		ptr++;
	}
	PDBG("%s cq %p count %d\n", __func__, cq, *count);
}

static int cxio_hal_init_ctrl_cq(struct cxio_rdev *rdev_p)
{
	struct rdma_cq_setup setup;
	setup.id = 0;
	setup.base_addr = 0;	/* NULL address */
	setup.size = 1;		/* enable the CQ */
	setup.credits = 0;

	/* force SGE to redirect to RspQ and interrupt */
	setup.credit_thres = 0;
	setup.ovfl_mode = 1;
	return (rdev_p->t3cdev_p->ctl(rdev_p->t3cdev_p, RDMA_CQ_SETUP, &setup));
}

static int cxio_hal_init_ctrl_qp(struct cxio_rdev *rdev_p)
{
	int err;
	u64 sge_cmd, ctx0, ctx1;
	u64 base_addr;
	struct t3_modify_qp_wr *wqe;
	struct sk_buff *skb;

	skb = alloc_skb(sizeof(*wqe), GFP_KERNEL);
	if (!skb) {
		PDBG("%s alloc_skb failed\n", __func__);
		return -ENOMEM;
	}
	err = cxio_hal_init_ctrl_cq(rdev_p);
	if (err) {
		PDBG("%s err %d initializing ctrl_cq\n", __func__, err);
		goto err;
	}
	rdev_p->ctrl_qp.workq = dma_alloc_coherent(
					&(rdev_p->rnic_info.pdev->dev),
					(1 << T3_CTRL_QP_SIZE_LOG2) *
					sizeof(union t3_wr),
					&(rdev_p->ctrl_qp.dma_addr),
					GFP_KERNEL);
	if (!rdev_p->ctrl_qp.workq) {
		PDBG("%s dma_alloc_coherent failed\n", __func__);
		err = -ENOMEM;
		goto err;
	}
	pci_unmap_addr_set(&rdev_p->ctrl_qp, mapping,
			   rdev_p->ctrl_qp.dma_addr);
	rdev_p->ctrl_qp.doorbell = (void __iomem *)rdev_p->rnic_info.kdb_addr;
	memset(rdev_p->ctrl_qp.workq, 0,
	       (1 << T3_CTRL_QP_SIZE_LOG2) * sizeof(union t3_wr));

	mutex_init(&rdev_p->ctrl_qp.lock);
	init_waitqueue_head(&rdev_p->ctrl_qp.waitq);

	/* update HW Ctrl QP context */
	base_addr = rdev_p->ctrl_qp.dma_addr;
	base_addr >>= 12;
	ctx0 = (V_EC_SIZE((1 << T3_CTRL_QP_SIZE_LOG2)) |
		V_EC_BASE_LO((u32) base_addr & 0xffff));
	ctx0 <<= 32;
	ctx0 |= V_EC_CREDITS(FW_WR_NUM);
	base_addr >>= 16;
	ctx1 = (u32) base_addr;
	base_addr >>= 32;
	ctx1 |= ((u64) (V_EC_BASE_HI((u32) base_addr & 0xf) | V_EC_RESPQ(0) |
			V_EC_TYPE(0) | V_EC_GEN(1) |
			V_EC_UP_TOKEN(T3_CTL_QP_TID) | F_EC_VALID)) << 32;
	wqe = (struct t3_modify_qp_wr *) skb_put(skb, sizeof(*wqe));
	memset(wqe, 0, sizeof(*wqe));
	build_fw_riwrh((struct fw_riwrh *) wqe, T3_WR_QP_MOD, 0, 0,
		       T3_CTL_QP_TID, 7, T3_SOPEOP);
	wqe->flags = cpu_to_be32(MODQP_WRITE_EC);
	sge_cmd = (3ULL << 56) | FW_RI_SGEEC_START << 8 | 3;
	wqe->sge_cmd = cpu_to_be64(sge_cmd);
	wqe->ctx1 = cpu_to_be64(ctx1);
	wqe->ctx0 = cpu_to_be64(ctx0);
	PDBG("CtrlQP dma_addr 0x%llx workq %p size %d\n",
	     (unsigned long long) rdev_p->ctrl_qp.dma_addr,
	     rdev_p->ctrl_qp.workq, 1 << T3_CTRL_QP_SIZE_LOG2);
	skb->priority = CPL_PRIORITY_CONTROL;
	return iwch_cxgb3_ofld_send(rdev_p->t3cdev_p, skb);
err:
	kfree_skb(skb);
	return err;
}

static int cxio_hal_destroy_ctrl_qp(struct cxio_rdev *rdev_p)
{
	dma_free_coherent(&(rdev_p->rnic_info.pdev->dev),
			  (1UL << T3_CTRL_QP_SIZE_LOG2)
			  * sizeof(union t3_wr), rdev_p->ctrl_qp.workq,
			  pci_unmap_addr(&rdev_p->ctrl_qp, mapping));
	return cxio_hal_clear_qp_ctx(rdev_p, T3_CTRL_QP_ID);
}

/* write len bytes of data into addr (32B aligned address)
 * If data is NULL, clear len byte of memory to zero.
 * caller aquires the ctrl_qp lock before the call
 */
static int cxio_hal_ctrl_qp_write_mem(struct cxio_rdev *rdev_p, u32 addr,
				      u32 len, void *data)
{
	u32 i, nr_wqe, copy_len;
	u8 *copy_data;
	u8 wr_len, utx_len;	/* length in 8 byte flit */
	enum t3_wr_flags flag;
	__be64 *wqe;
	u64 utx_cmd;
	addr &= 0x7FFFFFF;
	nr_wqe = len % 96 ? len / 96 + 1 : len / 96;	/* 96B max per WQE */
	PDBG("%s wptr 0x%x rptr 0x%x len %d, nr_wqe %d data %p addr 0x%0x\n",
	     __func__, rdev_p->ctrl_qp.wptr, rdev_p->ctrl_qp.rptr, len,
	     nr_wqe, data, addr);
	utx_len = 3;		/* in 32B unit */
	for (i = 0; i < nr_wqe; i++) {
		if (Q_FULL(rdev_p->ctrl_qp.rptr, rdev_p->ctrl_qp.wptr,
		           T3_CTRL_QP_SIZE_LOG2)) {
			PDBG("%s ctrl_qp full wtpr 0x%0x rptr 0x%0x, "
			     "wait for more space i %d\n", __func__,
			     rdev_p->ctrl_qp.wptr, rdev_p->ctrl_qp.rptr, i);
			if (wait_event_interruptible(rdev_p->ctrl_qp.waitq,
					     !Q_FULL(rdev_p->ctrl_qp.rptr,
						     rdev_p->ctrl_qp.wptr,
						     T3_CTRL_QP_SIZE_LOG2))) {
				PDBG("%s ctrl_qp workq interrupted\n",
				     __func__);
				return -ERESTARTSYS;
			}
			PDBG("%s ctrl_qp wakeup, continue posting work request "
			     "i %d\n", __func__, i);
		}
		wqe = (__be64 *)(rdev_p->ctrl_qp.workq + (rdev_p->ctrl_qp.wptr %
						(1 << T3_CTRL_QP_SIZE_LOG2)));
		flag = 0;
		if (i == (nr_wqe - 1)) {
			/* last WQE */
			flag = T3_COMPLETION_FLAG;
			if (len % 32)
				utx_len = len / 32 + 1;
			else
				utx_len = len / 32;
		}

		/*
		 * Force a CQE to return the credit to the workq in case
		 * we posted more than half the max QP size of WRs
		 */
		if ((i != 0) &&
		    (i % (((1 << T3_CTRL_QP_SIZE_LOG2)) >> 1) == 0)) {
			flag = T3_COMPLETION_FLAG;
			PDBG("%s force completion at i %d\n", __func__, i);
		}

		/* build the utx mem command */
		wqe += (sizeof(struct t3_bypass_wr) >> 3);
		utx_cmd = (T3_UTX_MEM_WRITE << 28) | (addr + i * 3);
		utx_cmd <<= 32;
		utx_cmd |= (utx_len << 28) | ((utx_len << 2) + 1);
		*wqe = cpu_to_be64(utx_cmd);
		wqe++;
		copy_data = (u8 *) data + i * 96;
		copy_len = len > 96 ? 96 : len;

		/* clear memory content if data is NULL */
		if (data)
			memcpy(wqe, copy_data, copy_len);
		else
			memset(wqe, 0, copy_len);
		if (copy_len % 32)
			memset(((u8 *) wqe) + copy_len, 0,
			       32 - (copy_len % 32));
		wr_len = ((sizeof(struct t3_bypass_wr)) >> 3) + 1 +
			 (utx_len << 2);
		wqe = (__be64 *)(rdev_p->ctrl_qp.workq + (rdev_p->ctrl_qp.wptr %
			      (1 << T3_CTRL_QP_SIZE_LOG2)));

		/* wptr in the WRID[31:0] */
		((union t3_wrid *)(wqe+1))->id0.low = rdev_p->ctrl_qp.wptr;

		/*
		 * This must be the last write with a memory barrier
		 * for the genbit
		 */
		build_fw_riwrh((struct fw_riwrh *) wqe, T3_WR_BP, flag,
			       Q_GENBIT(rdev_p->ctrl_qp.wptr,
					T3_CTRL_QP_SIZE_LOG2), T3_CTRL_QP_ID,
			       wr_len, T3_SOPEOP);
		if (flag == T3_COMPLETION_FLAG)
			ring_doorbell(rdev_p->ctrl_qp.doorbell, T3_CTRL_QP_ID);
		len -= 96;
		rdev_p->ctrl_qp.wptr++;
	}
	return 0;
}

/* IN: stag key, pdid, perm, zbva, to, len, page_size, pbl_size and pbl_addr
 * OUT: stag index
 * TBD: shared memory region support
 */
static int __cxio_tpt_op(struct cxio_rdev *rdev_p, u32 reset_tpt_entry,
			 u32 *stag, u8 stag_state, u32 pdid,
			 enum tpt_mem_type type, enum tpt_mem_perm perm,
			 u32 zbva, u64 to, u32 len, u8 page_size,
			 u32 pbl_size, u32 pbl_addr)
{
	int err;
	struct tpt_entry tpt;
	u32 stag_idx;
	u32 wptr;

<<<<<<< HEAD
	if (rdev_p->flags)
=======
	if (cxio_fatal_error(rdev_p))
>>>>>>> 6574612f
		return -EIO;

	stag_state = stag_state > 0;
	stag_idx = (*stag) >> 8;

	if ((!reset_tpt_entry) && !(*stag != T3_STAG_UNSET)) {
		stag_idx = cxio_hal_get_stag(rdev_p->rscp);
		if (!stag_idx)
			return -ENOMEM;
		*stag = (stag_idx << 8) | ((*stag) & 0xFF);
	}
	PDBG("%s stag_state 0x%0x type 0x%0x pdid 0x%0x, stag_idx 0x%x\n",
	     __func__, stag_state, type, pdid, stag_idx);

	mutex_lock(&rdev_p->ctrl_qp.lock);

	/* write TPT entry */
	if (reset_tpt_entry)
		memset(&tpt, 0, sizeof(tpt));
	else {
		tpt.valid_stag_pdid = cpu_to_be32(F_TPT_VALID |
				V_TPT_STAG_KEY((*stag) & M_TPT_STAG_KEY) |
				V_TPT_STAG_STATE(stag_state) |
				V_TPT_STAG_TYPE(type) | V_TPT_PDID(pdid));
		BUG_ON(page_size >= 28);
		tpt.flags_pagesize_qpid = cpu_to_be32(V_TPT_PERM(perm) |
			((perm & TPT_MW_BIND) ? F_TPT_MW_BIND_ENABLE : 0) |
			V_TPT_ADDR_TYPE((zbva ? TPT_ZBTO : TPT_VATO)) |
			V_TPT_PAGE_SIZE(page_size));
		tpt.rsvd_pbl_addr = reset_tpt_entry ? 0 :
				    cpu_to_be32(V_TPT_PBL_ADDR(PBL_OFF(rdev_p, pbl_addr)>>3));
		tpt.len = cpu_to_be32(len);
		tpt.va_hi = cpu_to_be32((u32) (to >> 32));
		tpt.va_low_or_fbo = cpu_to_be32((u32) (to & 0xFFFFFFFFULL));
		tpt.rsvd_bind_cnt_or_pstag = 0;
		tpt.rsvd_pbl_size = reset_tpt_entry ? 0 :
				  cpu_to_be32(V_TPT_PBL_SIZE(pbl_size >> 2));
	}
	err = cxio_hal_ctrl_qp_write_mem(rdev_p,
				       stag_idx +
				       (rdev_p->rnic_info.tpt_base >> 5),
				       sizeof(tpt), &tpt);

	/* release the stag index to free pool */
	if (reset_tpt_entry)
		cxio_hal_put_stag(rdev_p->rscp, stag_idx);

	wptr = rdev_p->ctrl_qp.wptr;
	mutex_unlock(&rdev_p->ctrl_qp.lock);
	if (!err)
		if (wait_event_interruptible(rdev_p->ctrl_qp.waitq,
					     SEQ32_GE(rdev_p->ctrl_qp.rptr,
						      wptr)))
			return -ERESTARTSYS;
	return err;
}

int cxio_write_pbl(struct cxio_rdev *rdev_p, __be64 *pbl,
		   u32 pbl_addr, u32 pbl_size)
{
	u32 wptr;
	int err;

	PDBG("%s *pdb_addr 0x%x, pbl_base 0x%x, pbl_size %d\n",
	     __func__, pbl_addr, rdev_p->rnic_info.pbl_base,
	     pbl_size);

	mutex_lock(&rdev_p->ctrl_qp.lock);
	err = cxio_hal_ctrl_qp_write_mem(rdev_p, pbl_addr >> 5, pbl_size << 3,
					 pbl);
	wptr = rdev_p->ctrl_qp.wptr;
	mutex_unlock(&rdev_p->ctrl_qp.lock);
	if (err)
		return err;

	if (wait_event_interruptible(rdev_p->ctrl_qp.waitq,
				     SEQ32_GE(rdev_p->ctrl_qp.rptr,
					      wptr)))
		return -ERESTARTSYS;

	return 0;
}

int cxio_register_phys_mem(struct cxio_rdev *rdev_p, u32 *stag, u32 pdid,
			   enum tpt_mem_perm perm, u32 zbva, u64 to, u32 len,
			   u8 page_size, u32 pbl_size, u32 pbl_addr)
{
	*stag = T3_STAG_UNSET;
	return __cxio_tpt_op(rdev_p, 0, stag, 1, pdid, TPT_NON_SHARED_MR, perm,
			     zbva, to, len, page_size, pbl_size, pbl_addr);
}

int cxio_reregister_phys_mem(struct cxio_rdev *rdev_p, u32 *stag, u32 pdid,
			   enum tpt_mem_perm perm, u32 zbva, u64 to, u32 len,
			   u8 page_size, u32 pbl_size, u32 pbl_addr)
{
	return __cxio_tpt_op(rdev_p, 0, stag, 1, pdid, TPT_NON_SHARED_MR, perm,
			     zbva, to, len, page_size, pbl_size, pbl_addr);
}

int cxio_dereg_mem(struct cxio_rdev *rdev_p, u32 stag, u32 pbl_size,
		   u32 pbl_addr)
{
	return __cxio_tpt_op(rdev_p, 1, &stag, 0, 0, 0, 0, 0, 0ULL, 0, 0,
			     pbl_size, pbl_addr);
}

int cxio_allocate_window(struct cxio_rdev *rdev_p, u32 * stag, u32 pdid)
{
	*stag = T3_STAG_UNSET;
	return __cxio_tpt_op(rdev_p, 0, stag, 0, pdid, TPT_MW, 0, 0, 0ULL, 0, 0,
			     0, 0);
}

int cxio_deallocate_window(struct cxio_rdev *rdev_p, u32 stag)
{
	return __cxio_tpt_op(rdev_p, 1, &stag, 0, 0, 0, 0, 0, 0ULL, 0, 0,
			     0, 0);
}

int cxio_allocate_stag(struct cxio_rdev *rdev_p, u32 *stag, u32 pdid, u32 pbl_size, u32 pbl_addr)
{
	*stag = T3_STAG_UNSET;
	return __cxio_tpt_op(rdev_p, 0, stag, 0, pdid, TPT_NON_SHARED_MR,
			     0, 0, 0ULL, 0, 0, pbl_size, pbl_addr);
}

int cxio_rdma_init(struct cxio_rdev *rdev_p, struct t3_rdma_init_attr *attr)
{
	struct t3_rdma_init_wr *wqe;
	struct sk_buff *skb = alloc_skb(sizeof(*wqe), GFP_ATOMIC);
	if (!skb)
		return -ENOMEM;
	PDBG("%s rdev_p %p\n", __func__, rdev_p);
	wqe = (struct t3_rdma_init_wr *) __skb_put(skb, sizeof(*wqe));
	wqe->wrh.op_seop_flags = cpu_to_be32(V_FW_RIWR_OP(T3_WR_INIT));
	wqe->wrh.gen_tid_len = cpu_to_be32(V_FW_RIWR_TID(attr->tid) |
					   V_FW_RIWR_LEN(sizeof(*wqe) >> 3));
	wqe->wrid.id1 = 0;
	wqe->qpid = cpu_to_be32(attr->qpid);
	wqe->pdid = cpu_to_be32(attr->pdid);
	wqe->scqid = cpu_to_be32(attr->scqid);
	wqe->rcqid = cpu_to_be32(attr->rcqid);
	wqe->rq_addr = cpu_to_be32(attr->rq_addr - rdev_p->rnic_info.rqt_base);
	wqe->rq_size = cpu_to_be32(attr->rq_size);
	wqe->mpaattrs = attr->mpaattrs;
	wqe->qpcaps = attr->qpcaps;
	wqe->ulpdu_size = cpu_to_be16(attr->tcp_emss);
	wqe->rqe_count = cpu_to_be16(attr->rqe_count);
	wqe->flags_rtr_type = cpu_to_be16(attr->flags|V_RTR_TYPE(attr->rtr_type));
	wqe->ord = cpu_to_be32(attr->ord);
	wqe->ird = cpu_to_be32(attr->ird);
	wqe->qp_dma_addr = cpu_to_be64(attr->qp_dma_addr);
	wqe->qp_dma_size = cpu_to_be32(attr->qp_dma_size);
	wqe->irs = cpu_to_be32(attr->irs);
	skb->priority = 0;	/* 0=>ToeQ; 1=>CtrlQ */
	return iwch_cxgb3_ofld_send(rdev_p->t3cdev_p, skb);
}

void cxio_register_ev_cb(cxio_hal_ev_callback_func_t ev_cb)
{
	cxio_ev_cb = ev_cb;
}

void cxio_unregister_ev_cb(cxio_hal_ev_callback_func_t ev_cb)
{
	cxio_ev_cb = NULL;
}

static int cxio_hal_ev_handler(struct t3cdev *t3cdev_p, struct sk_buff *skb)
{
	static int cnt;
	struct cxio_rdev *rdev_p = NULL;
	struct respQ_msg_t *rsp_msg = (struct respQ_msg_t *) skb->data;
	PDBG("%d: %s cq_id 0x%x cq_ptr 0x%x genbit %0x overflow %0x an %0x"
	     " se %0x notify %0x cqbranch %0x creditth %0x\n",
	     cnt, __func__, RSPQ_CQID(rsp_msg), RSPQ_CQPTR(rsp_msg),
	     RSPQ_GENBIT(rsp_msg), RSPQ_OVERFLOW(rsp_msg), RSPQ_AN(rsp_msg),
	     RSPQ_SE(rsp_msg), RSPQ_NOTIFY(rsp_msg), RSPQ_CQBRANCH(rsp_msg),
	     RSPQ_CREDIT_THRESH(rsp_msg));
	PDBG("CQE: QPID 0x%0x genbit %0x type 0x%0x status 0x%0x opcode %d "
	     "len 0x%0x wrid_hi_stag 0x%x wrid_low_msn 0x%x\n",
	     CQE_QPID(rsp_msg->cqe), CQE_GENBIT(rsp_msg->cqe),
	     CQE_TYPE(rsp_msg->cqe), CQE_STATUS(rsp_msg->cqe),
	     CQE_OPCODE(rsp_msg->cqe), CQE_LEN(rsp_msg->cqe),
	     CQE_WRID_HI(rsp_msg->cqe), CQE_WRID_LOW(rsp_msg->cqe));
	rdev_p = (struct cxio_rdev *)t3cdev_p->ulp;
	if (!rdev_p) {
		PDBG("%s called by t3cdev %p with null ulp\n", __func__,
		     t3cdev_p);
		return 0;
	}
	if (CQE_QPID(rsp_msg->cqe) == T3_CTRL_QP_ID) {
		rdev_p->ctrl_qp.rptr = CQE_WRID_LOW(rsp_msg->cqe) + 1;
		wake_up_interruptible(&rdev_p->ctrl_qp.waitq);
		dev_kfree_skb_irq(skb);
	} else if (CQE_QPID(rsp_msg->cqe) == 0xfff8)
		dev_kfree_skb_irq(skb);
	else if (cxio_ev_cb)
		(*cxio_ev_cb) (rdev_p, skb);
	else
		dev_kfree_skb_irq(skb);
	cnt++;
	return 0;
}

/* Caller takes care of locking if needed */
int cxio_rdev_open(struct cxio_rdev *rdev_p)
{
	struct net_device *netdev_p = NULL;
	int err = 0;
	if (strlen(rdev_p->dev_name)) {
		if (cxio_hal_find_rdev_by_name(rdev_p->dev_name)) {
			return -EBUSY;
		}
		netdev_p = dev_get_by_name(&init_net, rdev_p->dev_name);
		if (!netdev_p) {
			return -EINVAL;
		}
		dev_put(netdev_p);
	} else if (rdev_p->t3cdev_p) {
		if (cxio_hal_find_rdev_by_t3cdev(rdev_p->t3cdev_p)) {
			return -EBUSY;
		}
		netdev_p = rdev_p->t3cdev_p->lldev;
		strncpy(rdev_p->dev_name, rdev_p->t3cdev_p->name,
			T3_MAX_DEV_NAME_LEN);
	} else {
		PDBG("%s t3cdev_p or dev_name must be set\n", __func__);
		return -EINVAL;
	}

	list_add_tail(&rdev_p->entry, &rdev_list);

	PDBG("%s opening rnic dev %s\n", __func__, rdev_p->dev_name);
	memset(&rdev_p->ctrl_qp, 0, sizeof(rdev_p->ctrl_qp));
	if (!rdev_p->t3cdev_p)
		rdev_p->t3cdev_p = dev2t3cdev(netdev_p);
	rdev_p->t3cdev_p->ulp = (void *) rdev_p;

	err = rdev_p->t3cdev_p->ctl(rdev_p->t3cdev_p, GET_EMBEDDED_INFO,
					 &(rdev_p->fw_info));
	if (err) {
		printk(KERN_ERR "%s t3cdev_p(%p)->ctl returned error %d.\n",
		     __func__, rdev_p->t3cdev_p, err);
		goto err1;
	}
	if (G_FW_VERSION_MAJOR(rdev_p->fw_info.fw_vers) != CXIO_FW_MAJ) {
		printk(KERN_ERR MOD "fatal firmware version mismatch: "
		       "need version %u but adapter has version %u\n",
		       CXIO_FW_MAJ,
		       G_FW_VERSION_MAJOR(rdev_p->fw_info.fw_vers));
		err = -EINVAL;
		goto err1;
	}

	err = rdev_p->t3cdev_p->ctl(rdev_p->t3cdev_p, RDMA_GET_PARAMS,
					 &(rdev_p->rnic_info));
	if (err) {
		printk(KERN_ERR "%s t3cdev_p(%p)->ctl returned error %d.\n",
		     __func__, rdev_p->t3cdev_p, err);
		goto err1;
	}
	err = rdev_p->t3cdev_p->ctl(rdev_p->t3cdev_p, GET_PORTS,
				    &(rdev_p->port_info));
	if (err) {
		printk(KERN_ERR "%s t3cdev_p(%p)->ctl returned error %d.\n",
		     __func__, rdev_p->t3cdev_p, err);
		goto err1;
	}

	/*
	 * qpshift is the number of bits to shift the qpid left in order
	 * to get the correct address of the doorbell for that qp.
	 */
	cxio_init_ucontext(rdev_p, &rdev_p->uctx);
	rdev_p->qpshift = PAGE_SHIFT -
			  ilog2(65536 >>
			            ilog2(rdev_p->rnic_info.udbell_len >>
					      PAGE_SHIFT));
	rdev_p->qpnr = rdev_p->rnic_info.udbell_len >> PAGE_SHIFT;
	rdev_p->qpmask = (65536 >> ilog2(rdev_p->qpnr)) - 1;
	PDBG("%s rnic %s info: tpt_base 0x%0x tpt_top 0x%0x num stags %d "
	     "pbl_base 0x%0x pbl_top 0x%0x rqt_base 0x%0x, rqt_top 0x%0x\n",
	     __func__, rdev_p->dev_name, rdev_p->rnic_info.tpt_base,
	     rdev_p->rnic_info.tpt_top, cxio_num_stags(rdev_p),
	     rdev_p->rnic_info.pbl_base,
	     rdev_p->rnic_info.pbl_top, rdev_p->rnic_info.rqt_base,
	     rdev_p->rnic_info.rqt_top);
	PDBG("udbell_len 0x%0x udbell_physbase 0x%lx kdb_addr %p qpshift %lu "
	     "qpnr %d qpmask 0x%x\n",
	     rdev_p->rnic_info.udbell_len,
	     rdev_p->rnic_info.udbell_physbase, rdev_p->rnic_info.kdb_addr,
	     rdev_p->qpshift, rdev_p->qpnr, rdev_p->qpmask);

	err = cxio_hal_init_ctrl_qp(rdev_p);
	if (err) {
		printk(KERN_ERR "%s error %d initializing ctrl_qp.\n",
		       __func__, err);
		goto err1;
	}
	err = cxio_hal_init_resource(rdev_p, cxio_num_stags(rdev_p), 0,
				     0, T3_MAX_NUM_QP, T3_MAX_NUM_CQ,
				     T3_MAX_NUM_PD);
	if (err) {
		printk(KERN_ERR "%s error %d initializing hal resources.\n",
		       __func__, err);
		goto err2;
	}
	err = cxio_hal_pblpool_create(rdev_p);
	if (err) {
		printk(KERN_ERR "%s error %d initializing pbl mem pool.\n",
		       __func__, err);
		goto err3;
	}
	err = cxio_hal_rqtpool_create(rdev_p);
	if (err) {
		printk(KERN_ERR "%s error %d initializing rqt mem pool.\n",
		       __func__, err);
		goto err4;
	}
	return 0;
err4:
	cxio_hal_pblpool_destroy(rdev_p);
err3:
	cxio_hal_destroy_resource(rdev_p->rscp);
err2:
	cxio_hal_destroy_ctrl_qp(rdev_p);
err1:
	list_del(&rdev_p->entry);
	return err;
}

void cxio_rdev_close(struct cxio_rdev *rdev_p)
{
	if (rdev_p) {
		cxio_hal_pblpool_destroy(rdev_p);
		cxio_hal_rqtpool_destroy(rdev_p);
		list_del(&rdev_p->entry);
		cxio_hal_destroy_ctrl_qp(rdev_p);
		cxio_hal_destroy_resource(rdev_p->rscp);
		rdev_p->t3cdev_p->ulp = NULL;
	}
}

int __init cxio_hal_init(void)
{
	if (cxio_hal_init_rhdl_resource(T3_MAX_NUM_RI))
		return -ENOMEM;
	t3_register_cpl_handler(CPL_ASYNC_NOTIF, cxio_hal_ev_handler);
	return 0;
}

void __exit cxio_hal_exit(void)
{
	struct cxio_rdev *rdev, *tmp;

	t3_register_cpl_handler(CPL_ASYNC_NOTIF, NULL);
	list_for_each_entry_safe(rdev, tmp, &rdev_list, entry)
		cxio_rdev_close(rdev);
	cxio_hal_destroy_rhdl_resource();
}

static void flush_completed_wrs(struct t3_wq *wq, struct t3_cq *cq)
{
	struct t3_swsq *sqp;
	__u32 ptr = wq->sq_rptr;
	int count = Q_COUNT(wq->sq_rptr, wq->sq_wptr);

	sqp = wq->sq + Q_PTR2IDX(ptr, wq->sq_size_log2);
	while (count--)
		if (!sqp->signaled) {
			ptr++;
			sqp = wq->sq + Q_PTR2IDX(ptr,  wq->sq_size_log2);
		} else if (sqp->complete) {

			/*
			 * Insert this completed cqe into the swcq.
			 */
			PDBG("%s moving cqe into swcq sq idx %ld cq idx %ld\n",
			     __func__, Q_PTR2IDX(ptr,  wq->sq_size_log2),
			     Q_PTR2IDX(cq->sw_wptr, cq->size_log2));
			sqp->cqe.header |= htonl(V_CQE_SWCQE(1));
			*(cq->sw_queue + Q_PTR2IDX(cq->sw_wptr, cq->size_log2))
				= sqp->cqe;
			cq->sw_wptr++;
			sqp->signaled = 0;
			break;
		} else
			break;
}

static void create_read_req_cqe(struct t3_wq *wq, struct t3_cqe *hw_cqe,
				struct t3_cqe *read_cqe)
{
	read_cqe->u.scqe.wrid_hi = wq->oldest_read->sq_wptr;
	read_cqe->len = wq->oldest_read->read_len;
	read_cqe->header = htonl(V_CQE_QPID(CQE_QPID(*hw_cqe)) |
				 V_CQE_SWCQE(SW_CQE(*hw_cqe)) |
				 V_CQE_OPCODE(T3_READ_REQ) |
				 V_CQE_TYPE(1));
}

/*
 * Return a ptr to the next read wr in the SWSQ or NULL.
 */
static void advance_oldest_read(struct t3_wq *wq)
{

	u32 rptr = wq->oldest_read - wq->sq + 1;
	u32 wptr = Q_PTR2IDX(wq->sq_wptr, wq->sq_size_log2);

	while (Q_PTR2IDX(rptr, wq->sq_size_log2) != wptr) {
		wq->oldest_read = wq->sq + Q_PTR2IDX(rptr, wq->sq_size_log2);

		if (wq->oldest_read->opcode == T3_READ_REQ)
			return;
		rptr++;
	}
	wq->oldest_read = NULL;
}

/*
 * cxio_poll_cq
 *
 * Caller must:
 *     check the validity of the first CQE,
 *     supply the wq assicated with the qpid.
 *
 * credit: cq credit to return to sge.
 * cqe_flushed: 1 iff the CQE is flushed.
 * cqe: copy of the polled CQE.
 *
 * return value:
 *     0       CQE returned,
 *    -1       CQE skipped, try again.
 */
int cxio_poll_cq(struct t3_wq *wq, struct t3_cq *cq, struct t3_cqe *cqe,
		     u8 *cqe_flushed, u64 *cookie, u32 *credit)
{
	int ret = 0;
	struct t3_cqe *hw_cqe, read_cqe;

	*cqe_flushed = 0;
	*credit = 0;
	hw_cqe = cxio_next_cqe(cq);

	PDBG("%s CQE OOO %d qpid 0x%0x genbit %d type %d status 0x%0x"
	     " opcode 0x%0x len 0x%0x wrid_hi_stag 0x%x wrid_low_msn 0x%x\n",
	     __func__, CQE_OOO(*hw_cqe), CQE_QPID(*hw_cqe),
	     CQE_GENBIT(*hw_cqe), CQE_TYPE(*hw_cqe), CQE_STATUS(*hw_cqe),
	     CQE_OPCODE(*hw_cqe), CQE_LEN(*hw_cqe), CQE_WRID_HI(*hw_cqe),
	     CQE_WRID_LOW(*hw_cqe));

	/*
	 * skip cqe's not affiliated with a QP.
	 */
	if (wq == NULL) {
		ret = -1;
		goto skip_cqe;
	}

	/*
	 * Gotta tweak READ completions:
	 *	1) the cqe doesn't contain the sq_wptr from the wr.
	 *	2) opcode not reflected from the wr.
	 *	3) read_len not reflected from the wr.
	 *	4) cq_type is RQ_TYPE not SQ_TYPE.
	 */
	if (RQ_TYPE(*hw_cqe) && (CQE_OPCODE(*hw_cqe) == T3_READ_RESP)) {

		/*
		 * If this is an unsolicited read response, then the read
		 * was generated by the kernel driver as part of peer-2-peer
		 * connection setup.  So ignore the completion.
		 */
		if (!wq->oldest_read) {
			if (CQE_STATUS(*hw_cqe))
				wq->error = 1;
			ret = -1;
			goto skip_cqe;
		}

		/*
		 * Don't write to the HWCQ, so create a new read req CQE
		 * in local memory.
		 */
		create_read_req_cqe(wq, hw_cqe, &read_cqe);
		hw_cqe = &read_cqe;
		advance_oldest_read(wq);
	}

	/*
	 * T3A: Discard TERMINATE CQEs.
	 */
	if (CQE_OPCODE(*hw_cqe) == T3_TERMINATE) {
		ret = -1;
		wq->error = 1;
		goto skip_cqe;
	}

	if (CQE_STATUS(*hw_cqe) || wq->error) {
		*cqe_flushed = wq->error;
		wq->error = 1;

		/*
		 * T3A inserts errors into the CQE.  We cannot return
		 * these as work completions.
		 */
		/* incoming write failures */
		if ((CQE_OPCODE(*hw_cqe) == T3_RDMA_WRITE)
		     && RQ_TYPE(*hw_cqe)) {
			ret = -1;
			goto skip_cqe;
		}
		/* incoming read request failures */
		if ((CQE_OPCODE(*hw_cqe) == T3_READ_RESP) && SQ_TYPE(*hw_cqe)) {
			ret = -1;
			goto skip_cqe;
		}

		/* incoming SEND with no receive posted failures */
		if (CQE_SEND_OPCODE(*hw_cqe) && RQ_TYPE(*hw_cqe) &&
		    Q_EMPTY(wq->rq_rptr, wq->rq_wptr)) {
			ret = -1;
			goto skip_cqe;
		}
		BUG_ON((*cqe_flushed == 0) && !SW_CQE(*hw_cqe));
		goto proc_cqe;
	}

	/*
	 * RECV completion.
	 */
	if (RQ_TYPE(*hw_cqe)) {

		/*
		 * HW only validates 4 bits of MSN.  So we must validate that
		 * the MSN in the SEND is the next expected MSN.  If its not,
		 * then we complete this with TPT_ERR_MSN and mark the wq in
		 * error.
		 */

		if (Q_EMPTY(wq->rq_rptr, wq->rq_wptr)) {
			wq->error = 1;
			ret = -1;
			goto skip_cqe;
		}

		if (unlikely((CQE_WRID_MSN(*hw_cqe) != (wq->rq_rptr + 1)))) {
			wq->error = 1;
			hw_cqe->header |= htonl(V_CQE_STATUS(TPT_ERR_MSN));
			goto proc_cqe;
		}
		goto proc_cqe;
	}

	/*
	 * If we get here its a send completion.
	 *
	 * Handle out of order completion. These get stuffed
	 * in the SW SQ. Then the SW SQ is walked to move any
	 * now in-order completions into the SW CQ.  This handles
	 * 2 cases:
	 *	1) reaping unsignaled WRs when the first subsequent
	 *	   signaled WR is completed.
	 *	2) out of order read completions.
	 */
	if (!SW_CQE(*hw_cqe) && (CQE_WRID_SQ_WPTR(*hw_cqe) != wq->sq_rptr)) {
		struct t3_swsq *sqp;

		PDBG("%s out of order completion going in swsq at idx %ld\n",
		     __func__,
		     Q_PTR2IDX(CQE_WRID_SQ_WPTR(*hw_cqe), wq->sq_size_log2));
		sqp = wq->sq +
		      Q_PTR2IDX(CQE_WRID_SQ_WPTR(*hw_cqe), wq->sq_size_log2);
		sqp->cqe = *hw_cqe;
		sqp->complete = 1;
		ret = -1;
		goto flush_wq;
	}

proc_cqe:
	*cqe = *hw_cqe;

	/*
	 * Reap the associated WR(s) that are freed up with this
	 * completion.
	 */
	if (SQ_TYPE(*hw_cqe)) {
		wq->sq_rptr = CQE_WRID_SQ_WPTR(*hw_cqe);
		PDBG("%s completing sq idx %ld\n", __func__,
		     Q_PTR2IDX(wq->sq_rptr, wq->sq_size_log2));
		*cookie = wq->sq[Q_PTR2IDX(wq->sq_rptr, wq->sq_size_log2)].wr_id;
		wq->sq_rptr++;
	} else {
		PDBG("%s completing rq idx %ld\n", __func__,
		     Q_PTR2IDX(wq->rq_rptr, wq->rq_size_log2));
		*cookie = wq->rq[Q_PTR2IDX(wq->rq_rptr, wq->rq_size_log2)].wr_id;
		if (wq->rq[Q_PTR2IDX(wq->rq_rptr, wq->rq_size_log2)].pbl_addr)
			cxio_hal_pblpool_free(wq->rdev,
				wq->rq[Q_PTR2IDX(wq->rq_rptr,
				wq->rq_size_log2)].pbl_addr, T3_STAG0_PBL_SIZE);
		BUG_ON(Q_EMPTY(wq->rq_rptr, wq->rq_wptr));
		wq->rq_rptr++;
	}

flush_wq:
	/*
	 * Flush any completed cqes that are now in-order.
	 */
	flush_completed_wrs(wq, cq);

skip_cqe:
	if (SW_CQE(*hw_cqe)) {
		PDBG("%s cq %p cqid 0x%x skip sw cqe sw_rptr 0x%x\n",
		     __func__, cq, cq->cqid, cq->sw_rptr);
		++cq->sw_rptr;
	} else {
		PDBG("%s cq %p cqid 0x%x skip hw cqe rptr 0x%x\n",
		     __func__, cq, cq->cqid, cq->rptr);
		++cq->rptr;

		/*
		 * T3A: compute credits.
		 */
		if (((cq->rptr - cq->wptr) > (1 << (cq->size_log2 - 1)))
		    || ((cq->rptr - cq->wptr) >= 128)) {
			*credit = cq->rptr - cq->wptr;
			cq->wptr = cq->rptr;
		}
	}
	return ret;
}<|MERGE_RESOLUTION|>--- conflicted
+++ resolved
@@ -701,11 +701,7 @@
 	u32 stag_idx;
 	u32 wptr;
 
-<<<<<<< HEAD
-	if (rdev_p->flags)
-=======
 	if (cxio_fatal_error(rdev_p))
->>>>>>> 6574612f
 		return -EIO;
 
 	stag_state = stag_state > 0;

menu "Device Drivers"

source "drivers/base/Kconfig"

source "drivers/bus/Kconfig"

source "drivers/connector/Kconfig"

source "drivers/mtd/Kconfig"

source "drivers/of/Kconfig"

source "drivers/parport/Kconfig"

source "drivers/pnp/Kconfig"

source "drivers/block/Kconfig"

# misc before ide - BLK_DEV_SGIIOC4 depends on SGI_IOC4

source "drivers/misc/Kconfig"

source "drivers/ide/Kconfig"

source "drivers/scsi/Kconfig"

source "drivers/ata/Kconfig"

source "drivers/md/Kconfig"

source "drivers/target/Kconfig"

source "drivers/message/fusion/Kconfig"

source "drivers/firewire/Kconfig"

source "drivers/message/i2o/Kconfig"

source "drivers/macintosh/Kconfig"

source "drivers/net/Kconfig"

source "drivers/isdn/Kconfig"

# input before char - char/joystick depends on it. As does USB.

source "drivers/input/Kconfig"

source "drivers/char/Kconfig"

source "drivers/i2c/Kconfig"

source "drivers/spi/Kconfig"

source "drivers/spmi/Kconfig"

source "drivers/hsi/Kconfig"

source "drivers/pps/Kconfig"

source "drivers/ptp/Kconfig"

source "drivers/pinctrl/Kconfig"

source "drivers/gpio/Kconfig"

source "drivers/w1/Kconfig"

source "drivers/power/Kconfig"

source "drivers/hwmon/Kconfig"

source "drivers/thermal/Kconfig"

source "drivers/watchdog/Kconfig"

source "drivers/ssb/Kconfig"

source "drivers/bcma/Kconfig"

source "drivers/mfd/Kconfig"

source "drivers/regulator/Kconfig"

source "drivers/media/Kconfig"

source "drivers/video/Kconfig"

source "sound/Kconfig"

source "drivers/hid/Kconfig"

source "drivers/usb/Kconfig"

source "drivers/uwb/Kconfig"

source "drivers/mmc/Kconfig"

source "drivers/memstick/Kconfig"

source "drivers/leds/Kconfig"

source "drivers/accessibility/Kconfig"

source "drivers/infiniband/Kconfig"

source "drivers/edac/Kconfig"

source "drivers/rtc/Kconfig"

source "drivers/dma/Kconfig"

source "drivers/dca/Kconfig"

source "drivers/auxdisplay/Kconfig"

source "drivers/uio/Kconfig"

source "drivers/vfio/Kconfig"

source "drivers/vlynq/Kconfig"

source "drivers/virt/Kconfig"

source "drivers/virtio/Kconfig"

source "drivers/hv/Kconfig"

source "drivers/xen/Kconfig"

source "drivers/staging/Kconfig"

source "drivers/platform/Kconfig"

source "drivers/soc/Kconfig"

source "drivers/clk/Kconfig"

source "drivers/hwspinlock/Kconfig"

source "drivers/clocksource/Kconfig"

source "drivers/mailbox/Kconfig"

source "drivers/iommu/Kconfig"

source "drivers/remoteproc/Kconfig"

source "drivers/rpmsg/Kconfig"

source "drivers/devfreq/Kconfig"

source "drivers/extcon/Kconfig"

source "drivers/memory/Kconfig"

source "drivers/iio/Kconfig"

source "drivers/ntb/Kconfig"

source "drivers/vme/Kconfig"

source "drivers/pwm/Kconfig"

source "drivers/irqchip/Kconfig"

source "drivers/ipack/Kconfig"

source "drivers/reset/Kconfig"

source "drivers/fmc/Kconfig"

source "drivers/phy/Kconfig"

source "drivers/powercap/Kconfig"

source "drivers/mcb/Kconfig"

<<<<<<< HEAD
source "drivers/ras/Kconfig"
=======
source "drivers/thunderbolt/Kconfig"
>>>>>>> 16eb2bfc

endmenu<|MERGE_RESOLUTION|>--- conflicted
+++ resolved
@@ -176,10 +176,8 @@
 
 source "drivers/mcb/Kconfig"
 
-<<<<<<< HEAD
 source "drivers/ras/Kconfig"
-=======
+
 source "drivers/thunderbolt/Kconfig"
->>>>>>> 16eb2bfc
 
 endmenu
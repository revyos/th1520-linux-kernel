/*
 * Copyright (c) 2015 Linaro Ltd.
 * Copyright (c) 2015 Hisilicon Limited.
 *
 * This program is free software; you can redistribute it and/or modify
 * it under the terms of the GNU General Public License as published by
 * the Free Software Foundation; either version 2 of the License, or
 * (at your option) any later version.
 *
 */

#include "hisi_sas.h"
#define DRV_NAME "hisi_sas"

#define DEV_IS_GONE(dev) \
	((!dev) || (dev->dev_type == SAS_PHY_UNUSED))

static int hisi_sas_debug_issue_ssp_tmf(struct domain_device *device,
				u8 *lun, struct hisi_sas_tmf_task *tmf);
static int
hisi_sas_internal_task_abort(struct hisi_hba *hisi_hba,
			     struct domain_device *device,
			     int abort_flag, int tag);
static int hisi_sas_softreset_ata_disk(struct domain_device *device);
static int hisi_sas_control_phy(struct asd_sas_phy *sas_phy, enum phy_func func,
				void *funcdata);

u8 hisi_sas_get_ata_protocol(struct host_to_dev_fis *fis, int direction)
{
	switch (fis->command) {
	case ATA_CMD_FPDMA_WRITE:
	case ATA_CMD_FPDMA_READ:
	case ATA_CMD_FPDMA_RECV:
	case ATA_CMD_FPDMA_SEND:
	case ATA_CMD_NCQ_NON_DATA:
	return HISI_SAS_SATA_PROTOCOL_FPDMA;

	case ATA_CMD_DOWNLOAD_MICRO:
	case ATA_CMD_ID_ATA:
	case ATA_CMD_PMP_READ:
	case ATA_CMD_READ_LOG_EXT:
	case ATA_CMD_PIO_READ:
	case ATA_CMD_PIO_READ_EXT:
	case ATA_CMD_PMP_WRITE:
	case ATA_CMD_WRITE_LOG_EXT:
	case ATA_CMD_PIO_WRITE:
	case ATA_CMD_PIO_WRITE_EXT:
	return HISI_SAS_SATA_PROTOCOL_PIO;

	case ATA_CMD_DSM:
	case ATA_CMD_DOWNLOAD_MICRO_DMA:
	case ATA_CMD_PMP_READ_DMA:
	case ATA_CMD_PMP_WRITE_DMA:
	case ATA_CMD_READ:
	case ATA_CMD_READ_EXT:
	case ATA_CMD_READ_LOG_DMA_EXT:
	case ATA_CMD_READ_STREAM_DMA_EXT:
	case ATA_CMD_TRUSTED_RCV_DMA:
	case ATA_CMD_TRUSTED_SND_DMA:
	case ATA_CMD_WRITE:
	case ATA_CMD_WRITE_EXT:
	case ATA_CMD_WRITE_FUA_EXT:
	case ATA_CMD_WRITE_QUEUED:
	case ATA_CMD_WRITE_LOG_DMA_EXT:
	case ATA_CMD_WRITE_STREAM_DMA_EXT:
	case ATA_CMD_ZAC_MGMT_IN:
	return HISI_SAS_SATA_PROTOCOL_DMA;

	case ATA_CMD_CHK_POWER:
	case ATA_CMD_DEV_RESET:
	case ATA_CMD_EDD:
	case ATA_CMD_FLUSH:
	case ATA_CMD_FLUSH_EXT:
	case ATA_CMD_VERIFY:
	case ATA_CMD_VERIFY_EXT:
	case ATA_CMD_SET_FEATURES:
	case ATA_CMD_STANDBY:
	case ATA_CMD_STANDBYNOW1:
	case ATA_CMD_ZAC_MGMT_OUT:
	return HISI_SAS_SATA_PROTOCOL_NONDATA;
	default:
	{
		if (fis->command == ATA_CMD_SET_MAX) {
			switch (fis->features) {
			case ATA_SET_MAX_PASSWD:
			case ATA_SET_MAX_LOCK:
			return HISI_SAS_SATA_PROTOCOL_PIO;

			case ATA_SET_MAX_PASSWD_DMA:
			case ATA_SET_MAX_UNLOCK_DMA:
			return HISI_SAS_SATA_PROTOCOL_DMA;

			default:
			return HISI_SAS_SATA_PROTOCOL_NONDATA;
			}
		}
		if (direction == DMA_NONE)
			return HISI_SAS_SATA_PROTOCOL_NONDATA;
		return HISI_SAS_SATA_PROTOCOL_PIO;
	}
	}
}
EXPORT_SYMBOL_GPL(hisi_sas_get_ata_protocol);

void hisi_sas_sata_done(struct sas_task *task,
			    struct hisi_sas_slot *slot)
{
	struct task_status_struct *ts = &task->task_status;
	struct ata_task_resp *resp = (struct ata_task_resp *)ts->buf;
	struct hisi_sas_status_buffer *status_buf =
			hisi_sas_status_buf_addr_mem(slot);
	u8 *iu = &status_buf->iu[0];
	struct dev_to_host_fis *d2h =  (struct dev_to_host_fis *)iu;

	resp->frame_len = sizeof(struct dev_to_host_fis);
	memcpy(&resp->ending_fis[0], d2h, sizeof(struct dev_to_host_fis));

	ts->buf_valid_size = sizeof(*resp);
}
EXPORT_SYMBOL_GPL(hisi_sas_sata_done);

int hisi_sas_get_ncq_tag(struct sas_task *task, u32 *tag)
{
	struct ata_queued_cmd *qc = task->uldd_task;

	if (qc) {
		if (qc->tf.command == ATA_CMD_FPDMA_WRITE ||
			qc->tf.command == ATA_CMD_FPDMA_READ) {
			*tag = qc->tag;
			return 1;
		}
	}
	return 0;
}
EXPORT_SYMBOL_GPL(hisi_sas_get_ncq_tag);

static struct hisi_hba *dev_to_hisi_hba(struct domain_device *device)
{
	return device->port->ha->lldd_ha;
}

struct hisi_sas_port *to_hisi_sas_port(struct asd_sas_port *sas_port)
{
	return container_of(sas_port, struct hisi_sas_port, sas_port);
}
EXPORT_SYMBOL_GPL(to_hisi_sas_port);

void hisi_sas_stop_phys(struct hisi_hba *hisi_hba)
{
	int phy_no;

	for (phy_no = 0; phy_no < hisi_hba->n_phy; phy_no++)
		hisi_hba->hw->phy_disable(hisi_hba, phy_no);
}
EXPORT_SYMBOL_GPL(hisi_sas_stop_phys);

static void hisi_sas_slot_index_clear(struct hisi_hba *hisi_hba, int slot_idx)
{
	void *bitmap = hisi_hba->slot_index_tags;

	clear_bit(slot_idx, bitmap);
}

static void hisi_sas_slot_index_free(struct hisi_hba *hisi_hba, int slot_idx)
{
	hisi_sas_slot_index_clear(hisi_hba, slot_idx);
}

static void hisi_sas_slot_index_set(struct hisi_hba *hisi_hba, int slot_idx)
{
	void *bitmap = hisi_hba->slot_index_tags;

	set_bit(slot_idx, bitmap);
}

static int hisi_sas_slot_index_alloc(struct hisi_hba *hisi_hba, int *slot_idx)
{
	unsigned int index;
	void *bitmap = hisi_hba->slot_index_tags;

	index = find_first_zero_bit(bitmap, hisi_hba->slot_index_count);
	if (index >= hisi_hba->slot_index_count)
		return -SAS_QUEUE_FULL;
	hisi_sas_slot_index_set(hisi_hba, index);
	*slot_idx = index;
	return 0;
}

static void hisi_sas_slot_index_init(struct hisi_hba *hisi_hba)
{
	int i;

	for (i = 0; i < hisi_hba->slot_index_count; ++i)
		hisi_sas_slot_index_clear(hisi_hba, i);
}

void hisi_sas_slot_task_free(struct hisi_hba *hisi_hba, struct sas_task *task,
			     struct hisi_sas_slot *slot)
{

	if (task) {
		struct device *dev = hisi_hba->dev;
		struct domain_device *device = task->dev;
		struct hisi_sas_device *sas_dev = device->lldd_dev;

		if (!task->lldd_task)
			return;

		task->lldd_task = NULL;

		if (!sas_protocol_ata(task->task_proto))
			if (slot->n_elem)
				dma_unmap_sg(dev, task->scatter,
					     task->num_scatter,
					     task->data_dir);

		if (sas_dev)
			atomic64_dec(&sas_dev->running_req);
	}

	if (slot->buf)
		dma_pool_free(hisi_hba->buffer_pool, slot->buf, slot->buf_dma);

	list_del_init(&slot->entry);
	slot->buf = NULL;
	slot->task = NULL;
	slot->port = NULL;
	hisi_sas_slot_index_free(hisi_hba, slot->idx);

	/* slot memory is fully zeroed when it is reused */
}
EXPORT_SYMBOL_GPL(hisi_sas_slot_task_free);

static int hisi_sas_task_prep_smp(struct hisi_hba *hisi_hba,
				  struct hisi_sas_slot *slot)
{
	return hisi_hba->hw->prep_smp(hisi_hba, slot);
}

static int hisi_sas_task_prep_ssp(struct hisi_hba *hisi_hba,
				  struct hisi_sas_slot *slot, int is_tmf,
				  struct hisi_sas_tmf_task *tmf)
{
	return hisi_hba->hw->prep_ssp(hisi_hba, slot, is_tmf, tmf);
}

static int hisi_sas_task_prep_ata(struct hisi_hba *hisi_hba,
				  struct hisi_sas_slot *slot)
{
	return hisi_hba->hw->prep_stp(hisi_hba, slot);
}

static int hisi_sas_task_prep_abort(struct hisi_hba *hisi_hba,
		struct hisi_sas_slot *slot,
		int device_id, int abort_flag, int tag_to_abort)
{
	return hisi_hba->hw->prep_abort(hisi_hba, slot,
			device_id, abort_flag, tag_to_abort);
}

/*
 * This function will issue an abort TMF regardless of whether the
 * task is in the sdev or not. Then it will do the task complete
 * cleanup and callbacks.
 */
static void hisi_sas_slot_abort(struct work_struct *work)
{
	struct hisi_sas_slot *abort_slot =
		container_of(work, struct hisi_sas_slot, abort_slot);
	struct sas_task *task = abort_slot->task;
	struct hisi_hba *hisi_hba = dev_to_hisi_hba(task->dev);
	struct scsi_cmnd *cmnd = task->uldd_task;
	struct hisi_sas_tmf_task tmf_task;
	struct scsi_lun lun;
	struct device *dev = hisi_hba->dev;
	int tag = abort_slot->idx;
	unsigned long flags;

	if (!(task->task_proto & SAS_PROTOCOL_SSP)) {
		dev_err(dev, "cannot abort slot for non-ssp task\n");
		goto out;
	}

	int_to_scsilun(cmnd->device->lun, &lun);
	tmf_task.tmf = TMF_ABORT_TASK;
	tmf_task.tag_of_task_to_be_managed = cpu_to_le16(tag);

	hisi_sas_debug_issue_ssp_tmf(task->dev, lun.scsi_lun, &tmf_task);
out:
	/* Do cleanup for this task */
	spin_lock_irqsave(&hisi_hba->lock, flags);
	hisi_sas_slot_task_free(hisi_hba, task, abort_slot);
	spin_unlock_irqrestore(&hisi_hba->lock, flags);
	if (task->task_done)
		task->task_done(task);
}

static int hisi_sas_task_prep(struct sas_task *task, struct hisi_sas_dq
		*dq, int is_tmf, struct hisi_sas_tmf_task *tmf,
		int *pass)
{
	struct hisi_hba *hisi_hba = dq->hisi_hba;
	struct domain_device *device = task->dev;
	struct hisi_sas_device *sas_dev = device->lldd_dev;
	struct hisi_sas_port *port;
	struct hisi_sas_slot *slot;
	struct hisi_sas_cmd_hdr	*cmd_hdr_base;
	struct asd_sas_port *sas_port = device->port;
	struct device *dev = hisi_hba->dev;
	int dlvry_queue_slot, dlvry_queue, n_elem = 0, rc, slot_idx;
	unsigned long flags;

	if (!sas_port) {
		struct task_status_struct *ts = &task->task_status;

		ts->resp = SAS_TASK_UNDELIVERED;
		ts->stat = SAS_PHY_DOWN;
		/*
		 * libsas will use dev->port, should
		 * not call task_done for sata
		 */
		if (device->dev_type != SAS_SATA_DEV)
			task->task_done(task);
		return SAS_PHY_DOWN;
	}

	if (DEV_IS_GONE(sas_dev)) {
		if (sas_dev)
			dev_info(dev, "task prep: device %d not ready\n",
				 sas_dev->device_id);
		else
			dev_info(dev, "task prep: device %016llx not ready\n",
				 SAS_ADDR(device->sas_addr));

		return SAS_PHY_DOWN;
	}

	port = to_hisi_sas_port(sas_port);
	if (port && !port->port_attached) {
		dev_info(dev, "task prep: %s port%d not attach device\n",
			 (dev_is_sata(device)) ?
			 "SATA/STP" : "SAS",
			 device->port->id);

		return SAS_PHY_DOWN;
	}

	if (!sas_protocol_ata(task->task_proto)) {
		if (task->num_scatter) {
			n_elem = dma_map_sg(dev, task->scatter,
					    task->num_scatter, task->data_dir);
			if (!n_elem) {
				rc = -ENOMEM;
				goto prep_out;
			}
		}
	} else
		n_elem = task->num_scatter;

	spin_lock_irqsave(&hisi_hba->lock, flags);
	if (hisi_hba->hw->slot_index_alloc)
		rc = hisi_hba->hw->slot_index_alloc(hisi_hba, &slot_idx,
						    device);
	else
		rc = hisi_sas_slot_index_alloc(hisi_hba, &slot_idx);
	if (rc) {
		spin_unlock_irqrestore(&hisi_hba->lock, flags);
		goto err_out;
	}
	spin_unlock_irqrestore(&hisi_hba->lock, flags);

	rc = hisi_hba->hw->get_free_slot(hisi_hba, dq);
	if (rc)
		goto err_out_tag;

	dlvry_queue = dq->id;
	dlvry_queue_slot = dq->wr_point;
	slot = &hisi_hba->slot_info[slot_idx];
	memset(slot, 0, sizeof(struct hisi_sas_slot));

	slot->idx = slot_idx;
	slot->n_elem = n_elem;
	slot->dlvry_queue = dlvry_queue;
	slot->dlvry_queue_slot = dlvry_queue_slot;
	cmd_hdr_base = hisi_hba->cmd_hdr[dlvry_queue];
	slot->cmd_hdr = &cmd_hdr_base[dlvry_queue_slot];
	slot->task = task;
	slot->port = port;
	task->lldd_task = slot;
	INIT_WORK(&slot->abort_slot, hisi_sas_slot_abort);

	slot->buf = dma_pool_alloc(hisi_hba->buffer_pool,
				   GFP_ATOMIC, &slot->buf_dma);
	if (!slot->buf) {
		rc = -ENOMEM;
		goto err_out_slot_buf;
	}
	memset(slot->cmd_hdr, 0, sizeof(struct hisi_sas_cmd_hdr));
	memset(hisi_sas_cmd_hdr_addr_mem(slot), 0, HISI_SAS_COMMAND_TABLE_SZ);
	memset(hisi_sas_status_buf_addr_mem(slot), 0, HISI_SAS_STATUS_BUF_SZ);

	switch (task->task_proto) {
	case SAS_PROTOCOL_SMP:
		rc = hisi_sas_task_prep_smp(hisi_hba, slot);
		break;
	case SAS_PROTOCOL_SSP:
		rc = hisi_sas_task_prep_ssp(hisi_hba, slot, is_tmf, tmf);
		break;
	case SAS_PROTOCOL_SATA:
	case SAS_PROTOCOL_STP:
	case SAS_PROTOCOL_SATA | SAS_PROTOCOL_STP:
		rc = hisi_sas_task_prep_ata(hisi_hba, slot);
		break;
	default:
		dev_err(dev, "task prep: unknown/unsupported proto (0x%x)\n",
			task->task_proto);
		rc = -EINVAL;
		break;
	}

	if (rc) {
		dev_err(dev, "task prep: rc = 0x%x\n", rc);
		goto err_out_buf;
	}

	spin_lock_irqsave(&hisi_hba->lock, flags);
	list_add_tail(&slot->entry, &sas_dev->list);
	spin_unlock_irqrestore(&hisi_hba->lock, flags);
	spin_lock_irqsave(&task->task_state_lock, flags);
	task->task_state_flags |= SAS_TASK_AT_INITIATOR;
	spin_unlock_irqrestore(&task->task_state_lock, flags);

	dq->slot_prep = slot;

	atomic64_inc(&sas_dev->running_req);
	++(*pass);

	return 0;

err_out_buf:
	dma_pool_free(hisi_hba->buffer_pool, slot->buf,
		slot->buf_dma);
err_out_slot_buf:
	/* Nothing to be done */
err_out_tag:
	spin_lock_irqsave(&hisi_hba->lock, flags);
	hisi_sas_slot_index_free(hisi_hba, slot_idx);
	spin_unlock_irqrestore(&hisi_hba->lock, flags);
err_out:
	dev_err(dev, "task prep: failed[%d]!\n", rc);
	if (!sas_protocol_ata(task->task_proto))
		if (n_elem)
			dma_unmap_sg(dev, task->scatter,
				     task->num_scatter,
				     task->data_dir);
prep_out:
	return rc;
}

static int hisi_sas_task_exec(struct sas_task *task, gfp_t gfp_flags,
			      int is_tmf, struct hisi_sas_tmf_task *tmf)
{
	u32 rc;
	u32 pass = 0;
	unsigned long flags;
	struct hisi_hba *hisi_hba = dev_to_hisi_hba(task->dev);
	struct device *dev = hisi_hba->dev;
	struct domain_device *device = task->dev;
	struct hisi_sas_device *sas_dev = device->lldd_dev;
	struct hisi_sas_dq *dq = sas_dev->dq;

	if (unlikely(test_bit(HISI_SAS_REJECT_CMD_BIT, &hisi_hba->flags)))
		return -EINVAL;

	/* protect task_prep and start_delivery sequence */
	spin_lock_irqsave(&dq->lock, flags);
	rc = hisi_sas_task_prep(task, dq, is_tmf, tmf, &pass);
	if (rc)
		dev_err(dev, "task exec: failed[%d]!\n", rc);

	if (likely(pass))
		hisi_hba->hw->start_delivery(dq);
	spin_unlock_irqrestore(&dq->lock, flags);

	return rc;
}

static void hisi_sas_bytes_dmaed(struct hisi_hba *hisi_hba, int phy_no)
{
	struct hisi_sas_phy *phy = &hisi_hba->phy[phy_no];
	struct asd_sas_phy *sas_phy = &phy->sas_phy;
	struct sas_ha_struct *sas_ha;

	if (!phy->phy_attached)
		return;

	sas_ha = &hisi_hba->sha;
	sas_ha->notify_phy_event(sas_phy, PHYE_OOB_DONE);

	if (sas_phy->phy) {
		struct sas_phy *sphy = sas_phy->phy;

		sphy->negotiated_linkrate = sas_phy->linkrate;
		sphy->minimum_linkrate_hw = SAS_LINK_RATE_1_5_GBPS;
		sphy->maximum_linkrate_hw =
			hisi_hba->hw->phy_get_max_linkrate();
		if (sphy->minimum_linkrate == SAS_LINK_RATE_UNKNOWN)
			sphy->minimum_linkrate = phy->minimum_linkrate;

		if (sphy->maximum_linkrate == SAS_LINK_RATE_UNKNOWN)
			sphy->maximum_linkrate = phy->maximum_linkrate;
	}

	if (phy->phy_type & PORT_TYPE_SAS) {
		struct sas_identify_frame *id;

		id = (struct sas_identify_frame *)phy->frame_rcvd;
		id->dev_type = phy->identify.device_type;
		id->initiator_bits = SAS_PROTOCOL_ALL;
		id->target_bits = phy->identify.target_port_protocols;
	} else if (phy->phy_type & PORT_TYPE_SATA) {
		/*Nothing*/
	}

	sas_phy->frame_rcvd_size = phy->frame_rcvd_size;
	sas_ha->notify_port_event(sas_phy, PORTE_BYTES_DMAED);
}

static struct hisi_sas_device *hisi_sas_alloc_dev(struct domain_device *device)
{
	struct hisi_hba *hisi_hba = dev_to_hisi_hba(device);
	struct hisi_sas_device *sas_dev = NULL;
	unsigned long flags;
	int i;

	spin_lock_irqsave(&hisi_hba->lock, flags);
	for (i = 0; i < HISI_SAS_MAX_DEVICES; i++) {
		if (hisi_hba->devices[i].dev_type == SAS_PHY_UNUSED) {
			int queue = i % hisi_hba->queue_count;
			struct hisi_sas_dq *dq = &hisi_hba->dq[queue];

			hisi_hba->devices[i].device_id = i;
			sas_dev = &hisi_hba->devices[i];
			sas_dev->dev_status = HISI_SAS_DEV_NORMAL;
			sas_dev->dev_type = device->dev_type;
			sas_dev->hisi_hba = hisi_hba;
			sas_dev->sas_device = device;
			sas_dev->dq = dq;
			INIT_LIST_HEAD(&hisi_hba->devices[i].list);
			break;
		}
	}
	spin_unlock_irqrestore(&hisi_hba->lock, flags);

	return sas_dev;
}

static int hisi_sas_dev_found(struct domain_device *device)
{
	struct hisi_hba *hisi_hba = dev_to_hisi_hba(device);
	struct domain_device *parent_dev = device->parent;
	struct hisi_sas_device *sas_dev;
	struct device *dev = hisi_hba->dev;

	if (hisi_hba->hw->alloc_dev)
		sas_dev = hisi_hba->hw->alloc_dev(device);
	else
		sas_dev = hisi_sas_alloc_dev(device);
	if (!sas_dev) {
		dev_err(dev, "fail alloc dev: max support %d devices\n",
			HISI_SAS_MAX_DEVICES);
		return -EINVAL;
	}

	device->lldd_dev = sas_dev;
	hisi_hba->hw->setup_itct(hisi_hba, sas_dev);

	if (parent_dev && DEV_IS_EXPANDER(parent_dev->dev_type)) {
		int phy_no;
		u8 phy_num = parent_dev->ex_dev.num_phys;
		struct ex_phy *phy;

		for (phy_no = 0; phy_no < phy_num; phy_no++) {
			phy = &parent_dev->ex_dev.ex_phy[phy_no];
			if (SAS_ADDR(phy->attached_sas_addr) ==
				SAS_ADDR(device->sas_addr)) {
				sas_dev->attached_phy = phy_no;
				break;
			}
		}

		if (phy_no == phy_num) {
			dev_info(dev, "dev found: no attached "
				 "dev:%016llx at ex:%016llx\n",
				 SAS_ADDR(device->sas_addr),
				 SAS_ADDR(parent_dev->sas_addr));
			return -EINVAL;
		}
	}

	dev_info(dev, "dev[%d:%x] found\n",
		sas_dev->device_id, sas_dev->dev_type);

	return 0;
}

static int hisi_sas_slave_configure(struct scsi_device *sdev)
{
	struct domain_device *dev = sdev_to_domain_dev(sdev);
	int ret = sas_slave_configure(sdev);

	if (ret)
		return ret;
	if (!dev_is_sata(dev))
		sas_change_queue_depth(sdev, 64);

	return 0;
}

static void hisi_sas_scan_start(struct Scsi_Host *shost)
{
	struct hisi_hba *hisi_hba = shost_priv(shost);

	hisi_hba->hw->phys_init(hisi_hba);
}

static int hisi_sas_scan_finished(struct Scsi_Host *shost, unsigned long time)
{
	struct hisi_hba *hisi_hba = shost_priv(shost);
	struct sas_ha_struct *sha = &hisi_hba->sha;

	/* Wait for PHY up interrupt to occur */
	if (time < HZ)
		return 0;

	sas_drain_work(sha);
	return 1;
}

static void hisi_sas_phyup_work(struct work_struct *work)
{
	struct hisi_sas_phy *phy =
		container_of(work, typeof(*phy), works[HISI_PHYE_PHY_UP]);
	struct hisi_hba *hisi_hba = phy->hisi_hba;
	struct asd_sas_phy *sas_phy = &phy->sas_phy;
	int phy_no = sas_phy->id;

	hisi_hba->hw->sl_notify(hisi_hba, phy_no); /* This requires a sleep */
	hisi_sas_bytes_dmaed(hisi_hba, phy_no);
}

static void hisi_sas_linkreset_work(struct work_struct *work)
{
	struct hisi_sas_phy *phy =
		container_of(work, typeof(*phy), works[HISI_PHYE_LINK_RESET]);
	struct asd_sas_phy *sas_phy = &phy->sas_phy;

	hisi_sas_control_phy(sas_phy, PHY_FUNC_LINK_RESET, NULL);
}

static const work_func_t hisi_sas_phye_fns[HISI_PHYES_NUM] = {
	[HISI_PHYE_PHY_UP] = hisi_sas_phyup_work,
	[HISI_PHYE_LINK_RESET] = hisi_sas_linkreset_work,
};

bool hisi_sas_notify_phy_event(struct hisi_sas_phy *phy,
				enum hisi_sas_phy_event event)
{
	struct hisi_hba *hisi_hba = phy->hisi_hba;

	if (WARN_ON(event >= HISI_PHYES_NUM))
		return false;

	return queue_work(hisi_hba->wq, &phy->works[event]);
}
EXPORT_SYMBOL_GPL(hisi_sas_notify_phy_event);

static void hisi_sas_phy_init(struct hisi_hba *hisi_hba, int phy_no)
{
	struct hisi_sas_phy *phy = &hisi_hba->phy[phy_no];
	struct asd_sas_phy *sas_phy = &phy->sas_phy;
	int i;

	phy->hisi_hba = hisi_hba;
	phy->port = NULL;
	sas_phy->enabled = (phy_no < hisi_hba->n_phy) ? 1 : 0;
	sas_phy->class = SAS;
	sas_phy->iproto = SAS_PROTOCOL_ALL;
	sas_phy->tproto = 0;
	sas_phy->type = PHY_TYPE_PHYSICAL;
	sas_phy->role = PHY_ROLE_INITIATOR;
	sas_phy->oob_mode = OOB_NOT_CONNECTED;
	sas_phy->linkrate = SAS_LINK_RATE_UNKNOWN;
	sas_phy->id = phy_no;
	sas_phy->sas_addr = &hisi_hba->sas_addr[0];
	sas_phy->frame_rcvd = &phy->frame_rcvd[0];
	sas_phy->ha = (struct sas_ha_struct *)hisi_hba->shost->hostdata;
	sas_phy->lldd_phy = phy;

	for (i = 0; i < HISI_PHYES_NUM; i++)
		INIT_WORK(&phy->works[i], hisi_sas_phye_fns[i]);
}

static void hisi_sas_port_notify_formed(struct asd_sas_phy *sas_phy)
{
	struct sas_ha_struct *sas_ha = sas_phy->ha;
	struct hisi_hba *hisi_hba = sas_ha->lldd_ha;
	struct hisi_sas_phy *phy = sas_phy->lldd_phy;
	struct asd_sas_port *sas_port = sas_phy->port;
	struct hisi_sas_port *port = to_hisi_sas_port(sas_port);
	unsigned long flags;

	if (!sas_port)
		return;

	spin_lock_irqsave(&hisi_hba->lock, flags);
	port->port_attached = 1;
	port->id = phy->port_id;
	phy->port = port;
	sas_port->lldd_port = port;
	spin_unlock_irqrestore(&hisi_hba->lock, flags);
}

static void hisi_sas_do_release_task(struct hisi_hba *hisi_hba, struct sas_task *task,
				     struct hisi_sas_slot *slot)
{
	if (task) {
		unsigned long flags;
		struct task_status_struct *ts;

		ts = &task->task_status;

		ts->resp = SAS_TASK_COMPLETE;
		ts->stat = SAS_ABORTED_TASK;
		spin_lock_irqsave(&task->task_state_lock, flags);
		task->task_state_flags &=
			~(SAS_TASK_STATE_PENDING | SAS_TASK_AT_INITIATOR);
		task->task_state_flags |= SAS_TASK_STATE_DONE;
		spin_unlock_irqrestore(&task->task_state_lock, flags);
	}

	hisi_sas_slot_task_free(hisi_hba, task, slot);
}

/* hisi_hba.lock should be locked */
static void hisi_sas_release_task(struct hisi_hba *hisi_hba,
			struct domain_device *device)
{
	struct hisi_sas_slot *slot, *slot2;
	struct hisi_sas_device *sas_dev = device->lldd_dev;

	list_for_each_entry_safe(slot, slot2, &sas_dev->list, entry)
		hisi_sas_do_release_task(hisi_hba, slot->task, slot);
}

void hisi_sas_release_tasks(struct hisi_hba *hisi_hba)
{
	struct hisi_sas_device *sas_dev;
	struct domain_device *device;
	int i;

	for (i = 0; i < HISI_SAS_MAX_DEVICES; i++) {
		sas_dev = &hisi_hba->devices[i];
		device = sas_dev->sas_device;

		if ((sas_dev->dev_type == SAS_PHY_UNUSED) ||
		    !device)
			continue;

		hisi_sas_release_task(hisi_hba, device);
	}
}
EXPORT_SYMBOL_GPL(hisi_sas_release_tasks);

static void hisi_sas_dereg_device(struct hisi_hba *hisi_hba,
				struct domain_device *device)
{
	if (hisi_hba->hw->dereg_device)
		hisi_hba->hw->dereg_device(hisi_hba, device);
}

static void hisi_sas_dev_gone(struct domain_device *device)
{
	struct hisi_sas_device *sas_dev = device->lldd_dev;
	struct hisi_hba *hisi_hba = dev_to_hisi_hba(device);
	struct device *dev = hisi_hba->dev;

	dev_info(dev, "dev[%d:%x] is gone\n",
		 sas_dev->device_id, sas_dev->dev_type);

	if (!test_bit(HISI_SAS_RESET_BIT, &hisi_hba->flags)) {
		hisi_sas_internal_task_abort(hisi_hba, device,
				     HISI_SAS_INT_ABT_DEV, 0);

		hisi_sas_dereg_device(hisi_hba, device);

		hisi_hba->hw->clear_itct(hisi_hba, sas_dev);
		device->lldd_dev = NULL;
	}

	if (hisi_hba->hw->free_device)
		hisi_hba->hw->free_device(sas_dev);
	sas_dev->dev_type = SAS_PHY_UNUSED;
}

static int hisi_sas_queue_command(struct sas_task *task, gfp_t gfp_flags)
{
	return hisi_sas_task_exec(task, gfp_flags, 0, NULL);
}

static int hisi_sas_control_phy(struct asd_sas_phy *sas_phy, enum phy_func func,
				void *funcdata)
{
	struct sas_ha_struct *sas_ha = sas_phy->ha;
	struct hisi_hba *hisi_hba = sas_ha->lldd_ha;
	int phy_no = sas_phy->id;

	switch (func) {
	case PHY_FUNC_HARD_RESET:
		hisi_hba->hw->phy_hard_reset(hisi_hba, phy_no);
		break;

	case PHY_FUNC_LINK_RESET:
		hisi_hba->hw->phy_disable(hisi_hba, phy_no);
		msleep(100);
		hisi_hba->hw->phy_start(hisi_hba, phy_no);
		break;

	case PHY_FUNC_DISABLE:
		hisi_hba->hw->phy_disable(hisi_hba, phy_no);
		break;

	case PHY_FUNC_SET_LINK_RATE:
		hisi_hba->hw->phy_set_linkrate(hisi_hba, phy_no, funcdata);
		break;
	case PHY_FUNC_GET_EVENTS:
		if (hisi_hba->hw->get_events) {
			hisi_hba->hw->get_events(hisi_hba, phy_no);
			break;
		}
		/* fallthru */
	case PHY_FUNC_RELEASE_SPINUP_HOLD:
	default:
		return -EOPNOTSUPP;
	}
	return 0;
}

static void hisi_sas_task_done(struct sas_task *task)
{
	if (!del_timer(&task->slow_task->timer))
		return;
	complete(&task->slow_task->completion);
}

static void hisi_sas_tmf_timedout(struct timer_list *t)
{
	struct sas_task_slow *slow = from_timer(slow, t, timer);
	struct sas_task *task = slow->task;
	unsigned long flags;

	spin_lock_irqsave(&task->task_state_lock, flags);
	if (!(task->task_state_flags & SAS_TASK_STATE_DONE))
		task->task_state_flags |= SAS_TASK_STATE_ABORTED;
	spin_unlock_irqrestore(&task->task_state_lock, flags);

	complete(&task->slow_task->completion);
}

#define TASK_TIMEOUT 20
#define TASK_RETRY 3
static int hisi_sas_exec_internal_tmf_task(struct domain_device *device,
					   void *parameter, u32 para_len,
					   struct hisi_sas_tmf_task *tmf)
{
	struct hisi_sas_device *sas_dev = device->lldd_dev;
	struct hisi_hba *hisi_hba = sas_dev->hisi_hba;
	struct device *dev = hisi_hba->dev;
	struct sas_task *task;
	int res, retry;

	for (retry = 0; retry < TASK_RETRY; retry++) {
		task = sas_alloc_slow_task(GFP_KERNEL);
		if (!task)
			return -ENOMEM;

		task->dev = device;
		task->task_proto = device->tproto;

		if (dev_is_sata(device)) {
			task->ata_task.device_control_reg_update = 1;
			memcpy(&task->ata_task.fis, parameter, para_len);
		} else {
			memcpy(&task->ssp_task, parameter, para_len);
		}
		task->task_done = hisi_sas_task_done;

		task->slow_task->timer.function = hisi_sas_tmf_timedout;
		task->slow_task->timer.expires = jiffies + TASK_TIMEOUT*HZ;
		add_timer(&task->slow_task->timer);

		res = hisi_sas_task_exec(task, GFP_KERNEL, 1, tmf);

		if (res) {
			del_timer(&task->slow_task->timer);
			dev_err(dev, "abort tmf: executing internal task failed: %d\n",
				res);
			goto ex_err;
		}

		wait_for_completion(&task->slow_task->completion);
		res = TMF_RESP_FUNC_FAILED;
		/* Even TMF timed out, return direct. */
		if ((task->task_state_flags & SAS_TASK_STATE_ABORTED)) {
			if (!(task->task_state_flags & SAS_TASK_STATE_DONE)) {
				struct hisi_sas_slot *slot = task->lldd_task;

				dev_err(dev, "abort tmf: TMF task timeout and not done\n");
				if (slot)
					slot->task = NULL;

				goto ex_err;
			} else
				dev_err(dev, "abort tmf: TMF task timeout\n");
		}

		if (task->task_status.resp == SAS_TASK_COMPLETE &&
		     task->task_status.stat == TMF_RESP_FUNC_COMPLETE) {
			res = TMF_RESP_FUNC_COMPLETE;
			break;
		}

		if (task->task_status.resp == SAS_TASK_COMPLETE &&
			task->task_status.stat == TMF_RESP_FUNC_SUCC) {
			res = TMF_RESP_FUNC_SUCC;
			break;
		}

		if (task->task_status.resp == SAS_TASK_COMPLETE &&
		      task->task_status.stat == SAS_DATA_UNDERRUN) {
			/* no error, but return the number of bytes of
			 * underrun
			 */
			dev_warn(dev, "abort tmf: task to dev %016llx "
				 "resp: 0x%x sts 0x%x underrun\n",
				 SAS_ADDR(device->sas_addr),
				 task->task_status.resp,
				 task->task_status.stat);
			res = task->task_status.residual;
			break;
		}

		if (task->task_status.resp == SAS_TASK_COMPLETE &&
			task->task_status.stat == SAS_DATA_OVERRUN) {
			dev_warn(dev, "abort tmf: blocked task error\n");
			res = -EMSGSIZE;
			break;
		}

		dev_warn(dev, "abort tmf: task to dev "
			 "%016llx resp: 0x%x status 0x%x\n",
			 SAS_ADDR(device->sas_addr), task->task_status.resp,
			 task->task_status.stat);
		sas_free_task(task);
		task = NULL;
	}
ex_err:
	if (retry == TASK_RETRY)
		dev_warn(dev, "abort tmf: executing internal task failed!\n");
	sas_free_task(task);
	return res;
}

static void hisi_sas_fill_ata_reset_cmd(struct ata_device *dev,
		bool reset, int pmp, u8 *fis)
{
	struct ata_taskfile tf;

	ata_tf_init(dev, &tf);
	if (reset)
		tf.ctl |= ATA_SRST;
	else
		tf.ctl &= ~ATA_SRST;
	tf.command = ATA_CMD_DEV_RESET;
	ata_tf_to_fis(&tf, pmp, 0, fis);
}

static int hisi_sas_softreset_ata_disk(struct domain_device *device)
{
	u8 fis[20] = {0};
	struct ata_port *ap = device->sata_dev.ap;
	struct ata_link *link;
	int rc = TMF_RESP_FUNC_FAILED;
	struct hisi_hba *hisi_hba = dev_to_hisi_hba(device);
	struct device *dev = hisi_hba->dev;
	int s = sizeof(struct host_to_dev_fis);
	unsigned long flags;

	ata_for_each_link(link, ap, EDGE) {
		int pmp = sata_srst_pmp(link);

		hisi_sas_fill_ata_reset_cmd(link->device, 1, pmp, fis);
		rc = hisi_sas_exec_internal_tmf_task(device, fis, s, NULL);
		if (rc != TMF_RESP_FUNC_COMPLETE)
			break;
	}

	if (rc == TMF_RESP_FUNC_COMPLETE) {
		ata_for_each_link(link, ap, EDGE) {
			int pmp = sata_srst_pmp(link);

			hisi_sas_fill_ata_reset_cmd(link->device, 0, pmp, fis);
			rc = hisi_sas_exec_internal_tmf_task(device, fis,
							     s, NULL);
			if (rc != TMF_RESP_FUNC_COMPLETE)
				dev_err(dev, "ata disk de-reset failed\n");
		}
	} else {
		dev_err(dev, "ata disk reset failed\n");
	}

	if (rc == TMF_RESP_FUNC_COMPLETE) {
		spin_lock_irqsave(&hisi_hba->lock, flags);
		hisi_sas_release_task(hisi_hba, device);
		spin_unlock_irqrestore(&hisi_hba->lock, flags);
	}

	return rc;
}

static int hisi_sas_debug_issue_ssp_tmf(struct domain_device *device,
				u8 *lun, struct hisi_sas_tmf_task *tmf)
{
	struct sas_ssp_task ssp_task;

	if (!(device->tproto & SAS_PROTOCOL_SSP))
		return TMF_RESP_FUNC_ESUPP;

	memcpy(ssp_task.LUN, lun, 8);

	return hisi_sas_exec_internal_tmf_task(device, &ssp_task,
				sizeof(ssp_task), tmf);
}

static void hisi_sas_refresh_port_id(struct hisi_hba *hisi_hba)
{
	u32 state = hisi_hba->hw->get_phys_state(hisi_hba);
	int i;

	for (i = 0; i < HISI_SAS_MAX_DEVICES; i++) {
		struct hisi_sas_device *sas_dev = &hisi_hba->devices[i];
		struct domain_device *device = sas_dev->sas_device;
		struct asd_sas_port *sas_port;
		struct hisi_sas_port *port;
		struct hisi_sas_phy *phy = NULL;
		struct asd_sas_phy *sas_phy;

		if ((sas_dev->dev_type == SAS_PHY_UNUSED)
				|| !device || !device->port)
			continue;

		sas_port = device->port;
		port = to_hisi_sas_port(sas_port);

		list_for_each_entry(sas_phy, &sas_port->phy_list, port_phy_el)
			if (state & BIT(sas_phy->id)) {
				phy = sas_phy->lldd_phy;
				break;
			}

		if (phy) {
			port->id = phy->port_id;

			/* Update linkrate of directly attached device. */
			if (!device->parent)
				device->linkrate = phy->sas_phy.linkrate;

			hisi_hba->hw->setup_itct(hisi_hba, sas_dev);
		} else
			port->id = 0xff;
	}
}

static void hisi_sas_rescan_topology(struct hisi_hba *hisi_hba, u32 old_state,
			      u32 state)
{
	struct sas_ha_struct *sas_ha = &hisi_hba->sha;
	struct asd_sas_port *_sas_port = NULL;
	int phy_no;

	for (phy_no = 0; phy_no < hisi_hba->n_phy; phy_no++) {
		struct hisi_sas_phy *phy = &hisi_hba->phy[phy_no];
		struct asd_sas_phy *sas_phy = &phy->sas_phy;
		struct asd_sas_port *sas_port = sas_phy->port;
		bool do_port_check = !!(_sas_port != sas_port);

		if (!sas_phy->phy->enabled)
			continue;

		/* Report PHY state change to libsas */
		if (state & BIT(phy_no)) {
			if (do_port_check && sas_port && sas_port->port_dev) {
				struct domain_device *dev = sas_port->port_dev;

				_sas_port = sas_port;

				if (DEV_IS_EXPANDER(dev->dev_type))
					sas_ha->notify_port_event(sas_phy,
							PORTE_BROADCAST_RCVD);
			}
		} else if (old_state & (1 << phy_no))
			/* PHY down but was up before */
			hisi_sas_phy_down(hisi_hba, phy_no, 0);

	}
}

static int hisi_sas_controller_reset(struct hisi_hba *hisi_hba)
{
	struct device *dev = hisi_hba->dev;
	struct Scsi_Host *shost = hisi_hba->shost;
	u32 old_state, state;
	unsigned long flags;
	int rc;

	if (!hisi_hba->hw->soft_reset)
		return -1;

	if (test_and_set_bit(HISI_SAS_RESET_BIT, &hisi_hba->flags))
		return -1;

	dev_info(dev, "controller resetting...\n");
	old_state = hisi_hba->hw->get_phys_state(hisi_hba);

	scsi_block_requests(shost);
	set_bit(HISI_SAS_REJECT_CMD_BIT, &hisi_hba->flags);
	rc = hisi_hba->hw->soft_reset(hisi_hba);
	if (rc) {
		dev_warn(dev, "controller reset failed (%d)\n", rc);
		clear_bit(HISI_SAS_REJECT_CMD_BIT, &hisi_hba->flags);
		scsi_unblock_requests(shost);
		goto out;
	}
	spin_lock_irqsave(&hisi_hba->lock, flags);
	hisi_sas_release_tasks(hisi_hba);
	spin_unlock_irqrestore(&hisi_hba->lock, flags);

	clear_bit(HISI_SAS_REJECT_CMD_BIT, &hisi_hba->flags);

	/* Init and wait for PHYs to come up and all libsas event finished. */
	hisi_hba->hw->phys_init(hisi_hba);
	msleep(1000);
	hisi_sas_refresh_port_id(hisi_hba);
	scsi_unblock_requests(shost);

	state = hisi_hba->hw->get_phys_state(hisi_hba);
	hisi_sas_rescan_topology(hisi_hba, old_state, state);
	dev_info(dev, "controller reset complete\n");

out:
	clear_bit(HISI_SAS_RESET_BIT, &hisi_hba->flags);

	return rc;
}

static int hisi_sas_abort_task(struct sas_task *task)
{
	struct scsi_lun lun;
	struct hisi_sas_tmf_task tmf_task;
	struct domain_device *device = task->dev;
	struct hisi_sas_device *sas_dev = device->lldd_dev;
	struct hisi_hba *hisi_hba = dev_to_hisi_hba(task->dev);
	struct device *dev = hisi_hba->dev;
	int rc = TMF_RESP_FUNC_FAILED;
	unsigned long flags;

	if (!sas_dev) {
		dev_warn(dev, "Device has been removed\n");
		return TMF_RESP_FUNC_FAILED;
	}

	if (task->task_state_flags & SAS_TASK_STATE_DONE) {
		rc = TMF_RESP_FUNC_COMPLETE;
		goto out;
	}

	sas_dev->dev_status = HISI_SAS_DEV_EH;
	if (task->lldd_task && task->task_proto & SAS_PROTOCOL_SSP) {
		struct scsi_cmnd *cmnd = task->uldd_task;
		struct hisi_sas_slot *slot = task->lldd_task;
		u32 tag = slot->idx;
		int rc2;

		int_to_scsilun(cmnd->device->lun, &lun);
		tmf_task.tmf = TMF_ABORT_TASK;
		tmf_task.tag_of_task_to_be_managed = cpu_to_le16(tag);

		rc = hisi_sas_debug_issue_ssp_tmf(task->dev, lun.scsi_lun,
						  &tmf_task);

		rc2 = hisi_sas_internal_task_abort(hisi_hba, device,
						   HISI_SAS_INT_ABT_CMD, tag);
		if (rc2 < 0) {
			dev_err(dev, "abort task: internal abort (%d)\n", rc2);
			return TMF_RESP_FUNC_FAILED;
		}

		/*
		 * If the TMF finds that the IO is not in the device and also
		 * the internal abort does not succeed, then it is safe to
		 * free the slot.
		 * Note: if the internal abort succeeds then the slot
		 * will have already been completed
		 */
		if (rc == TMF_RESP_FUNC_COMPLETE && rc2 != TMF_RESP_FUNC_SUCC) {
			if (task->lldd_task) {
				spin_lock_irqsave(&hisi_hba->lock, flags);
				hisi_sas_do_release_task(hisi_hba, task, slot);
				spin_unlock_irqrestore(&hisi_hba->lock, flags);
			}
		}
	} else if (task->task_proto & SAS_PROTOCOL_SATA ||
		task->task_proto & SAS_PROTOCOL_STP) {
		if (task->dev->dev_type == SAS_SATA_DEV) {
			rc = hisi_sas_internal_task_abort(hisi_hba, device,
						HISI_SAS_INT_ABT_DEV, 0);
			if (rc < 0) {
				dev_err(dev, "abort task: internal abort failed\n");
				goto out;
			}
			hisi_sas_dereg_device(hisi_hba, device);
			rc = hisi_sas_softreset_ata_disk(device);
		}
	} else if (task->lldd_task && task->task_proto & SAS_PROTOCOL_SMP) {
		/* SMP */
		struct hisi_sas_slot *slot = task->lldd_task;
		u32 tag = slot->idx;

		rc = hisi_sas_internal_task_abort(hisi_hba, device,
			     HISI_SAS_INT_ABT_CMD, tag);
<<<<<<< HEAD
		if (rc == TMF_RESP_FUNC_FAILED && task->lldd_task) {
=======
		if (((rc < 0) || (rc == TMF_RESP_FUNC_FAILED)) &&
					task->lldd_task) {
>>>>>>> 661e50bc
			spin_lock_irqsave(&hisi_hba->lock, flags);
			hisi_sas_do_release_task(hisi_hba, task, slot);
			spin_unlock_irqrestore(&hisi_hba->lock, flags);
		}
	}

out:
	if (rc != TMF_RESP_FUNC_COMPLETE)
		dev_notice(dev, "abort task: rc=%d\n", rc);
	return rc;
}

static int hisi_sas_abort_task_set(struct domain_device *device, u8 *lun)
{
	struct hisi_hba *hisi_hba = dev_to_hisi_hba(device);
	struct device *dev = hisi_hba->dev;
	struct hisi_sas_tmf_task tmf_task;
	int rc = TMF_RESP_FUNC_FAILED;
	unsigned long flags;

	rc = hisi_sas_internal_task_abort(hisi_hba, device,
					HISI_SAS_INT_ABT_DEV, 0);
	if (rc < 0) {
		dev_err(dev, "abort task set: internal abort rc=%d\n", rc);
		return TMF_RESP_FUNC_FAILED;
	}
	hisi_sas_dereg_device(hisi_hba, device);

	tmf_task.tmf = TMF_ABORT_TASK_SET;
	rc = hisi_sas_debug_issue_ssp_tmf(device, lun, &tmf_task);

	if (rc == TMF_RESP_FUNC_COMPLETE) {
		spin_lock_irqsave(&hisi_hba->lock, flags);
		hisi_sas_release_task(hisi_hba, device);
		spin_unlock_irqrestore(&hisi_hba->lock, flags);
	}

	return rc;
}

static int hisi_sas_clear_aca(struct domain_device *device, u8 *lun)
{
	int rc = TMF_RESP_FUNC_FAILED;
	struct hisi_sas_tmf_task tmf_task;

	tmf_task.tmf = TMF_CLEAR_ACA;
	rc = hisi_sas_debug_issue_ssp_tmf(device, lun, &tmf_task);

	return rc;
}

static int hisi_sas_debug_I_T_nexus_reset(struct domain_device *device)
{
	struct sas_phy *phy = sas_get_local_phy(device);
	int rc, reset_type = (device->dev_type == SAS_SATA_DEV ||
			(device->tproto & SAS_PROTOCOL_STP)) ? 0 : 1;
	rc = sas_phy_reset(phy, reset_type);
	sas_put_local_phy(phy);
	msleep(2000);
	return rc;
}

static int hisi_sas_I_T_nexus_reset(struct domain_device *device)
{
	struct hisi_sas_device *sas_dev = device->lldd_dev;
	struct hisi_hba *hisi_hba = dev_to_hisi_hba(device);
	struct device *dev = hisi_hba->dev;
	int rc = TMF_RESP_FUNC_FAILED;
	unsigned long flags;

	if (sas_dev->dev_status != HISI_SAS_DEV_EH)
		return TMF_RESP_FUNC_FAILED;
	sas_dev->dev_status = HISI_SAS_DEV_NORMAL;

	rc = hisi_sas_internal_task_abort(hisi_hba, device,
					HISI_SAS_INT_ABT_DEV, 0);
	if (rc < 0) {
		dev_err(dev, "I_T nexus reset: internal abort (%d)\n", rc);
		return TMF_RESP_FUNC_FAILED;
	}
	hisi_sas_dereg_device(hisi_hba, device);

	rc = hisi_sas_debug_I_T_nexus_reset(device);

	if ((rc == TMF_RESP_FUNC_COMPLETE) || (rc == -ENODEV)) {
		spin_lock_irqsave(&hisi_hba->lock, flags);
		hisi_sas_release_task(hisi_hba, device);
		spin_unlock_irqrestore(&hisi_hba->lock, flags);
	}
	return rc;
}

static int hisi_sas_lu_reset(struct domain_device *device, u8 *lun)
{
	struct hisi_sas_device *sas_dev = device->lldd_dev;
	struct hisi_hba *hisi_hba = dev_to_hisi_hba(device);
	struct device *dev = hisi_hba->dev;
	unsigned long flags;
	int rc = TMF_RESP_FUNC_FAILED;

	sas_dev->dev_status = HISI_SAS_DEV_EH;
	if (dev_is_sata(device)) {
		struct sas_phy *phy;

		/* Clear internal IO and then hardreset */
		rc = hisi_sas_internal_task_abort(hisi_hba, device,
						  HISI_SAS_INT_ABT_DEV, 0);
		if (rc < 0) {
			dev_err(dev, "lu_reset: internal abort failed\n");
			goto out;
		}
		hisi_sas_dereg_device(hisi_hba, device);

		phy = sas_get_local_phy(device);

		rc = sas_phy_reset(phy, 1);

		if (rc == 0) {
			spin_lock_irqsave(&hisi_hba->lock, flags);
			hisi_sas_release_task(hisi_hba, device);
			spin_unlock_irqrestore(&hisi_hba->lock, flags);
		}
		sas_put_local_phy(phy);
	} else {
		struct hisi_sas_tmf_task tmf_task = { .tmf =  TMF_LU_RESET };

		rc = hisi_sas_internal_task_abort(hisi_hba, device,
						HISI_SAS_INT_ABT_DEV, 0);
		if (rc < 0) {
			dev_err(dev, "lu_reset: internal abort failed\n");
			goto out;
		}
		hisi_sas_dereg_device(hisi_hba, device);

		rc = hisi_sas_debug_issue_ssp_tmf(device, lun, &tmf_task);
		if (rc == TMF_RESP_FUNC_COMPLETE) {
			spin_lock_irqsave(&hisi_hba->lock, flags);
			hisi_sas_release_task(hisi_hba, device);
			spin_unlock_irqrestore(&hisi_hba->lock, flags);
		}
	}
out:
	if (rc != TMF_RESP_FUNC_COMPLETE)
		dev_err(dev, "lu_reset: for device[%d]:rc= %d\n",
			     sas_dev->device_id, rc);
	return rc;
}

static int hisi_sas_clear_nexus_ha(struct sas_ha_struct *sas_ha)
{
	struct hisi_hba *hisi_hba = sas_ha->lldd_ha;
	HISI_SAS_DECLARE_RST_WORK_ON_STACK(r);

	queue_work(hisi_hba->wq, &r.work);
	wait_for_completion(r.completion);
	if (r.done)
		return TMF_RESP_FUNC_COMPLETE;

	return TMF_RESP_FUNC_FAILED;
}

static int hisi_sas_query_task(struct sas_task *task)
{
	struct scsi_lun lun;
	struct hisi_sas_tmf_task tmf_task;
	int rc = TMF_RESP_FUNC_FAILED;

	if (task->lldd_task && task->task_proto & SAS_PROTOCOL_SSP) {
		struct scsi_cmnd *cmnd = task->uldd_task;
		struct domain_device *device = task->dev;
		struct hisi_sas_slot *slot = task->lldd_task;
		u32 tag = slot->idx;

		int_to_scsilun(cmnd->device->lun, &lun);
		tmf_task.tmf = TMF_QUERY_TASK;
		tmf_task.tag_of_task_to_be_managed = cpu_to_le16(tag);

		rc = hisi_sas_debug_issue_ssp_tmf(device,
						  lun.scsi_lun,
						  &tmf_task);
		switch (rc) {
		/* The task is still in Lun, release it then */
		case TMF_RESP_FUNC_SUCC:
		/* The task is not in Lun or failed, reset the phy */
		case TMF_RESP_FUNC_FAILED:
		case TMF_RESP_FUNC_COMPLETE:
			break;
		default:
			rc = TMF_RESP_FUNC_FAILED;
			break;
		}
	}
	return rc;
}

static int
hisi_sas_internal_abort_task_exec(struct hisi_hba *hisi_hba, int device_id,
				  struct sas_task *task, int abort_flag,
				  int task_tag)
{
	struct domain_device *device = task->dev;
	struct hisi_sas_device *sas_dev = device->lldd_dev;
	struct device *dev = hisi_hba->dev;
	struct hisi_sas_port *port;
	struct hisi_sas_slot *slot;
	struct asd_sas_port *sas_port = device->port;
	struct hisi_sas_cmd_hdr *cmd_hdr_base;
	struct hisi_sas_dq *dq = sas_dev->dq;
	int dlvry_queue_slot, dlvry_queue, n_elem = 0, rc, slot_idx;
	unsigned long flags, flags_dq;

	if (unlikely(test_bit(HISI_SAS_REJECT_CMD_BIT, &hisi_hba->flags)))
		return -EINVAL;

	if (!device->port)
		return -1;

	port = to_hisi_sas_port(sas_port);

	/* simply get a slot and send abort command */
	spin_lock_irqsave(&hisi_hba->lock, flags);
	rc = hisi_sas_slot_index_alloc(hisi_hba, &slot_idx);
	if (rc) {
		spin_unlock_irqrestore(&hisi_hba->lock, flags);
		goto err_out;
	}
	spin_unlock_irqrestore(&hisi_hba->lock, flags);

	spin_lock_irqsave(&dq->lock, flags_dq);
	rc = hisi_hba->hw->get_free_slot(hisi_hba, dq);
	if (rc)
		goto err_out_tag;

	dlvry_queue = dq->id;
	dlvry_queue_slot = dq->wr_point;

	slot = &hisi_hba->slot_info[slot_idx];
	memset(slot, 0, sizeof(struct hisi_sas_slot));

	slot->idx = slot_idx;
	slot->n_elem = n_elem;
	slot->dlvry_queue = dlvry_queue;
	slot->dlvry_queue_slot = dlvry_queue_slot;
	cmd_hdr_base = hisi_hba->cmd_hdr[dlvry_queue];
	slot->cmd_hdr = &cmd_hdr_base[dlvry_queue_slot];
	slot->task = task;
	slot->port = port;
	task->lldd_task = slot;

	slot->buf = dma_pool_alloc(hisi_hba->buffer_pool,
			GFP_ATOMIC, &slot->buf_dma);
	if (!slot->buf) {
		rc = -ENOMEM;
		goto err_out_tag;
	}

	memset(slot->cmd_hdr, 0, sizeof(struct hisi_sas_cmd_hdr));
	memset(hisi_sas_cmd_hdr_addr_mem(slot), 0, HISI_SAS_COMMAND_TABLE_SZ);
	memset(hisi_sas_status_buf_addr_mem(slot), 0, HISI_SAS_STATUS_BUF_SZ);

	rc = hisi_sas_task_prep_abort(hisi_hba, slot, device_id,
				      abort_flag, task_tag);
	if (rc)
		goto err_out_buf;

	spin_lock_irqsave(&hisi_hba->lock, flags);
	list_add_tail(&slot->entry, &sas_dev->list);
	spin_unlock_irqrestore(&hisi_hba->lock, flags);
	spin_lock_irqsave(&task->task_state_lock, flags);
	task->task_state_flags |= SAS_TASK_AT_INITIATOR;
	spin_unlock_irqrestore(&task->task_state_lock, flags);

	dq->slot_prep = slot;

	atomic64_inc(&sas_dev->running_req);

	/* send abort command to the chip */
	hisi_hba->hw->start_delivery(dq);
	spin_unlock_irqrestore(&dq->lock, flags_dq);

	return 0;

err_out_buf:
	dma_pool_free(hisi_hba->buffer_pool, slot->buf,
		slot->buf_dma);
err_out_tag:
	spin_lock_irqsave(&hisi_hba->lock, flags);
	hisi_sas_slot_index_free(hisi_hba, slot_idx);
	spin_unlock_irqrestore(&hisi_hba->lock, flags);
	spin_unlock_irqrestore(&dq->lock, flags_dq);
err_out:
	dev_err(dev, "internal abort task prep: failed[%d]!\n", rc);

	return rc;
}

/**
 * hisi_sas_internal_task_abort -- execute an internal
 * abort command for single IO command or a device
 * @hisi_hba: host controller struct
 * @device: domain device
 * @abort_flag: mode of operation, device or single IO
 * @tag: tag of IO to be aborted (only relevant to single
 *       IO mode)
 */
static int
hisi_sas_internal_task_abort(struct hisi_hba *hisi_hba,
			     struct domain_device *device,
			     int abort_flag, int tag)
{
	struct sas_task *task;
	struct hisi_sas_device *sas_dev = device->lldd_dev;
	struct device *dev = hisi_hba->dev;
	int res;

	/*
	 * The interface is not realized means this HW don't support internal
	 * abort, or don't need to do internal abort. Then here, we return
	 * TMF_RESP_FUNC_FAILED and let other steps go on, which depends that
	 * the internal abort has been executed and returned CQ.
	 */
	if (!hisi_hba->hw->prep_abort)
		return TMF_RESP_FUNC_FAILED;

	task = sas_alloc_slow_task(GFP_KERNEL);
	if (!task)
		return -ENOMEM;

	task->dev = device;
	task->task_proto = device->tproto;
	task->task_done = hisi_sas_task_done;
	task->slow_task->timer.function = hisi_sas_tmf_timedout;
	task->slow_task->timer.expires = jiffies + msecs_to_jiffies(110);
	add_timer(&task->slow_task->timer);

	res = hisi_sas_internal_abort_task_exec(hisi_hba, sas_dev->device_id,
						task, abort_flag, tag);
	if (res) {
		del_timer(&task->slow_task->timer);
		dev_err(dev, "internal task abort: executing internal task failed: %d\n",
			res);
		goto exit;
	}
	wait_for_completion(&task->slow_task->completion);
	res = TMF_RESP_FUNC_FAILED;

	/* Internal abort timed out */
	if ((task->task_state_flags & SAS_TASK_STATE_ABORTED)) {
		if (!(task->task_state_flags & SAS_TASK_STATE_DONE)) {
			struct hisi_sas_slot *slot = task->lldd_task;

			if (slot)
				slot->task = NULL;
			dev_err(dev, "internal task abort: timeout and not done.\n");
			res = -EIO;
			goto exit;
		} else
			dev_err(dev, "internal task abort: timeout.\n");
<<<<<<< HEAD
			goto exit;
		}
=======
>>>>>>> 661e50bc
	}

	if (task->task_status.resp == SAS_TASK_COMPLETE &&
		task->task_status.stat == TMF_RESP_FUNC_COMPLETE) {
		res = TMF_RESP_FUNC_COMPLETE;
		goto exit;
	}

	if (task->task_status.resp == SAS_TASK_COMPLETE &&
		task->task_status.stat == TMF_RESP_FUNC_SUCC) {
		res = TMF_RESP_FUNC_SUCC;
		goto exit;
	}

exit:
	dev_dbg(dev, "internal task abort: task to dev %016llx task=%p "
		"resp: 0x%x sts 0x%x\n",
		SAS_ADDR(device->sas_addr),
		task,
		task->task_status.resp, /* 0 is complete, -1 is undelivered */
		task->task_status.stat);
	sas_free_task(task);

	return res;
}

static void hisi_sas_port_formed(struct asd_sas_phy *sas_phy)
{
	hisi_sas_port_notify_formed(sas_phy);
}

static void hisi_sas_port_deformed(struct asd_sas_phy *sas_phy)
{
}

static int hisi_sas_write_gpio(struct sas_ha_struct *sha, u8 reg_type,
			u8 reg_index, u8 reg_count, u8 *write_data)
{
	struct hisi_hba *hisi_hba = sha->lldd_ha;

	if (!hisi_hba->hw->write_gpio)
		return -EOPNOTSUPP;

	return hisi_hba->hw->write_gpio(hisi_hba, reg_type,
				reg_index, reg_count, write_data);
}

static void hisi_sas_phy_disconnected(struct hisi_sas_phy *phy)
{
	phy->phy_attached = 0;
	phy->phy_type = 0;
	phy->port = NULL;
}

void hisi_sas_phy_down(struct hisi_hba *hisi_hba, int phy_no, int rdy)
{
	struct hisi_sas_phy *phy = &hisi_hba->phy[phy_no];
	struct asd_sas_phy *sas_phy = &phy->sas_phy;
	struct sas_ha_struct *sas_ha = &hisi_hba->sha;

	if (rdy) {
		/* Phy down but ready */
		hisi_sas_bytes_dmaed(hisi_hba, phy_no);
		hisi_sas_port_notify_formed(sas_phy);
	} else {
		struct hisi_sas_port *port  = phy->port;

		/* Phy down and not ready */
		sas_ha->notify_phy_event(sas_phy, PHYE_LOSS_OF_SIGNAL);
		sas_phy_disconnected(sas_phy);

		if (port) {
			if (phy->phy_type & PORT_TYPE_SAS) {
				int port_id = port->id;

				if (!hisi_hba->hw->get_wideport_bitmap(hisi_hba,
								       port_id))
					port->port_attached = 0;
			} else if (phy->phy_type & PORT_TYPE_SATA)
				port->port_attached = 0;
		}
		hisi_sas_phy_disconnected(phy);
	}
}
EXPORT_SYMBOL_GPL(hisi_sas_phy_down);

void hisi_sas_kill_tasklets(struct hisi_hba *hisi_hba)
{
	int i;

	for (i = 0; i < hisi_hba->queue_count; i++) {
		struct hisi_sas_cq *cq = &hisi_hba->cq[i];

		tasklet_kill(&cq->tasklet);
	}
}
EXPORT_SYMBOL_GPL(hisi_sas_kill_tasklets);

struct scsi_transport_template *hisi_sas_stt;
EXPORT_SYMBOL_GPL(hisi_sas_stt);

static struct device_attribute *host_attrs[] = {
	&dev_attr_phy_event_threshold,
	NULL,
};

static struct scsi_host_template _hisi_sas_sht = {
	.module			= THIS_MODULE,
	.name			= DRV_NAME,
	.queuecommand		= sas_queuecommand,
	.target_alloc		= sas_target_alloc,
	.slave_configure	= hisi_sas_slave_configure,
	.scan_finished		= hisi_sas_scan_finished,
	.scan_start		= hisi_sas_scan_start,
	.change_queue_depth	= sas_change_queue_depth,
	.bios_param		= sas_bios_param,
	.can_queue		= 1,
	.this_id		= -1,
	.sg_tablesize		= SG_ALL,
	.max_sectors		= SCSI_DEFAULT_MAX_SECTORS,
	.use_clustering		= ENABLE_CLUSTERING,
	.eh_device_reset_handler = sas_eh_device_reset_handler,
	.eh_target_reset_handler = sas_eh_target_reset_handler,
	.target_destroy		= sas_target_destroy,
	.ioctl			= sas_ioctl,
	.shost_attrs		= host_attrs,
};
struct scsi_host_template *hisi_sas_sht = &_hisi_sas_sht;
EXPORT_SYMBOL_GPL(hisi_sas_sht);

static struct sas_domain_function_template hisi_sas_transport_ops = {
	.lldd_dev_found		= hisi_sas_dev_found,
	.lldd_dev_gone		= hisi_sas_dev_gone,
	.lldd_execute_task	= hisi_sas_queue_command,
	.lldd_control_phy	= hisi_sas_control_phy,
	.lldd_abort_task	= hisi_sas_abort_task,
	.lldd_abort_task_set	= hisi_sas_abort_task_set,
	.lldd_clear_aca		= hisi_sas_clear_aca,
	.lldd_I_T_nexus_reset	= hisi_sas_I_T_nexus_reset,
	.lldd_lu_reset		= hisi_sas_lu_reset,
	.lldd_query_task	= hisi_sas_query_task,
	.lldd_clear_nexus_ha = hisi_sas_clear_nexus_ha,
	.lldd_port_formed	= hisi_sas_port_formed,
	.lldd_port_deformed = hisi_sas_port_deformed,
	.lldd_write_gpio = hisi_sas_write_gpio,
};

void hisi_sas_init_mem(struct hisi_hba *hisi_hba)
{
	int i, s, max_command_entries = hisi_hba->hw->max_command_entries;

	for (i = 0; i < hisi_hba->queue_count; i++) {
		struct hisi_sas_cq *cq = &hisi_hba->cq[i];
		struct hisi_sas_dq *dq = &hisi_hba->dq[i];

		s = sizeof(struct hisi_sas_cmd_hdr) * HISI_SAS_QUEUE_SLOTS;
		memset(hisi_hba->cmd_hdr[i], 0, s);
		dq->wr_point = 0;

		s = hisi_hba->hw->complete_hdr_size * HISI_SAS_QUEUE_SLOTS;
		memset(hisi_hba->complete_hdr[i], 0, s);
		cq->rd_point = 0;
	}

	s = sizeof(struct hisi_sas_initial_fis) * hisi_hba->n_phy;
	memset(hisi_hba->initial_fis, 0, s);

	s = max_command_entries * sizeof(struct hisi_sas_iost);
	memset(hisi_hba->iost, 0, s);

	s = max_command_entries * sizeof(struct hisi_sas_breakpoint);
	memset(hisi_hba->breakpoint, 0, s);

	s = HISI_SAS_MAX_ITCT_ENTRIES * sizeof(struct hisi_sas_sata_breakpoint);
	memset(hisi_hba->sata_breakpoint, 0, s);
}
EXPORT_SYMBOL_GPL(hisi_sas_init_mem);

int hisi_sas_alloc(struct hisi_hba *hisi_hba, struct Scsi_Host *shost)
{
	struct device *dev = hisi_hba->dev;
	int i, s, max_command_entries = hisi_hba->hw->max_command_entries;

	spin_lock_init(&hisi_hba->lock);
	for (i = 0; i < hisi_hba->n_phy; i++) {
		hisi_sas_phy_init(hisi_hba, i);
		hisi_hba->port[i].port_attached = 0;
		hisi_hba->port[i].id = -1;
	}

	for (i = 0; i < HISI_SAS_MAX_DEVICES; i++) {
		hisi_hba->devices[i].dev_type = SAS_PHY_UNUSED;
		hisi_hba->devices[i].device_id = i;
		hisi_hba->devices[i].dev_status = HISI_SAS_DEV_NORMAL;
	}

	for (i = 0; i < hisi_hba->queue_count; i++) {
		struct hisi_sas_cq *cq = &hisi_hba->cq[i];
		struct hisi_sas_dq *dq = &hisi_hba->dq[i];

		/* Completion queue structure */
		cq->id = i;
		cq->hisi_hba = hisi_hba;

		/* Delivery queue structure */
		spin_lock_init(&dq->lock);
		dq->id = i;
		dq->hisi_hba = hisi_hba;

		/* Delivery queue */
		s = sizeof(struct hisi_sas_cmd_hdr) * HISI_SAS_QUEUE_SLOTS;
		hisi_hba->cmd_hdr[i] = dma_alloc_coherent(dev, s,
					&hisi_hba->cmd_hdr_dma[i], GFP_KERNEL);
		if (!hisi_hba->cmd_hdr[i])
			goto err_out;

		/* Completion queue */
		s = hisi_hba->hw->complete_hdr_size * HISI_SAS_QUEUE_SLOTS;
		hisi_hba->complete_hdr[i] = dma_alloc_coherent(dev, s,
				&hisi_hba->complete_hdr_dma[i], GFP_KERNEL);
		if (!hisi_hba->complete_hdr[i])
			goto err_out;
	}

	s = sizeof(struct hisi_sas_slot_buf_table);
	hisi_hba->buffer_pool = dma_pool_create("dma_buffer", dev, s, 16, 0);
	if (!hisi_hba->buffer_pool)
		goto err_out;

	s = HISI_SAS_MAX_ITCT_ENTRIES * sizeof(struct hisi_sas_itct);
	hisi_hba->itct = dma_alloc_coherent(dev, s, &hisi_hba->itct_dma,
					    GFP_KERNEL);
	if (!hisi_hba->itct)
		goto err_out;

	memset(hisi_hba->itct, 0, s);

	hisi_hba->slot_info = devm_kcalloc(dev, max_command_entries,
					   sizeof(struct hisi_sas_slot),
					   GFP_KERNEL);
	if (!hisi_hba->slot_info)
		goto err_out;

	s = max_command_entries * sizeof(struct hisi_sas_iost);
	hisi_hba->iost = dma_alloc_coherent(dev, s, &hisi_hba->iost_dma,
					    GFP_KERNEL);
	if (!hisi_hba->iost)
		goto err_out;

	s = max_command_entries * sizeof(struct hisi_sas_breakpoint);
	hisi_hba->breakpoint = dma_alloc_coherent(dev, s,
				&hisi_hba->breakpoint_dma, GFP_KERNEL);
	if (!hisi_hba->breakpoint)
		goto err_out;

	hisi_hba->slot_index_count = max_command_entries;
	s = hisi_hba->slot_index_count / BITS_PER_BYTE;
	hisi_hba->slot_index_tags = devm_kzalloc(dev, s, GFP_KERNEL);
	if (!hisi_hba->slot_index_tags)
		goto err_out;

	s = sizeof(struct hisi_sas_initial_fis) * HISI_SAS_MAX_PHYS;
	hisi_hba->initial_fis = dma_alloc_coherent(dev, s,
				&hisi_hba->initial_fis_dma, GFP_KERNEL);
	if (!hisi_hba->initial_fis)
		goto err_out;

	s = HISI_SAS_MAX_ITCT_ENTRIES * sizeof(struct hisi_sas_sata_breakpoint);
	hisi_hba->sata_breakpoint = dma_alloc_coherent(dev, s,
				&hisi_hba->sata_breakpoint_dma, GFP_KERNEL);
	if (!hisi_hba->sata_breakpoint)
		goto err_out;
	hisi_sas_init_mem(hisi_hba);

	hisi_sas_slot_index_init(hisi_hba);

	hisi_hba->wq = create_singlethread_workqueue(dev_name(dev));
	if (!hisi_hba->wq) {
		dev_err(dev, "sas_alloc: failed to create workqueue\n");
		goto err_out;
	}

	return 0;
err_out:
	return -ENOMEM;
}
EXPORT_SYMBOL_GPL(hisi_sas_alloc);

void hisi_sas_free(struct hisi_hba *hisi_hba)
{
	struct device *dev = hisi_hba->dev;
	int i, s, max_command_entries = hisi_hba->hw->max_command_entries;

	for (i = 0; i < hisi_hba->queue_count; i++) {
		s = sizeof(struct hisi_sas_cmd_hdr) * HISI_SAS_QUEUE_SLOTS;
		if (hisi_hba->cmd_hdr[i])
			dma_free_coherent(dev, s,
					  hisi_hba->cmd_hdr[i],
					  hisi_hba->cmd_hdr_dma[i]);

		s = hisi_hba->hw->complete_hdr_size * HISI_SAS_QUEUE_SLOTS;
		if (hisi_hba->complete_hdr[i])
			dma_free_coherent(dev, s,
					  hisi_hba->complete_hdr[i],
					  hisi_hba->complete_hdr_dma[i]);
	}

	dma_pool_destroy(hisi_hba->buffer_pool);

	s = HISI_SAS_MAX_ITCT_ENTRIES * sizeof(struct hisi_sas_itct);
	if (hisi_hba->itct)
		dma_free_coherent(dev, s,
				  hisi_hba->itct, hisi_hba->itct_dma);

	s = max_command_entries * sizeof(struct hisi_sas_iost);
	if (hisi_hba->iost)
		dma_free_coherent(dev, s,
				  hisi_hba->iost, hisi_hba->iost_dma);

	s = max_command_entries * sizeof(struct hisi_sas_breakpoint);
	if (hisi_hba->breakpoint)
		dma_free_coherent(dev, s,
				  hisi_hba->breakpoint,
				  hisi_hba->breakpoint_dma);


	s = sizeof(struct hisi_sas_initial_fis) * HISI_SAS_MAX_PHYS;
	if (hisi_hba->initial_fis)
		dma_free_coherent(dev, s,
				  hisi_hba->initial_fis,
				  hisi_hba->initial_fis_dma);

	s = HISI_SAS_MAX_ITCT_ENTRIES * sizeof(struct hisi_sas_sata_breakpoint);
	if (hisi_hba->sata_breakpoint)
		dma_free_coherent(dev, s,
				  hisi_hba->sata_breakpoint,
				  hisi_hba->sata_breakpoint_dma);

	if (hisi_hba->wq)
		destroy_workqueue(hisi_hba->wq);
}
EXPORT_SYMBOL_GPL(hisi_sas_free);

void hisi_sas_rst_work_handler(struct work_struct *work)
{
	struct hisi_hba *hisi_hba =
		container_of(work, struct hisi_hba, rst_work);

	hisi_sas_controller_reset(hisi_hba);
}
EXPORT_SYMBOL_GPL(hisi_sas_rst_work_handler);
<<<<<<< HEAD
=======

void hisi_sas_sync_rst_work_handler(struct work_struct *work)
{
	struct hisi_sas_rst *rst =
		container_of(work, struct hisi_sas_rst, work);

	if (!hisi_sas_controller_reset(rst->hisi_hba))
		rst->done = true;
	complete(rst->completion);
}
EXPORT_SYMBOL_GPL(hisi_sas_sync_rst_work_handler);
>>>>>>> 661e50bc

int hisi_sas_get_fw_info(struct hisi_hba *hisi_hba)
{
	struct device *dev = hisi_hba->dev;
	struct platform_device *pdev = hisi_hba->platform_dev;
	struct device_node *np = pdev ? pdev->dev.of_node : NULL;
	struct clk *refclk;

	if (device_property_read_u8_array(dev, "sas-addr", hisi_hba->sas_addr,
					  SAS_ADDR_SIZE)) {
		dev_err(dev, "could not get property sas-addr\n");
		return -ENOENT;
	}

	if (np) {
		/*
		 * These properties are only required for platform device-based
		 * controller with DT firmware.
		 */
		hisi_hba->ctrl = syscon_regmap_lookup_by_phandle(np,
					"hisilicon,sas-syscon");
		if (IS_ERR(hisi_hba->ctrl)) {
			dev_err(dev, "could not get syscon\n");
			return -ENOENT;
		}

		if (device_property_read_u32(dev, "ctrl-reset-reg",
					     &hisi_hba->ctrl_reset_reg)) {
			dev_err(dev,
				"could not get property ctrl-reset-reg\n");
			return -ENOENT;
		}

		if (device_property_read_u32(dev, "ctrl-reset-sts-reg",
					     &hisi_hba->ctrl_reset_sts_reg)) {
			dev_err(dev,
				"could not get property ctrl-reset-sts-reg\n");
			return -ENOENT;
		}

		if (device_property_read_u32(dev, "ctrl-clock-ena-reg",
					     &hisi_hba->ctrl_clock_ena_reg)) {
			dev_err(dev,
				"could not get property ctrl-clock-ena-reg\n");
			return -ENOENT;
		}
	}

	refclk = devm_clk_get(dev, NULL);
	if (IS_ERR(refclk))
		dev_dbg(dev, "no ref clk property\n");
	else
		hisi_hba->refclk_frequency_mhz = clk_get_rate(refclk) / 1000000;

	if (device_property_read_u32(dev, "phy-count", &hisi_hba->n_phy)) {
		dev_err(dev, "could not get property phy-count\n");
		return -ENOENT;
	}

	if (device_property_read_u32(dev, "queue-count",
				     &hisi_hba->queue_count)) {
		dev_err(dev, "could not get property queue-count\n");
		return -ENOENT;
	}

	return 0;
}
EXPORT_SYMBOL_GPL(hisi_sas_get_fw_info);

static struct Scsi_Host *hisi_sas_shost_alloc(struct platform_device *pdev,
					      const struct hisi_sas_hw *hw)
{
	struct resource *res;
	struct Scsi_Host *shost;
	struct hisi_hba *hisi_hba;
	struct device *dev = &pdev->dev;

	shost = scsi_host_alloc(hisi_sas_sht, sizeof(*hisi_hba));
	if (!shost) {
		dev_err(dev, "scsi host alloc failed\n");
		return NULL;
	}
	hisi_hba = shost_priv(shost);

	INIT_WORK(&hisi_hba->rst_work, hisi_sas_rst_work_handler);
	hisi_hba->hw = hw;
	hisi_hba->dev = dev;
	hisi_hba->platform_dev = pdev;
	hisi_hba->shost = shost;
	SHOST_TO_SAS_HA(shost) = &hisi_hba->sha;

	timer_setup(&hisi_hba->timer, NULL, 0);

	if (hisi_sas_get_fw_info(hisi_hba) < 0)
		goto err_out;

	if (dma_set_mask_and_coherent(dev, DMA_BIT_MASK(64)) &&
	    dma_set_mask_and_coherent(dev, DMA_BIT_MASK(32))) {
		dev_err(dev, "No usable DMA addressing method\n");
		goto err_out;
	}

	res = platform_get_resource(pdev, IORESOURCE_MEM, 0);
	hisi_hba->regs = devm_ioremap_resource(dev, res);
	if (IS_ERR(hisi_hba->regs))
		goto err_out;

	res = platform_get_resource(pdev, IORESOURCE_MEM, 1);
	if (res) {
		hisi_hba->sgpio_regs = devm_ioremap_resource(dev, res);
		if (IS_ERR(hisi_hba->sgpio_regs))
			goto err_out;
	}

	if (hisi_sas_alloc(hisi_hba, shost)) {
		hisi_sas_free(hisi_hba);
		goto err_out;
	}

	return shost;
err_out:
	scsi_host_put(shost);
	dev_err(dev, "shost alloc failed\n");
	return NULL;
}

void hisi_sas_init_add(struct hisi_hba *hisi_hba)
{
	int i;

	for (i = 0; i < hisi_hba->n_phy; i++)
		memcpy(&hisi_hba->phy[i].dev_sas_addr,
		       hisi_hba->sas_addr,
		       SAS_ADDR_SIZE);
}
EXPORT_SYMBOL_GPL(hisi_sas_init_add);

int hisi_sas_probe(struct platform_device *pdev,
			 const struct hisi_sas_hw *hw)
{
	struct Scsi_Host *shost;
	struct hisi_hba *hisi_hba;
	struct device *dev = &pdev->dev;
	struct asd_sas_phy **arr_phy;
	struct asd_sas_port **arr_port;
	struct sas_ha_struct *sha;
	int rc, phy_nr, port_nr, i;

	shost = hisi_sas_shost_alloc(pdev, hw);
	if (!shost)
		return -ENOMEM;

	sha = SHOST_TO_SAS_HA(shost);
	hisi_hba = shost_priv(shost);
	platform_set_drvdata(pdev, sha);

	phy_nr = port_nr = hisi_hba->n_phy;

	arr_phy = devm_kcalloc(dev, phy_nr, sizeof(void *), GFP_KERNEL);
	arr_port = devm_kcalloc(dev, port_nr, sizeof(void *), GFP_KERNEL);
	if (!arr_phy || !arr_port) {
		rc = -ENOMEM;
		goto err_out_ha;
	}

	sha->sas_phy = arr_phy;
	sha->sas_port = arr_port;
	sha->lldd_ha = hisi_hba;

	shost->transportt = hisi_sas_stt;
	shost->max_id = HISI_SAS_MAX_DEVICES;
	shost->max_lun = ~0;
	shost->max_channel = 1;
	shost->max_cmd_len = 16;
	shost->sg_tablesize = min_t(u16, SG_ALL, HISI_SAS_SGE_PAGE_CNT);
	shost->can_queue = hisi_hba->hw->max_command_entries;
	shost->cmd_per_lun = hisi_hba->hw->max_command_entries;

	sha->sas_ha_name = DRV_NAME;
	sha->dev = hisi_hba->dev;
	sha->lldd_module = THIS_MODULE;
	sha->sas_addr = &hisi_hba->sas_addr[0];
	sha->num_phys = hisi_hba->n_phy;
	sha->core.shost = hisi_hba->shost;

	for (i = 0; i < hisi_hba->n_phy; i++) {
		sha->sas_phy[i] = &hisi_hba->phy[i].sas_phy;
		sha->sas_port[i] = &hisi_hba->port[i].sas_port;
	}

	hisi_sas_init_add(hisi_hba);

	rc = scsi_add_host(shost, &pdev->dev);
	if (rc)
		goto err_out_ha;

	rc = sas_register_ha(sha);
	if (rc)
		goto err_out_register_ha;

	rc = hisi_hba->hw->hw_init(hisi_hba);
	if (rc)
		goto err_out_register_ha;

	scsi_scan_host(shost);

	return 0;

err_out_register_ha:
	scsi_remove_host(shost);
err_out_ha:
	hisi_sas_free(hisi_hba);
	scsi_host_put(shost);
	return rc;
}
EXPORT_SYMBOL_GPL(hisi_sas_probe);

int hisi_sas_remove(struct platform_device *pdev)
{
	struct sas_ha_struct *sha = platform_get_drvdata(pdev);
	struct hisi_hba *hisi_hba = sha->lldd_ha;
	struct Scsi_Host *shost = sha->core.shost;

	sas_unregister_ha(sha);
	sas_remove_host(sha->core.shost);

	hisi_sas_free(hisi_hba);
	scsi_host_put(shost);
	return 0;
}
EXPORT_SYMBOL_GPL(hisi_sas_remove);

static __init int hisi_sas_init(void)
{
	hisi_sas_stt = sas_domain_attach_transport(&hisi_sas_transport_ops);
	if (!hisi_sas_stt)
		return -ENOMEM;

	return 0;
}

static __exit void hisi_sas_exit(void)
{
	sas_release_transport(hisi_sas_stt);
}

module_init(hisi_sas_init);
module_exit(hisi_sas_exit);

MODULE_LICENSE("GPL");
MODULE_AUTHOR("John Garry <john.garry@huawei.com>");
MODULE_DESCRIPTION("HISILICON SAS controller driver");
MODULE_ALIAS("platform:" DRV_NAME);<|MERGE_RESOLUTION|>--- conflicted
+++ resolved
@@ -1238,12 +1238,8 @@
 
 		rc = hisi_sas_internal_task_abort(hisi_hba, device,
 			     HISI_SAS_INT_ABT_CMD, tag);
-<<<<<<< HEAD
-		if (rc == TMF_RESP_FUNC_FAILED && task->lldd_task) {
-=======
 		if (((rc < 0) || (rc == TMF_RESP_FUNC_FAILED)) &&
 					task->lldd_task) {
->>>>>>> 661e50bc
 			spin_lock_irqsave(&hisi_hba->lock, flags);
 			hisi_sas_do_release_task(hisi_hba, task, slot);
 			spin_unlock_irqrestore(&hisi_hba->lock, flags);
@@ -1602,11 +1598,6 @@
 			goto exit;
 		} else
 			dev_err(dev, "internal task abort: timeout.\n");
-<<<<<<< HEAD
-			goto exit;
-		}
-=======
->>>>>>> 661e50bc
 	}
 
 	if (task->task_status.resp == SAS_TASK_COMPLETE &&
@@ -1958,8 +1949,6 @@
 	hisi_sas_controller_reset(hisi_hba);
 }
 EXPORT_SYMBOL_GPL(hisi_sas_rst_work_handler);
-<<<<<<< HEAD
-=======
 
 void hisi_sas_sync_rst_work_handler(struct work_struct *work)
 {
@@ -1971,7 +1960,6 @@
 	complete(rst->completion);
 }
 EXPORT_SYMBOL_GPL(hisi_sas_sync_rst_work_handler);
->>>>>>> 661e50bc
 
 int hisi_sas_get_fw_info(struct hisi_hba *hisi_hba)
 {

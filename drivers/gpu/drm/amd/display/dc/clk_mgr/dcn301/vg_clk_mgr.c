--- conflicted
+++ resolved
@@ -570,13 +570,8 @@
 			.wm_inst = WM_A,
 			.wm_type = WM_TYPE_PSTATE_CHG,
 			.pstate_latency_us = 11.65333,
-<<<<<<< HEAD
-			.sr_exit_time_us = 7.95,
-			.sr_enter_plus_exit_time_us = 9,
-=======
 			.sr_exit_time_us = 13.5,
 			.sr_enter_plus_exit_time_us = 16.5,
->>>>>>> 754e0b0e
 			.valid = true,
 		},
 		{

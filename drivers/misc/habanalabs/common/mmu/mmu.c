--- conflicted
+++ resolved
@@ -501,25 +501,6 @@
 
 	if ((hops->range_type == HL_VA_RANGE_TYPE_DRAM) &&
 			!is_power_of_2(prop->dram_page_size)) {
-<<<<<<< HEAD
-		unsigned long dram_page_size = prop->dram_page_size;
-		u64 page_offset_mask;
-		u64 phys_addr_mask;
-		u32 bit;
-
-		/*
-		 * find last set bit in page_size to cover all bits of page
-		 * offset. note that 1 has to be added to bit index.
-		 * note that the internal ulong variable is used to avoid
-		 * alignment issue.
-		 */
-		bit = find_last_bit(&dram_page_size,
-					sizeof(dram_page_size) * BITS_PER_BYTE) + 1;
-		page_offset_mask = (BIT_ULL(bit) - 1);
-		phys_addr_mask = ~page_offset_mask;
-		*phys_addr = (tmp_phys_addr & phys_addr_mask) |
-				(virt_addr & page_offset_mask);
-=======
 		u64 dram_page_size, dram_base, abs_phys_addr, abs_virt_addr,
 			page_id, page_start;
 		u32 page_off;
@@ -539,7 +520,6 @@
 		div_u64_rem(abs_virt_addr, dram_page_size, &page_off);
 
 		*phys_addr = page_start + page_off + dram_base;
->>>>>>> df0cc57e
 	} else {
 		/*
 		 * find the correct hop shift field in hl_mmu_properties

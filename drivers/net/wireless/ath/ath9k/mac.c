/*
 * Copyright (c) 2008-2009 Atheros Communications Inc.
 *
 * Permission to use, copy, modify, and/or distribute this software for any
 * purpose with or without fee is hereby granted, provided that the above
 * copyright notice and this permission notice appear in all copies.
 *
 * THE SOFTWARE IS PROVIDED "AS IS" AND THE AUTHOR DISCLAIMS ALL WARRANTIES
 * WITH REGARD TO THIS SOFTWARE INCLUDING ALL IMPLIED WARRANTIES OF
 * MERCHANTABILITY AND FITNESS. IN NO EVENT SHALL THE AUTHOR BE LIABLE FOR
 * ANY SPECIAL, DIRECT, INDIRECT, OR CONSEQUENTIAL DAMAGES OR ANY DAMAGES
 * WHATSOEVER RESULTING FROM LOSS OF USE, DATA OR PROFITS, WHETHER IN AN
 * ACTION OF CONTRACT, NEGLIGENCE OR OTHER TORTIOUS ACTION, ARISING OUT OF
 * OR IN CONNECTION WITH THE USE OR PERFORMANCE OF THIS SOFTWARE.
 */

#include "hw.h"

static void ath9k_hw_set_txq_interrupts(struct ath_hw *ah,
					struct ath9k_tx_queue_info *qi)
{
	ath_print(ath9k_hw_common(ah), ATH_DBG_INTERRUPT,
		  "tx ok 0x%x err 0x%x desc 0x%x eol 0x%x urn 0x%x\n",
		  ah->txok_interrupt_mask, ah->txerr_interrupt_mask,
		  ah->txdesc_interrupt_mask, ah->txeol_interrupt_mask,
		  ah->txurn_interrupt_mask);

	ENABLE_REGWRITE_BUFFER(ah);

	REG_WRITE(ah, AR_IMR_S0,
		  SM(ah->txok_interrupt_mask, AR_IMR_S0_QCU_TXOK)
		  | SM(ah->txdesc_interrupt_mask, AR_IMR_S0_QCU_TXDESC));
	REG_WRITE(ah, AR_IMR_S1,
		  SM(ah->txerr_interrupt_mask, AR_IMR_S1_QCU_TXERR)
		  | SM(ah->txeol_interrupt_mask, AR_IMR_S1_QCU_TXEOL));

	ah->imrs2_reg &= ~AR_IMR_S2_QCU_TXURN;
	ah->imrs2_reg |= (ah->txurn_interrupt_mask & AR_IMR_S2_QCU_TXURN);
	REG_WRITE(ah, AR_IMR_S2, ah->imrs2_reg);

	REGWRITE_BUFFER_FLUSH(ah);
	DISABLE_REGWRITE_BUFFER(ah);
}

u32 ath9k_hw_gettxbuf(struct ath_hw *ah, u32 q)
{
	return REG_READ(ah, AR_QTXDP(q));
}
EXPORT_SYMBOL(ath9k_hw_gettxbuf);

void ath9k_hw_puttxbuf(struct ath_hw *ah, u32 q, u32 txdp)
{
	REG_WRITE(ah, AR_QTXDP(q), txdp);
}
EXPORT_SYMBOL(ath9k_hw_puttxbuf);

void ath9k_hw_txstart(struct ath_hw *ah, u32 q)
{
	ath_print(ath9k_hw_common(ah), ATH_DBG_QUEUE,
		  "Enable TXE on queue: %u\n", q);
	REG_WRITE(ah, AR_Q_TXE, 1 << q);
}
EXPORT_SYMBOL(ath9k_hw_txstart);

void ath9k_hw_cleartxdesc(struct ath_hw *ah, void *ds)
{
	struct ar5416_desc *ads = AR5416DESC(ds);

	ads->ds_txstatus0 = ads->ds_txstatus1 = 0;
	ads->ds_txstatus2 = ads->ds_txstatus3 = 0;
	ads->ds_txstatus4 = ads->ds_txstatus5 = 0;
	ads->ds_txstatus6 = ads->ds_txstatus7 = 0;
	ads->ds_txstatus8 = ads->ds_txstatus9 = 0;
}
EXPORT_SYMBOL(ath9k_hw_cleartxdesc);

u32 ath9k_hw_numtxpending(struct ath_hw *ah, u32 q)
{
	u32 npend;

	npend = REG_READ(ah, AR_QSTS(q)) & AR_Q_STS_PEND_FR_CNT;
	if (npend == 0) {

		if (REG_READ(ah, AR_Q_TXE) & (1 << q))
			npend = 1;
	}

	return npend;
}
EXPORT_SYMBOL(ath9k_hw_numtxpending);

/**
 * ath9k_hw_updatetxtriglevel - adjusts the frame trigger level
 *
 * @ah: atheros hardware struct
 * @bIncTrigLevel: whether or not the frame trigger level should be updated
 *
 * The frame trigger level specifies the minimum number of bytes,
 * in units of 64 bytes, that must be DMA'ed into the PCU TX FIFO
 * before the PCU will initiate sending the frame on the air. This can
 * mean we initiate transmit before a full frame is on the PCU TX FIFO.
 * Resets to 0x1 (meaning 64 bytes or a full frame, whichever occurs
 * first)
 *
 * Caution must be taken to ensure to set the frame trigger level based
 * on the DMA request size. For example if the DMA request size is set to
 * 128 bytes the trigger level cannot exceed 6 * 64 = 384. This is because
 * there need to be enough space in the tx FIFO for the requested transfer
 * size. Hence the tx FIFO will stop with 512 - 128 = 384 bytes. If we set
 * the threshold to a value beyond 6, then the transmit will hang.
 *
 * Current dual   stream devices have a PCU TX FIFO size of 8 KB.
 * Current single stream devices have a PCU TX FIFO size of 4 KB, however,
 * there is a hardware issue which forces us to use 2 KB instead so the
 * frame trigger level must not exceed 2 KB for these chipsets.
 */
bool ath9k_hw_updatetxtriglevel(struct ath_hw *ah, bool bIncTrigLevel)
{
	u32 txcfg, curLevel, newLevel;
	enum ath9k_int omask;

	if (ah->tx_trig_level >= ah->config.max_txtrig_level)
		return false;

	omask = ath9k_hw_set_interrupts(ah, ah->imask & ~ATH9K_INT_GLOBAL);

	txcfg = REG_READ(ah, AR_TXCFG);
	curLevel = MS(txcfg, AR_FTRIG);
	newLevel = curLevel;
	if (bIncTrigLevel) {
		if (curLevel < ah->config.max_txtrig_level)
			newLevel++;
	} else if (curLevel > MIN_TX_FIFO_THRESHOLD)
		newLevel--;
	if (newLevel != curLevel)
		REG_WRITE(ah, AR_TXCFG,
			  (txcfg & ~AR_FTRIG) | SM(newLevel, AR_FTRIG));

	ath9k_hw_set_interrupts(ah, omask);

	ah->tx_trig_level = newLevel;

	return newLevel != curLevel;
}
EXPORT_SYMBOL(ath9k_hw_updatetxtriglevel);

bool ath9k_hw_stoptxdma(struct ath_hw *ah, u32 q)
{
#define ATH9K_TX_STOP_DMA_TIMEOUT	4000    /* usec */
#define ATH9K_TIME_QUANTUM		100     /* usec */
	struct ath_common *common = ath9k_hw_common(ah);
	struct ath9k_hw_capabilities *pCap = &ah->caps;
	struct ath9k_tx_queue_info *qi;
	u32 tsfLow, j, wait;
	u32 wait_time = ATH9K_TX_STOP_DMA_TIMEOUT / ATH9K_TIME_QUANTUM;

	if (q >= pCap->total_queues) {
		ath_print(common, ATH_DBG_QUEUE, "Stopping TX DMA, "
			  "invalid queue: %u\n", q);
		return false;
	}

	qi = &ah->txq[q];
	if (qi->tqi_type == ATH9K_TX_QUEUE_INACTIVE) {
		ath_print(common, ATH_DBG_QUEUE, "Stopping TX DMA, "
			  "inactive queue: %u\n", q);
		return false;
	}

	REG_WRITE(ah, AR_Q_TXD, 1 << q);

	for (wait = wait_time; wait != 0; wait--) {
		if (ath9k_hw_numtxpending(ah, q) == 0)
			break;
		udelay(ATH9K_TIME_QUANTUM);
	}

	if (ath9k_hw_numtxpending(ah, q)) {
		ath_print(common, ATH_DBG_QUEUE,
			  "%s: Num of pending TX Frames %d on Q %d\n",
			  __func__, ath9k_hw_numtxpending(ah, q), q);

		for (j = 0; j < 2; j++) {
			tsfLow = REG_READ(ah, AR_TSF_L32);
			REG_WRITE(ah, AR_QUIET2,
				  SM(10, AR_QUIET2_QUIET_DUR));
			REG_WRITE(ah, AR_QUIET_PERIOD, 100);
			REG_WRITE(ah, AR_NEXT_QUIET_TIMER, tsfLow >> 10);
			REG_SET_BIT(ah, AR_TIMER_MODE,
				       AR_QUIET_TIMER_EN);

			if ((REG_READ(ah, AR_TSF_L32) >> 10) == (tsfLow >> 10))
				break;

			ath_print(common, ATH_DBG_QUEUE,
				  "TSF has moved while trying to set "
				  "quiet time TSF: 0x%08x\n", tsfLow);
		}

		REG_SET_BIT(ah, AR_DIAG_SW, AR_DIAG_FORCE_CH_IDLE_HIGH);

		udelay(200);
		REG_CLR_BIT(ah, AR_TIMER_MODE, AR_QUIET_TIMER_EN);

		wait = wait_time;
		while (ath9k_hw_numtxpending(ah, q)) {
			if ((--wait) == 0) {
				ath_print(common, ATH_DBG_FATAL,
					  "Failed to stop TX DMA in 100 "
					  "msec after killing last frame\n");
				break;
			}
			udelay(ATH9K_TIME_QUANTUM);
		}

		REG_CLR_BIT(ah, AR_DIAG_SW, AR_DIAG_FORCE_CH_IDLE_HIGH);
	}

	REG_WRITE(ah, AR_Q_TXD, 0);
	return wait != 0;

#undef ATH9K_TX_STOP_DMA_TIMEOUT
#undef ATH9K_TIME_QUANTUM
}
EXPORT_SYMBOL(ath9k_hw_stoptxdma);

void ath9k_hw_gettxintrtxqs(struct ath_hw *ah, u32 *txqs)
{
	*txqs &= ah->intr_txqs;
	ah->intr_txqs &= ~(*txqs);
}
EXPORT_SYMBOL(ath9k_hw_gettxintrtxqs);

bool ath9k_hw_set_txq_props(struct ath_hw *ah, int q,
			    const struct ath9k_tx_queue_info *qinfo)
{
	u32 cw;
	struct ath_common *common = ath9k_hw_common(ah);
	struct ath9k_hw_capabilities *pCap = &ah->caps;
	struct ath9k_tx_queue_info *qi;

	if (q >= pCap->total_queues) {
		ath_print(common, ATH_DBG_QUEUE, "Set TXQ properties, "
			  "invalid queue: %u\n", q);
		return false;
	}

	qi = &ah->txq[q];
	if (qi->tqi_type == ATH9K_TX_QUEUE_INACTIVE) {
		ath_print(common, ATH_DBG_QUEUE, "Set TXQ properties, "
			  "inactive queue: %u\n", q);
		return false;
	}

	ath_print(common, ATH_DBG_QUEUE, "Set queue properties for: %u\n", q);

	qi->tqi_ver = qinfo->tqi_ver;
	qi->tqi_subtype = qinfo->tqi_subtype;
	qi->tqi_qflags = qinfo->tqi_qflags;
	qi->tqi_priority = qinfo->tqi_priority;
	if (qinfo->tqi_aifs != ATH9K_TXQ_USEDEFAULT)
		qi->tqi_aifs = min(qinfo->tqi_aifs, 255U);
	else
		qi->tqi_aifs = INIT_AIFS;
	if (qinfo->tqi_cwmin != ATH9K_TXQ_USEDEFAULT) {
		cw = min(qinfo->tqi_cwmin, 1024U);
		qi->tqi_cwmin = 1;
		while (qi->tqi_cwmin < cw)
			qi->tqi_cwmin = (qi->tqi_cwmin << 1) | 1;
	} else
		qi->tqi_cwmin = qinfo->tqi_cwmin;
	if (qinfo->tqi_cwmax != ATH9K_TXQ_USEDEFAULT) {
		cw = min(qinfo->tqi_cwmax, 1024U);
		qi->tqi_cwmax = 1;
		while (qi->tqi_cwmax < cw)
			qi->tqi_cwmax = (qi->tqi_cwmax << 1) | 1;
	} else
		qi->tqi_cwmax = INIT_CWMAX;

	if (qinfo->tqi_shretry != 0)
		qi->tqi_shretry = min((u32) qinfo->tqi_shretry, 15U);
	else
		qi->tqi_shretry = INIT_SH_RETRY;
	if (qinfo->tqi_lgretry != 0)
		qi->tqi_lgretry = min((u32) qinfo->tqi_lgretry, 15U);
	else
		qi->tqi_lgretry = INIT_LG_RETRY;
	qi->tqi_cbrPeriod = qinfo->tqi_cbrPeriod;
	qi->tqi_cbrOverflowLimit = qinfo->tqi_cbrOverflowLimit;
	qi->tqi_burstTime = qinfo->tqi_burstTime;
	qi->tqi_readyTime = qinfo->tqi_readyTime;

	switch (qinfo->tqi_subtype) {
	case ATH9K_WME_UPSD:
		if (qi->tqi_type == ATH9K_TX_QUEUE_DATA)
			qi->tqi_intFlags = ATH9K_TXQ_USE_LOCKOUT_BKOFF_DIS;
		break;
	default:
		break;
	}

	return true;
}
EXPORT_SYMBOL(ath9k_hw_set_txq_props);

bool ath9k_hw_get_txq_props(struct ath_hw *ah, int q,
			    struct ath9k_tx_queue_info *qinfo)
{
	struct ath_common *common = ath9k_hw_common(ah);
	struct ath9k_hw_capabilities *pCap = &ah->caps;
	struct ath9k_tx_queue_info *qi;

	if (q >= pCap->total_queues) {
		ath_print(common, ATH_DBG_QUEUE, "Get TXQ properties, "
			  "invalid queue: %u\n", q);
		return false;
	}

	qi = &ah->txq[q];
	if (qi->tqi_type == ATH9K_TX_QUEUE_INACTIVE) {
		ath_print(common, ATH_DBG_QUEUE, "Get TXQ properties, "
			  "inactive queue: %u\n", q);
		return false;
	}

	qinfo->tqi_qflags = qi->tqi_qflags;
	qinfo->tqi_ver = qi->tqi_ver;
	qinfo->tqi_subtype = qi->tqi_subtype;
	qinfo->tqi_qflags = qi->tqi_qflags;
	qinfo->tqi_priority = qi->tqi_priority;
	qinfo->tqi_aifs = qi->tqi_aifs;
	qinfo->tqi_cwmin = qi->tqi_cwmin;
	qinfo->tqi_cwmax = qi->tqi_cwmax;
	qinfo->tqi_shretry = qi->tqi_shretry;
	qinfo->tqi_lgretry = qi->tqi_lgretry;
	qinfo->tqi_cbrPeriod = qi->tqi_cbrPeriod;
	qinfo->tqi_cbrOverflowLimit = qi->tqi_cbrOverflowLimit;
	qinfo->tqi_burstTime = qi->tqi_burstTime;
	qinfo->tqi_readyTime = qi->tqi_readyTime;

	return true;
}
EXPORT_SYMBOL(ath9k_hw_get_txq_props);

int ath9k_hw_setuptxqueue(struct ath_hw *ah, enum ath9k_tx_queue type,
			  const struct ath9k_tx_queue_info *qinfo)
{
	struct ath_common *common = ath9k_hw_common(ah);
	struct ath9k_tx_queue_info *qi;
	struct ath9k_hw_capabilities *pCap = &ah->caps;
	int q;

	switch (type) {
	case ATH9K_TX_QUEUE_BEACON:
		q = pCap->total_queues - 1;
		break;
	case ATH9K_TX_QUEUE_CAB:
		q = pCap->total_queues - 2;
		break;
	case ATH9K_TX_QUEUE_PSPOLL:
		q = 1;
		break;
	case ATH9K_TX_QUEUE_UAPSD:
		q = pCap->total_queues - 3;
		break;
	case ATH9K_TX_QUEUE_DATA:
		for (q = 0; q < pCap->total_queues; q++)
			if (ah->txq[q].tqi_type ==
			    ATH9K_TX_QUEUE_INACTIVE)
				break;
		if (q == pCap->total_queues) {
			ath_print(common, ATH_DBG_FATAL,
				  "No available TX queue\n");
			return -1;
		}
		break;
	default:
		ath_print(common, ATH_DBG_FATAL,
			  "Invalid TX queue type: %u\n", type);
		return -1;
	}

	ath_print(common, ATH_DBG_QUEUE, "Setup TX queue: %u\n", q);

	qi = &ah->txq[q];
	if (qi->tqi_type != ATH9K_TX_QUEUE_INACTIVE) {
		ath_print(common, ATH_DBG_FATAL,
			  "TX queue: %u already active\n", q);
		return -1;
	}
	memset(qi, 0, sizeof(struct ath9k_tx_queue_info));
	qi->tqi_type = type;
	if (qinfo == NULL) {
		qi->tqi_qflags =
			TXQ_FLAG_TXOKINT_ENABLE
			| TXQ_FLAG_TXERRINT_ENABLE
			| TXQ_FLAG_TXDESCINT_ENABLE | TXQ_FLAG_TXURNINT_ENABLE;
		qi->tqi_aifs = INIT_AIFS;
		qi->tqi_cwmin = ATH9K_TXQ_USEDEFAULT;
		qi->tqi_cwmax = INIT_CWMAX;
		qi->tqi_shretry = INIT_SH_RETRY;
		qi->tqi_lgretry = INIT_LG_RETRY;
		qi->tqi_physCompBuf = 0;
	} else {
		qi->tqi_physCompBuf = qinfo->tqi_physCompBuf;
		(void) ath9k_hw_set_txq_props(ah, q, qinfo);
	}

	return q;
}
EXPORT_SYMBOL(ath9k_hw_setuptxqueue);

bool ath9k_hw_releasetxqueue(struct ath_hw *ah, u32 q)
{
	struct ath9k_hw_capabilities *pCap = &ah->caps;
	struct ath_common *common = ath9k_hw_common(ah);
	struct ath9k_tx_queue_info *qi;

	if (q >= pCap->total_queues) {
		ath_print(common, ATH_DBG_QUEUE, "Release TXQ, "
			  "invalid queue: %u\n", q);
		return false;
	}
	qi = &ah->txq[q];
	if (qi->tqi_type == ATH9K_TX_QUEUE_INACTIVE) {
		ath_print(common, ATH_DBG_QUEUE, "Release TXQ, "
			  "inactive queue: %u\n", q);
		return false;
	}

	ath_print(common, ATH_DBG_QUEUE, "Release TX queue: %u\n", q);

	qi->tqi_type = ATH9K_TX_QUEUE_INACTIVE;
	ah->txok_interrupt_mask &= ~(1 << q);
	ah->txerr_interrupt_mask &= ~(1 << q);
	ah->txdesc_interrupt_mask &= ~(1 << q);
	ah->txeol_interrupt_mask &= ~(1 << q);
	ah->txurn_interrupt_mask &= ~(1 << q);
	ath9k_hw_set_txq_interrupts(ah, qi);

	return true;
}
EXPORT_SYMBOL(ath9k_hw_releasetxqueue);

bool ath9k_hw_resettxqueue(struct ath_hw *ah, u32 q)
{
	struct ath9k_hw_capabilities *pCap = &ah->caps;
	struct ath_common *common = ath9k_hw_common(ah);
	struct ath9k_channel *chan = ah->curchan;
	struct ath9k_tx_queue_info *qi;
	u32 cwMin, chanCwMin, value;

	if (q >= pCap->total_queues) {
		ath_print(common, ATH_DBG_QUEUE, "Reset TXQ, "
			  "invalid queue: %u\n", q);
		return false;
	}

	qi = &ah->txq[q];
	if (qi->tqi_type == ATH9K_TX_QUEUE_INACTIVE) {
		ath_print(common, ATH_DBG_QUEUE, "Reset TXQ, "
			  "inactive queue: %u\n", q);
		return true;
	}

	ath_print(common, ATH_DBG_QUEUE, "Reset TX queue: %u\n", q);

	if (qi->tqi_cwmin == ATH9K_TXQ_USEDEFAULT) {
		if (chan && IS_CHAN_B(chan))
			chanCwMin = INIT_CWMIN_11B;
		else
			chanCwMin = INIT_CWMIN;

		for (cwMin = 1; cwMin < chanCwMin; cwMin = (cwMin << 1) | 1);
	} else
		cwMin = qi->tqi_cwmin;

	ENABLE_REGWRITE_BUFFER(ah);

	REG_WRITE(ah, AR_DLCL_IFS(q),
		  SM(cwMin, AR_D_LCL_IFS_CWMIN) |
		  SM(qi->tqi_cwmax, AR_D_LCL_IFS_CWMAX) |
		  SM(qi->tqi_aifs, AR_D_LCL_IFS_AIFS));

	REG_WRITE(ah, AR_DRETRY_LIMIT(q),
		  SM(INIT_SSH_RETRY, AR_D_RETRY_LIMIT_STA_SH) |
		  SM(INIT_SLG_RETRY, AR_D_RETRY_LIMIT_STA_LG) |
		  SM(qi->tqi_shretry, AR_D_RETRY_LIMIT_FR_SH));

	REG_WRITE(ah, AR_QMISC(q), AR_Q_MISC_DCU_EARLY_TERM_REQ);
	REG_WRITE(ah, AR_DMISC(q),
		  AR_D_MISC_CW_BKOFF_EN | AR_D_MISC_FRAG_WAIT_EN | 0x2);

	REGWRITE_BUFFER_FLUSH(ah);

	if (qi->tqi_cbrPeriod) {
		REG_WRITE(ah, AR_QCBRCFG(q),
			  SM(qi->tqi_cbrPeriod, AR_Q_CBRCFG_INTERVAL) |
			  SM(qi->tqi_cbrOverflowLimit, AR_Q_CBRCFG_OVF_THRESH));
		REG_WRITE(ah, AR_QMISC(q),
			  REG_READ(ah, AR_QMISC(q)) | AR_Q_MISC_FSP_CBR |
			  (qi->tqi_cbrOverflowLimit ?
			   AR_Q_MISC_CBR_EXP_CNTR_LIMIT_EN : 0));
	}
	if (qi->tqi_readyTime && (qi->tqi_type != ATH9K_TX_QUEUE_CAB)) {
		REG_WRITE(ah, AR_QRDYTIMECFG(q),
			  SM(qi->tqi_readyTime, AR_Q_RDYTIMECFG_DURATION) |
			  AR_Q_RDYTIMECFG_EN);
	}

	REGWRITE_BUFFER_FLUSH(ah);

	REG_WRITE(ah, AR_DCHNTIME(q),
		  SM(qi->tqi_burstTime, AR_D_CHNTIME_DUR) |
		  (qi->tqi_burstTime ? AR_D_CHNTIME_EN : 0));

	if (qi->tqi_burstTime
	    && (qi->tqi_qflags & TXQ_FLAG_RDYTIME_EXP_POLICY_ENABLE)) {
		REG_WRITE(ah, AR_QMISC(q),
			  REG_READ(ah, AR_QMISC(q)) |
			  AR_Q_MISC_RDYTIME_EXP_POLICY);

	}

	if (qi->tqi_qflags & TXQ_FLAG_BACKOFF_DISABLE) {
		REG_WRITE(ah, AR_DMISC(q),
			  REG_READ(ah, AR_DMISC(q)) |
			  AR_D_MISC_POST_FR_BKOFF_DIS);
	}

	REGWRITE_BUFFER_FLUSH(ah);
	DISABLE_REGWRITE_BUFFER(ah);

	if (qi->tqi_qflags & TXQ_FLAG_FRAG_BURST_BACKOFF_ENABLE) {
		REG_WRITE(ah, AR_DMISC(q),
			  REG_READ(ah, AR_DMISC(q)) |
			  AR_D_MISC_FRAG_BKOFF_EN);
	}
	switch (qi->tqi_type) {
	case ATH9K_TX_QUEUE_BEACON:
		ENABLE_REGWRITE_BUFFER(ah);

		REG_WRITE(ah, AR_QMISC(q), REG_READ(ah, AR_QMISC(q))
			  | AR_Q_MISC_FSP_DBA_GATED
			  | AR_Q_MISC_BEACON_USE
			  | AR_Q_MISC_CBR_INCR_DIS1);

		REG_WRITE(ah, AR_DMISC(q), REG_READ(ah, AR_DMISC(q))
			  | (AR_D_MISC_ARB_LOCKOUT_CNTRL_GLOBAL <<
			     AR_D_MISC_ARB_LOCKOUT_CNTRL_S)
			  | AR_D_MISC_BEACON_USE
			  | AR_D_MISC_POST_FR_BKOFF_DIS);

		REGWRITE_BUFFER_FLUSH(ah);
		DISABLE_REGWRITE_BUFFER(ah);

		/* cwmin and cwmax should be 0 for beacon queue */
		if (AR_SREV_9300_20_OR_LATER(ah)) {
			REG_WRITE(ah, AR_DLCL_IFS(q), SM(0, AR_D_LCL_IFS_CWMIN)
				  | SM(0, AR_D_LCL_IFS_CWMAX)
				  | SM(qi->tqi_aifs, AR_D_LCL_IFS_AIFS));
		}
		break;
	case ATH9K_TX_QUEUE_CAB:
		ENABLE_REGWRITE_BUFFER(ah);

		REG_WRITE(ah, AR_QMISC(q), REG_READ(ah, AR_QMISC(q))
			  | AR_Q_MISC_FSP_DBA_GATED
			  | AR_Q_MISC_CBR_INCR_DIS1
			  | AR_Q_MISC_CBR_INCR_DIS0);
		value = (qi->tqi_readyTime -
			 (ah->config.sw_beacon_response_time -
			  ah->config.dma_beacon_response_time) -
			 ah->config.additional_swba_backoff) * 1024;
		REG_WRITE(ah, AR_QRDYTIMECFG(q),
			  value | AR_Q_RDYTIMECFG_EN);
		REG_WRITE(ah, AR_DMISC(q), REG_READ(ah, AR_DMISC(q))
			  | (AR_D_MISC_ARB_LOCKOUT_CNTRL_GLOBAL <<
			     AR_D_MISC_ARB_LOCKOUT_CNTRL_S));

		REGWRITE_BUFFER_FLUSH(ah);
		DISABLE_REGWRITE_BUFFER(ah);

		break;
	case ATH9K_TX_QUEUE_PSPOLL:
		REG_WRITE(ah, AR_QMISC(q),
			  REG_READ(ah, AR_QMISC(q)) | AR_Q_MISC_CBR_INCR_DIS1);
		break;
	case ATH9K_TX_QUEUE_UAPSD:
		REG_WRITE(ah, AR_DMISC(q), REG_READ(ah, AR_DMISC(q)) |
			  AR_D_MISC_POST_FR_BKOFF_DIS);
		break;
	default:
		break;
	}

	if (qi->tqi_intFlags & ATH9K_TXQ_USE_LOCKOUT_BKOFF_DIS) {
		REG_WRITE(ah, AR_DMISC(q),
			  REG_READ(ah, AR_DMISC(q)) |
			  SM(AR_D_MISC_ARB_LOCKOUT_CNTRL_GLOBAL,
			     AR_D_MISC_ARB_LOCKOUT_CNTRL) |
			  AR_D_MISC_POST_FR_BKOFF_DIS);
	}

	if (AR_SREV_9300_20_OR_LATER(ah))
		REG_WRITE(ah, AR_Q_DESC_CRCCHK, AR_Q_DESC_CRCCHK_EN);

	if (qi->tqi_qflags & TXQ_FLAG_TXOKINT_ENABLE)
		ah->txok_interrupt_mask |= 1 << q;
	else
		ah->txok_interrupt_mask &= ~(1 << q);
	if (qi->tqi_qflags & TXQ_FLAG_TXERRINT_ENABLE)
		ah->txerr_interrupt_mask |= 1 << q;
	else
		ah->txerr_interrupt_mask &= ~(1 << q);
	if (qi->tqi_qflags & TXQ_FLAG_TXDESCINT_ENABLE)
		ah->txdesc_interrupt_mask |= 1 << q;
	else
		ah->txdesc_interrupt_mask &= ~(1 << q);
	if (qi->tqi_qflags & TXQ_FLAG_TXEOLINT_ENABLE)
		ah->txeol_interrupt_mask |= 1 << q;
	else
		ah->txeol_interrupt_mask &= ~(1 << q);
	if (qi->tqi_qflags & TXQ_FLAG_TXURNINT_ENABLE)
		ah->txurn_interrupt_mask |= 1 << q;
	else
		ah->txurn_interrupt_mask &= ~(1 << q);
	ath9k_hw_set_txq_interrupts(ah, qi);

	return true;
}
EXPORT_SYMBOL(ath9k_hw_resettxqueue);

int ath9k_hw_rxprocdesc(struct ath_hw *ah, struct ath_desc *ds,
			struct ath_rx_status *rs, u64 tsf)
{
	struct ar5416_desc ads;
	struct ar5416_desc *adsp = AR5416DESC(ds);
	u32 phyerr;

	if ((adsp->ds_rxstatus8 & AR_RxDone) == 0)
		return -EINPROGRESS;

	ads.u.rx = adsp->u.rx;

	rs->rs_status = 0;
	rs->rs_flags = 0;

	rs->rs_datalen = ads.ds_rxstatus1 & AR_DataLen;
	rs->rs_tstamp = ads.AR_RcvTimestamp;

	if (ads.ds_rxstatus8 & AR_PostDelimCRCErr) {
		rs->rs_rssi = ATH9K_RSSI_BAD;
		rs->rs_rssi_ctl0 = ATH9K_RSSI_BAD;
		rs->rs_rssi_ctl1 = ATH9K_RSSI_BAD;
		rs->rs_rssi_ctl2 = ATH9K_RSSI_BAD;
		rs->rs_rssi_ext0 = ATH9K_RSSI_BAD;
		rs->rs_rssi_ext1 = ATH9K_RSSI_BAD;
		rs->rs_rssi_ext2 = ATH9K_RSSI_BAD;
	} else {
		rs->rs_rssi = MS(ads.ds_rxstatus4, AR_RxRSSICombined);
		rs->rs_rssi_ctl0 = MS(ads.ds_rxstatus0,
						AR_RxRSSIAnt00);
		rs->rs_rssi_ctl1 = MS(ads.ds_rxstatus0,
						AR_RxRSSIAnt01);
		rs->rs_rssi_ctl2 = MS(ads.ds_rxstatus0,
						AR_RxRSSIAnt02);
		rs->rs_rssi_ext0 = MS(ads.ds_rxstatus4,
						AR_RxRSSIAnt10);
		rs->rs_rssi_ext1 = MS(ads.ds_rxstatus4,
						AR_RxRSSIAnt11);
		rs->rs_rssi_ext2 = MS(ads.ds_rxstatus4,
						AR_RxRSSIAnt12);
	}
	if (ads.ds_rxstatus8 & AR_RxKeyIdxValid)
		rs->rs_keyix = MS(ads.ds_rxstatus8, AR_KeyIdx);
	else
		rs->rs_keyix = ATH9K_RXKEYIX_INVALID;

	rs->rs_rate = RXSTATUS_RATE(ah, (&ads));
	rs->rs_more = (ads.ds_rxstatus1 & AR_RxMore) ? 1 : 0;

	rs->rs_isaggr = (ads.ds_rxstatus8 & AR_RxAggr) ? 1 : 0;
	rs->rs_moreaggr =
		(ads.ds_rxstatus8 & AR_RxMoreAggr) ? 1 : 0;
	rs->rs_antenna = MS(ads.ds_rxstatus3, AR_RxAntenna);
	rs->rs_flags =
		(ads.ds_rxstatus3 & AR_GI) ? ATH9K_RX_GI : 0;
	rs->rs_flags |=
		(ads.ds_rxstatus3 & AR_2040) ? ATH9K_RX_2040 : 0;

	if (ads.ds_rxstatus8 & AR_PreDelimCRCErr)
		rs->rs_flags |= ATH9K_RX_DELIM_CRC_PRE;
	if (ads.ds_rxstatus8 & AR_PostDelimCRCErr)
		rs->rs_flags |= ATH9K_RX_DELIM_CRC_POST;
	if (ads.ds_rxstatus8 & AR_DecryptBusyErr)
		rs->rs_flags |= ATH9K_RX_DECRYPT_BUSY;

	if ((ads.ds_rxstatus8 & AR_RxFrameOK) == 0) {
		if (ads.ds_rxstatus8 & AR_CRCErr)
			rs->rs_status |= ATH9K_RXERR_CRC;
		else if (ads.ds_rxstatus8 & AR_PHYErr) {
			rs->rs_status |= ATH9K_RXERR_PHY;
			phyerr = MS(ads.ds_rxstatus8, AR_PHYErrCode);
			rs->rs_phyerr = phyerr;
		} else if (ads.ds_rxstatus8 & AR_DecryptCRCErr)
			rs->rs_status |= ATH9K_RXERR_DECRYPT;
		else if (ads.ds_rxstatus8 & AR_MichaelErr)
			rs->rs_status |= ATH9K_RXERR_MIC;
	}

	return 0;
}
EXPORT_SYMBOL(ath9k_hw_rxprocdesc);

/*
 * This can stop or re-enables RX.
 *
 * If bool is set this will kill any frame which is currently being
 * transferred between the MAC and baseband and also prevent any new
 * frames from getting started.
 */
bool ath9k_hw_setrxabort(struct ath_hw *ah, bool set)
{
	u32 reg;

	if (set) {
		REG_SET_BIT(ah, AR_DIAG_SW,
			    (AR_DIAG_RX_DIS | AR_DIAG_RX_ABORT));

		if (!ath9k_hw_wait(ah, AR_OBS_BUS_1, AR_OBS_BUS_1_RX_STATE,
				   0, AH_WAIT_TIMEOUT)) {
			REG_CLR_BIT(ah, AR_DIAG_SW,
				    (AR_DIAG_RX_DIS |
				     AR_DIAG_RX_ABORT));

			reg = REG_READ(ah, AR_OBS_BUS_1);
			ath_print(ath9k_hw_common(ah), ATH_DBG_FATAL,
				  "RX failed to go idle in 10 ms RXSM=0x%x\n",
				  reg);

			return false;
		}
	} else {
		REG_CLR_BIT(ah, AR_DIAG_SW,
			    (AR_DIAG_RX_DIS | AR_DIAG_RX_ABORT));
	}

	return true;
}
EXPORT_SYMBOL(ath9k_hw_setrxabort);

void ath9k_hw_putrxbuf(struct ath_hw *ah, u32 rxdp)
{
	REG_WRITE(ah, AR_RXDP, rxdp);
}
EXPORT_SYMBOL(ath9k_hw_putrxbuf);

void ath9k_hw_startpcureceive(struct ath_hw *ah)
{
	ath9k_enable_mib_counters(ah);

	ath9k_ani_reset(ah);

	REG_CLR_BIT(ah, AR_DIAG_SW, (AR_DIAG_RX_DIS | AR_DIAG_RX_ABORT));
}
EXPORT_SYMBOL(ath9k_hw_startpcureceive);

void ath9k_hw_stoppcurecv(struct ath_hw *ah)
{
	REG_SET_BIT(ah, AR_DIAG_SW, AR_DIAG_RX_DIS);

	ath9k_hw_disable_mib_counters(ah);
}
EXPORT_SYMBOL(ath9k_hw_stoppcurecv);

void ath9k_hw_abortpcurecv(struct ath_hw *ah)
{
	REG_SET_BIT(ah, AR_DIAG_SW, AR_DIAG_RX_ABORT | AR_DIAG_RX_DIS);

	ath9k_hw_disable_mib_counters(ah);
}
EXPORT_SYMBOL(ath9k_hw_abortpcurecv);

bool ath9k_hw_stopdmarecv(struct ath_hw *ah)
{
#define AH_RX_STOP_DMA_TIMEOUT 10000   /* usec */
#define AH_RX_TIME_QUANTUM     100     /* usec */
	struct ath_common *common = ath9k_hw_common(ah);
	int i;

	REG_WRITE(ah, AR_CR, AR_CR_RXD);

	/* Wait for rx enable bit to go low */
	for (i = AH_RX_STOP_DMA_TIMEOUT / AH_TIME_QUANTUM; i != 0; i--) {
		if ((REG_READ(ah, AR_CR) & AR_CR_RXE) == 0)
			break;
		udelay(AH_TIME_QUANTUM);
	}

	if (i == 0) {
		ath_print(common, ATH_DBG_FATAL,
			  "DMA failed to stop in %d ms "
			  "AR_CR=0x%08x AR_DIAG_SW=0x%08x\n",
			  AH_RX_STOP_DMA_TIMEOUT / 1000,
			  REG_READ(ah, AR_CR),
			  REG_READ(ah, AR_DIAG_SW));
		return false;
	} else {
		return true;
	}

#undef AH_RX_TIME_QUANTUM
#undef AH_RX_STOP_DMA_TIMEOUT
}
EXPORT_SYMBOL(ath9k_hw_stopdmarecv);

int ath9k_hw_beaconq_setup(struct ath_hw *ah)
{
	struct ath9k_tx_queue_info qi;

	memset(&qi, 0, sizeof(qi));
	qi.tqi_aifs = 1;
	qi.tqi_cwmin = 0;
	qi.tqi_cwmax = 0;
	/* NB: don't enable any interrupts */
	return ath9k_hw_setuptxqueue(ah, ATH9K_TX_QUEUE_BEACON, &qi);
}
EXPORT_SYMBOL(ath9k_hw_beaconq_setup);

bool ath9k_hw_intrpend(struct ath_hw *ah)
{
	u32 host_isr;

	if (AR_SREV_9100(ah))
		return true;

	host_isr = REG_READ(ah, AR_INTR_ASYNC_CAUSE);
	if ((host_isr & AR_INTR_MAC_IRQ) && (host_isr != AR_INTR_SPURIOUS))
		return true;

	host_isr = REG_READ(ah, AR_INTR_SYNC_CAUSE);
	if ((host_isr & AR_INTR_SYNC_DEFAULT)
	    && (host_isr != AR_INTR_SPURIOUS))
		return true;

	return false;
}
EXPORT_SYMBOL(ath9k_hw_intrpend);

enum ath9k_int ath9k_hw_set_interrupts(struct ath_hw *ah,
					      enum ath9k_int ints)
{
	enum ath9k_int omask = ah->imask;
	u32 mask, mask2;
	struct ath9k_hw_capabilities *pCap = &ah->caps;
	struct ath_common *common = ath9k_hw_common(ah);

	ath_print(common, ATH_DBG_INTERRUPT, "0x%x => 0x%x\n", omask, ints);

	if (omask & ATH9K_INT_GLOBAL) {
		ath_print(common, ATH_DBG_INTERRUPT, "disable IER\n");
		REG_WRITE(ah, AR_IER, AR_IER_DISABLE);
		(void) REG_READ(ah, AR_IER);
		if (!AR_SREV_9100(ah)) {
			REG_WRITE(ah, AR_INTR_ASYNC_ENABLE, 0);
			(void) REG_READ(ah, AR_INTR_ASYNC_ENABLE);

			REG_WRITE(ah, AR_INTR_SYNC_ENABLE, 0);
			(void) REG_READ(ah, AR_INTR_SYNC_ENABLE);
		}
	}

	/* TODO: global int Ref count */
	mask = ints & ATH9K_INT_COMMON;
	mask2 = 0;

	if (ints & ATH9K_INT_TX) {
		if (ah->config.tx_intr_mitigation)
			mask |= AR_IMR_TXMINTR | AR_IMR_TXINTM;
<<<<<<< HEAD
		if (ah->txok_interrupt_mask)
			mask |= AR_IMR_TXOK;
		if (ah->txdesc_interrupt_mask)
			mask |= AR_IMR_TXDESC;
=======
		else {
			if (ah->txok_interrupt_mask)
				mask |= AR_IMR_TXOK;
			if (ah->txdesc_interrupt_mask)
				mask |= AR_IMR_TXDESC;
		}
>>>>>>> adfba3c7
		if (ah->txerr_interrupt_mask)
			mask |= AR_IMR_TXERR;
		if (ah->txeol_interrupt_mask)
			mask |= AR_IMR_TXEOL;
	}
	if (ints & ATH9K_INT_RX) {
		if (AR_SREV_9300_20_OR_LATER(ah)) {
			mask |= AR_IMR_RXERR | AR_IMR_RXOK_HP;
			if (ah->config.rx_intr_mitigation) {
				mask &= ~AR_IMR_RXOK_LP;
				mask |=  AR_IMR_RXMINTR | AR_IMR_RXINTM;
			} else {
				mask |= AR_IMR_RXOK_LP;
			}
		} else {
			if (ah->config.rx_intr_mitigation)
				mask |= AR_IMR_RXMINTR | AR_IMR_RXINTM;
			else
				mask |= AR_IMR_RXOK | AR_IMR_RXDESC;
		}
		if (!(pCap->hw_caps & ATH9K_HW_CAP_AUTOSLEEP))
			mask |= AR_IMR_GENTMR;
	}

	if (ints & (ATH9K_INT_BMISC)) {
		mask |= AR_IMR_BCNMISC;
		if (ints & ATH9K_INT_TIM)
			mask2 |= AR_IMR_S2_TIM;
		if (ints & ATH9K_INT_DTIM)
			mask2 |= AR_IMR_S2_DTIM;
		if (ints & ATH9K_INT_DTIMSYNC)
			mask2 |= AR_IMR_S2_DTIMSYNC;
		if (ints & ATH9K_INT_CABEND)
			mask2 |= AR_IMR_S2_CABEND;
		if (ints & ATH9K_INT_TSFOOR)
			mask2 |= AR_IMR_S2_TSFOOR;
	}

	if (ints & (ATH9K_INT_GTT | ATH9K_INT_CST)) {
		mask |= AR_IMR_BCNMISC;
		if (ints & ATH9K_INT_GTT)
			mask2 |= AR_IMR_S2_GTT;
		if (ints & ATH9K_INT_CST)
			mask2 |= AR_IMR_S2_CST;
	}

	ath_print(common, ATH_DBG_INTERRUPT, "new IMR 0x%x\n", mask);
	REG_WRITE(ah, AR_IMR, mask);
	ah->imrs2_reg &= ~(AR_IMR_S2_TIM | AR_IMR_S2_DTIM | AR_IMR_S2_DTIMSYNC |
			   AR_IMR_S2_CABEND | AR_IMR_S2_CABTO |
			   AR_IMR_S2_TSFOOR | AR_IMR_S2_GTT | AR_IMR_S2_CST);
	ah->imrs2_reg |= mask2;
	REG_WRITE(ah, AR_IMR_S2, ah->imrs2_reg);

	if (!(pCap->hw_caps & ATH9K_HW_CAP_AUTOSLEEP)) {
		if (ints & ATH9K_INT_TIM_TIMER)
			REG_SET_BIT(ah, AR_IMR_S5, AR_IMR_S5_TIM_TIMER);
		else
			REG_CLR_BIT(ah, AR_IMR_S5, AR_IMR_S5_TIM_TIMER);
	}

	if (ints & ATH9K_INT_GLOBAL) {
		ath_print(common, ATH_DBG_INTERRUPT, "enable IER\n");
		REG_WRITE(ah, AR_IER, AR_IER_ENABLE);
		if (!AR_SREV_9100(ah)) {
			REG_WRITE(ah, AR_INTR_ASYNC_ENABLE,
				  AR_INTR_MAC_IRQ);
			REG_WRITE(ah, AR_INTR_ASYNC_MASK, AR_INTR_MAC_IRQ);


			REG_WRITE(ah, AR_INTR_SYNC_ENABLE,
				  AR_INTR_SYNC_DEFAULT);
			REG_WRITE(ah, AR_INTR_SYNC_MASK,
				  AR_INTR_SYNC_DEFAULT);
		}
		ath_print(common, ATH_DBG_INTERRUPT, "AR_IMR 0x%x IER 0x%x\n",
			  REG_READ(ah, AR_IMR), REG_READ(ah, AR_IER));
	}

	return omask;
}
EXPORT_SYMBOL(ath9k_hw_set_interrupts);<|MERGE_RESOLUTION|>--- conflicted
+++ resolved
@@ -878,19 +878,12 @@
 	if (ints & ATH9K_INT_TX) {
 		if (ah->config.tx_intr_mitigation)
 			mask |= AR_IMR_TXMINTR | AR_IMR_TXINTM;
-<<<<<<< HEAD
-		if (ah->txok_interrupt_mask)
-			mask |= AR_IMR_TXOK;
-		if (ah->txdesc_interrupt_mask)
-			mask |= AR_IMR_TXDESC;
-=======
 		else {
 			if (ah->txok_interrupt_mask)
 				mask |= AR_IMR_TXOK;
 			if (ah->txdesc_interrupt_mask)
 				mask |= AR_IMR_TXDESC;
 		}
->>>>>>> adfba3c7
 		if (ah->txerr_interrupt_mask)
 			mask |= AR_IMR_TXERR;
 		if (ah->txeol_interrupt_mask)

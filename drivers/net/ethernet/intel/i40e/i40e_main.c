/*******************************************************************************
 *
 * Intel Ethernet Controller XL710 Family Linux Driver
 * Copyright(c) 2013 Intel Corporation.
 *
 * This program is free software; you can redistribute it and/or modify it
 * under the terms and conditions of the GNU General Public License,
 * version 2, as published by the Free Software Foundation.
 *
 * This program is distributed in the hope it will be useful, but WITHOUT
 * ANY WARRANTY; without even the implied warranty of MERCHANTABILITY or
 * FITNESS FOR A PARTICULAR PURPOSE.  See the GNU General Public License for
 * more details.
 *
 * You should have received a copy of the GNU General Public License along with
 * this program; if not, write to the Free Software Foundation, Inc.,
 * 51 Franklin St - Fifth Floor, Boston, MA 02110-1301 USA.
 *
 * The full GNU General Public License is included in this distribution in
 * the file called "COPYING".
 *
 * Contact Information:
 * e1000-devel Mailing List <e1000-devel@lists.sourceforge.net>
 * Intel Corporation, 5200 N.E. Elam Young Parkway, Hillsboro, OR 97124-6497
 *
 ******************************************************************************/

/* Local includes */
#include "i40e.h"

const char i40e_driver_name[] = "i40e";
static const char i40e_driver_string[] =
			"Intel(R) Ethernet Connection XL710 Network Driver";

#define DRV_KERN "-k"

#define DRV_VERSION_MAJOR 0
#define DRV_VERSION_MINOR 3
#define DRV_VERSION_BUILD 14
#define DRV_VERSION __stringify(DRV_VERSION_MAJOR) "." \
	     __stringify(DRV_VERSION_MINOR) "." \
	     __stringify(DRV_VERSION_BUILD)    DRV_KERN
const char i40e_driver_version_str[] = DRV_VERSION;
static const char i40e_copyright[] = "Copyright (c) 2013 Intel Corporation.";

/* a bit of forward declarations */
static void i40e_vsi_reinit_locked(struct i40e_vsi *vsi);
static void i40e_handle_reset_warning(struct i40e_pf *pf);
static int i40e_add_vsi(struct i40e_vsi *vsi);
static int i40e_add_veb(struct i40e_veb *veb, struct i40e_vsi *vsi);
static int i40e_setup_pf_switch(struct i40e_pf *pf, bool reinit);
static int i40e_setup_misc_vector(struct i40e_pf *pf);
static void i40e_determine_queue_usage(struct i40e_pf *pf);
static int i40e_setup_pf_filter_control(struct i40e_pf *pf);

/* i40e_pci_tbl - PCI Device ID Table
 *
 * Last entry must be all 0s
 *
 * { Vendor ID, Device ID, SubVendor ID, SubDevice ID,
 *   Class, Class Mask, private data (not used) }
 */
static DEFINE_PCI_DEVICE_TABLE(i40e_pci_tbl) = {
	{PCI_VDEVICE(INTEL, I40E_SFP_XL710_DEVICE_ID), 0},
	{PCI_VDEVICE(INTEL, I40E_SFP_X710_DEVICE_ID), 0},
	{PCI_VDEVICE(INTEL, I40E_QEMU_DEVICE_ID), 0},
	{PCI_VDEVICE(INTEL, I40E_KX_A_DEVICE_ID), 0},
	{PCI_VDEVICE(INTEL, I40E_KX_B_DEVICE_ID), 0},
	{PCI_VDEVICE(INTEL, I40E_KX_C_DEVICE_ID), 0},
	{PCI_VDEVICE(INTEL, I40E_KX_D_DEVICE_ID), 0},
	{PCI_VDEVICE(INTEL, I40E_QSFP_A_DEVICE_ID), 0},
	{PCI_VDEVICE(INTEL, I40E_QSFP_B_DEVICE_ID), 0},
	{PCI_VDEVICE(INTEL, I40E_QSFP_C_DEVICE_ID), 0},
	/* required last entry */
	{0, }
};
MODULE_DEVICE_TABLE(pci, i40e_pci_tbl);

#define I40E_MAX_VF_COUNT 128
static int debug = -1;
module_param(debug, int, 0);
MODULE_PARM_DESC(debug, "Debug level (0=none,...,16=all)");

MODULE_AUTHOR("Intel Corporation, <e1000-devel@lists.sourceforge.net>");
MODULE_DESCRIPTION("Intel(R) Ethernet Connection XL710 Network Driver");
MODULE_LICENSE("GPL");
MODULE_VERSION(DRV_VERSION);

/**
 * i40e_allocate_dma_mem_d - OS specific memory alloc for shared code
 * @hw:   pointer to the HW structure
 * @mem:  ptr to mem struct to fill out
 * @size: size of memory requested
 * @alignment: what to align the allocation to
 **/
int i40e_allocate_dma_mem_d(struct i40e_hw *hw, struct i40e_dma_mem *mem,
			    u64 size, u32 alignment)
{
	struct i40e_pf *pf = (struct i40e_pf *)hw->back;

	mem->size = ALIGN(size, alignment);
	mem->va = dma_zalloc_coherent(&pf->pdev->dev, mem->size,
				      &mem->pa, GFP_KERNEL);
	if (!mem->va)
		return -ENOMEM;

	return 0;
}

/**
 * i40e_free_dma_mem_d - OS specific memory free for shared code
 * @hw:   pointer to the HW structure
 * @mem:  ptr to mem struct to free
 **/
int i40e_free_dma_mem_d(struct i40e_hw *hw, struct i40e_dma_mem *mem)
{
	struct i40e_pf *pf = (struct i40e_pf *)hw->back;

	dma_free_coherent(&pf->pdev->dev, mem->size, mem->va, mem->pa);
	mem->va = NULL;
	mem->pa = 0;
	mem->size = 0;

	return 0;
}

/**
 * i40e_allocate_virt_mem_d - OS specific memory alloc for shared code
 * @hw:   pointer to the HW structure
 * @mem:  ptr to mem struct to fill out
 * @size: size of memory requested
 **/
int i40e_allocate_virt_mem_d(struct i40e_hw *hw, struct i40e_virt_mem *mem,
			     u32 size)
{
	mem->size = size;
	mem->va = kzalloc(size, GFP_KERNEL);

	if (!mem->va)
		return -ENOMEM;

	return 0;
}

/**
 * i40e_free_virt_mem_d - OS specific memory free for shared code
 * @hw:   pointer to the HW structure
 * @mem:  ptr to mem struct to free
 **/
int i40e_free_virt_mem_d(struct i40e_hw *hw, struct i40e_virt_mem *mem)
{
	/* it's ok to kfree a NULL pointer */
	kfree(mem->va);
	mem->va = NULL;
	mem->size = 0;

	return 0;
}

/**
 * i40e_get_lump - find a lump of free generic resource
 * @pf: board private structure
 * @pile: the pile of resource to search
 * @needed: the number of items needed
 * @id: an owner id to stick on the items assigned
 *
 * Returns the base item index of the lump, or negative for error
 *
 * The search_hint trick and lack of advanced fit-finding only work
 * because we're highly likely to have all the same size lump requests.
 * Linear search time and any fragmentation should be minimal.
 **/
static int i40e_get_lump(struct i40e_pf *pf, struct i40e_lump_tracking *pile,
			 u16 needed, u16 id)
{
	int ret = -ENOMEM;
	int i, j;

	if (!pile || needed == 0 || id >= I40E_PILE_VALID_BIT) {
		dev_info(&pf->pdev->dev,
			 "param err: pile=%p needed=%d id=0x%04x\n",
			 pile, needed, id);
		return -EINVAL;
	}

	/* start the linear search with an imperfect hint */
	i = pile->search_hint;
	while (i < pile->num_entries) {
		/* skip already allocated entries */
		if (pile->list[i] & I40E_PILE_VALID_BIT) {
			i++;
			continue;
		}

		/* do we have enough in this lump? */
		for (j = 0; (j < needed) && ((i+j) < pile->num_entries); j++) {
			if (pile->list[i+j] & I40E_PILE_VALID_BIT)
				break;
		}

		if (j == needed) {
			/* there was enough, so assign it to the requestor */
			for (j = 0; j < needed; j++)
				pile->list[i+j] = id | I40E_PILE_VALID_BIT;
			ret = i;
			pile->search_hint = i + j;
			break;
		} else {
			/* not enough, so skip over it and continue looking */
			i += j;
		}
	}

	return ret;
}

/**
 * i40e_put_lump - return a lump of generic resource
 * @pile: the pile of resource to search
 * @index: the base item index
 * @id: the owner id of the items assigned
 *
 * Returns the count of items in the lump
 **/
static int i40e_put_lump(struct i40e_lump_tracking *pile, u16 index, u16 id)
{
	int valid_id = (id | I40E_PILE_VALID_BIT);
	int count = 0;
	int i;

	if (!pile || index >= pile->num_entries)
		return -EINVAL;

	for (i = index;
	     i < pile->num_entries && pile->list[i] == valid_id;
	     i++) {
		pile->list[i] = 0;
		count++;
	}

	if (count && index < pile->search_hint)
		pile->search_hint = index;

	return count;
}

/**
 * i40e_service_event_schedule - Schedule the service task to wake up
 * @pf: board private structure
 *
 * If not already scheduled, this puts the task into the work queue
 **/
static void i40e_service_event_schedule(struct i40e_pf *pf)
{
	if (!test_bit(__I40E_DOWN, &pf->state) &&
	    !test_bit(__I40E_RESET_RECOVERY_PENDING, &pf->state) &&
	    !test_and_set_bit(__I40E_SERVICE_SCHED, &pf->state))
		schedule_work(&pf->service_task);
}

/**
 * i40e_tx_timeout - Respond to a Tx Hang
 * @netdev: network interface device structure
 *
 * If any port has noticed a Tx timeout, it is likely that the whole
 * device is munged, not just the one netdev port, so go for the full
 * reset.
 **/
static void i40e_tx_timeout(struct net_device *netdev)
{
	struct i40e_netdev_priv *np = netdev_priv(netdev);
	struct i40e_vsi *vsi = np->vsi;
	struct i40e_pf *pf = vsi->back;

	pf->tx_timeout_count++;

	if (time_after(jiffies, (pf->tx_timeout_last_recovery + HZ*20)))
		pf->tx_timeout_recovery_level = 0;
	pf->tx_timeout_last_recovery = jiffies;
	netdev_info(netdev, "tx_timeout recovery level %d\n",
		    pf->tx_timeout_recovery_level);

	switch (pf->tx_timeout_recovery_level) {
	case 0:
		/* disable and re-enable queues for the VSI */
		if (in_interrupt()) {
			set_bit(__I40E_REINIT_REQUESTED, &pf->state);
			set_bit(__I40E_REINIT_REQUESTED, &vsi->state);
		} else {
			i40e_vsi_reinit_locked(vsi);
		}
		break;
	case 1:
		set_bit(__I40E_PF_RESET_REQUESTED, &pf->state);
		break;
	case 2:
		set_bit(__I40E_CORE_RESET_REQUESTED, &pf->state);
		break;
	case 3:
		set_bit(__I40E_GLOBAL_RESET_REQUESTED, &pf->state);
		break;
	default:
		netdev_err(netdev, "tx_timeout recovery unsuccessful\n");
		i40e_down(vsi);
		break;
	}
	i40e_service_event_schedule(pf);
	pf->tx_timeout_recovery_level++;
}

/**
 * i40e_release_rx_desc - Store the new tail and head values
 * @rx_ring: ring to bump
 * @val: new head index
 **/
static inline void i40e_release_rx_desc(struct i40e_ring *rx_ring, u32 val)
{
	rx_ring->next_to_use = val;

	/* Force memory writes to complete before letting h/w
	 * know there are new descriptors to fetch.  (Only
	 * applicable for weak-ordered memory model archs,
	 * such as IA-64).
	 */
	wmb();
	writel(val, rx_ring->tail);
}

/**
 * i40e_get_vsi_stats_struct - Get System Network Statistics
 * @vsi: the VSI we care about
 *
 * Returns the address of the device statistics structure.
 * The statistics are actually updated from the service task.
 **/
struct rtnl_link_stats64 *i40e_get_vsi_stats_struct(struct i40e_vsi *vsi)
{
	return &vsi->net_stats;
}

/**
 * i40e_get_netdev_stats_struct - Get statistics for netdev interface
 * @netdev: network interface device structure
 *
 * Returns the address of the device statistics structure.
 * The statistics are actually updated from the service task.
 **/
static struct rtnl_link_stats64 *i40e_get_netdev_stats_struct(
					     struct net_device *netdev,
					     struct rtnl_link_stats64 *stats)
{
	struct i40e_netdev_priv *np = netdev_priv(netdev);
	struct i40e_vsi *vsi = np->vsi;
	struct rtnl_link_stats64 *vsi_stats = i40e_get_vsi_stats_struct(vsi);
	int i;

<<<<<<< HEAD
	if (test_bit(__I40E_DOWN, &vsi->state))
=======
	if (!vsi->tx_rings)
>>>>>>> 35eecf05
		return stats;

	rcu_read_lock();
	for (i = 0; i < vsi->num_queue_pairs; i++) {
		struct i40e_ring *tx_ring, *rx_ring;
		u64 bytes, packets;
		unsigned int start;

		tx_ring = ACCESS_ONCE(vsi->tx_rings[i]);
		if (!tx_ring)
			continue;

		do {
			start = u64_stats_fetch_begin_bh(&tx_ring->syncp);
			packets = tx_ring->stats.packets;
			bytes   = tx_ring->stats.bytes;
		} while (u64_stats_fetch_retry_bh(&tx_ring->syncp, start));

		stats->tx_packets += packets;
		stats->tx_bytes   += bytes;
		rx_ring = &tx_ring[1];

		do {
			start = u64_stats_fetch_begin_bh(&rx_ring->syncp);
			packets = rx_ring->stats.packets;
			bytes   = rx_ring->stats.bytes;
		} while (u64_stats_fetch_retry_bh(&rx_ring->syncp, start));

		stats->rx_packets += packets;
		stats->rx_bytes   += bytes;
	}
	rcu_read_unlock();

	/* following stats updated by ixgbe_watchdog_task() */
	stats->multicast	= vsi_stats->multicast;
	stats->tx_errors	= vsi_stats->tx_errors;
	stats->tx_dropped	= vsi_stats->tx_dropped;
	stats->rx_errors	= vsi_stats->rx_errors;
	stats->rx_crc_errors	= vsi_stats->rx_crc_errors;
	stats->rx_length_errors	= vsi_stats->rx_length_errors;

	return stats;
}

/**
 * i40e_vsi_reset_stats - Resets all stats of the given vsi
 * @vsi: the VSI to have its stats reset
 **/
void i40e_vsi_reset_stats(struct i40e_vsi *vsi)
{
	struct rtnl_link_stats64 *ns;
	int i;

	if (!vsi)
		return;

	ns = i40e_get_vsi_stats_struct(vsi);
	memset(ns, 0, sizeof(*ns));
	memset(&vsi->net_stats_offsets, 0, sizeof(vsi->net_stats_offsets));
	memset(&vsi->eth_stats, 0, sizeof(vsi->eth_stats));
	memset(&vsi->eth_stats_offsets, 0, sizeof(vsi->eth_stats_offsets));
	if (vsi->rx_rings)
		for (i = 0; i < vsi->num_queue_pairs; i++) {
			memset(&vsi->rx_rings[i]->stats, 0 ,
			       sizeof(vsi->rx_rings[i]->stats));
			memset(&vsi->rx_rings[i]->rx_stats, 0 ,
			       sizeof(vsi->rx_rings[i]->rx_stats));
			memset(&vsi->tx_rings[i]->stats, 0 ,
			       sizeof(vsi->tx_rings[i]->stats));
			memset(&vsi->tx_rings[i]->tx_stats, 0,
			       sizeof(vsi->tx_rings[i]->tx_stats));
		}
	vsi->stat_offsets_loaded = false;
}

/**
 * i40e_pf_reset_stats - Reset all of the stats for the given pf
 * @pf: the PF to be reset
 **/
void i40e_pf_reset_stats(struct i40e_pf *pf)
{
	memset(&pf->stats, 0, sizeof(pf->stats));
	memset(&pf->stats_offsets, 0, sizeof(pf->stats_offsets));
	pf->stat_offsets_loaded = false;
}

/**
 * i40e_stat_update48 - read and update a 48 bit stat from the chip
 * @hw: ptr to the hardware info
 * @hireg: the high 32 bit reg to read
 * @loreg: the low 32 bit reg to read
 * @offset_loaded: has the initial offset been loaded yet
 * @offset: ptr to current offset value
 * @stat: ptr to the stat
 *
 * Since the device stats are not reset at PFReset, they likely will not
 * be zeroed when the driver starts.  We'll save the first values read
 * and use them as offsets to be subtracted from the raw values in order
 * to report stats that count from zero.  In the process, we also manage
 * the potential roll-over.
 **/
static void i40e_stat_update48(struct i40e_hw *hw, u32 hireg, u32 loreg,
			       bool offset_loaded, u64 *offset, u64 *stat)
{
	u64 new_data;

	if (hw->device_id == I40E_QEMU_DEVICE_ID) {
		new_data = rd32(hw, loreg);
		new_data |= ((u64)(rd32(hw, hireg) & 0xFFFF)) << 32;
	} else {
		new_data = rd64(hw, loreg);
	}
	if (!offset_loaded)
		*offset = new_data;
	if (likely(new_data >= *offset))
		*stat = new_data - *offset;
	else
		*stat = (new_data + ((u64)1 << 48)) - *offset;
	*stat &= 0xFFFFFFFFFFFFULL;
}

/**
 * i40e_stat_update32 - read and update a 32 bit stat from the chip
 * @hw: ptr to the hardware info
 * @reg: the hw reg to read
 * @offset_loaded: has the initial offset been loaded yet
 * @offset: ptr to current offset value
 * @stat: ptr to the stat
 **/
static void i40e_stat_update32(struct i40e_hw *hw, u32 reg,
			       bool offset_loaded, u64 *offset, u64 *stat)
{
	u32 new_data;

	new_data = rd32(hw, reg);
	if (!offset_loaded)
		*offset = new_data;
	if (likely(new_data >= *offset))
		*stat = (u32)(new_data - *offset);
	else
		*stat = (u32)((new_data + ((u64)1 << 32)) - *offset);
}

/**
 * i40e_update_eth_stats - Update VSI-specific ethernet statistics counters.
 * @vsi: the VSI to be updated
 **/
void i40e_update_eth_stats(struct i40e_vsi *vsi)
{
	int stat_idx = le16_to_cpu(vsi->info.stat_counter_idx);
	struct i40e_pf *pf = vsi->back;
	struct i40e_hw *hw = &pf->hw;
	struct i40e_eth_stats *oes;
	struct i40e_eth_stats *es;     /* device's eth stats */

	es = &vsi->eth_stats;
	oes = &vsi->eth_stats_offsets;

	/* Gather up the stats that the hw collects */
	i40e_stat_update32(hw, I40E_GLV_TEPC(stat_idx),
			   vsi->stat_offsets_loaded,
			   &oes->tx_errors, &es->tx_errors);
	i40e_stat_update32(hw, I40E_GLV_RDPC(stat_idx),
			   vsi->stat_offsets_loaded,
			   &oes->rx_discards, &es->rx_discards);

	i40e_stat_update48(hw, I40E_GLV_GORCH(stat_idx),
			   I40E_GLV_GORCL(stat_idx),
			   vsi->stat_offsets_loaded,
			   &oes->rx_bytes, &es->rx_bytes);
	i40e_stat_update48(hw, I40E_GLV_UPRCH(stat_idx),
			   I40E_GLV_UPRCL(stat_idx),
			   vsi->stat_offsets_loaded,
			   &oes->rx_unicast, &es->rx_unicast);
	i40e_stat_update48(hw, I40E_GLV_MPRCH(stat_idx),
			   I40E_GLV_MPRCL(stat_idx),
			   vsi->stat_offsets_loaded,
			   &oes->rx_multicast, &es->rx_multicast);
	i40e_stat_update48(hw, I40E_GLV_BPRCH(stat_idx),
			   I40E_GLV_BPRCL(stat_idx),
			   vsi->stat_offsets_loaded,
			   &oes->rx_broadcast, &es->rx_broadcast);

	i40e_stat_update48(hw, I40E_GLV_GOTCH(stat_idx),
			   I40E_GLV_GOTCL(stat_idx),
			   vsi->stat_offsets_loaded,
			   &oes->tx_bytes, &es->tx_bytes);
	i40e_stat_update48(hw, I40E_GLV_UPTCH(stat_idx),
			   I40E_GLV_UPTCL(stat_idx),
			   vsi->stat_offsets_loaded,
			   &oes->tx_unicast, &es->tx_unicast);
	i40e_stat_update48(hw, I40E_GLV_MPTCH(stat_idx),
			   I40E_GLV_MPTCL(stat_idx),
			   vsi->stat_offsets_loaded,
			   &oes->tx_multicast, &es->tx_multicast);
	i40e_stat_update48(hw, I40E_GLV_BPTCH(stat_idx),
			   I40E_GLV_BPTCL(stat_idx),
			   vsi->stat_offsets_loaded,
			   &oes->tx_broadcast, &es->tx_broadcast);
	vsi->stat_offsets_loaded = true;
}

/**
 * i40e_update_veb_stats - Update Switch component statistics
 * @veb: the VEB being updated
 **/
static void i40e_update_veb_stats(struct i40e_veb *veb)
{
	struct i40e_pf *pf = veb->pf;
	struct i40e_hw *hw = &pf->hw;
	struct i40e_eth_stats *oes;
	struct i40e_eth_stats *es;     /* device's eth stats */
	int idx = 0;

	idx = veb->stats_idx;
	es = &veb->stats;
	oes = &veb->stats_offsets;

	/* Gather up the stats that the hw collects */
	i40e_stat_update32(hw, I40E_GLSW_TDPC(idx),
			   veb->stat_offsets_loaded,
			   &oes->tx_discards, &es->tx_discards);
	if (hw->revision_id > 0)
		i40e_stat_update32(hw, I40E_GLSW_RUPP(idx),
				   veb->stat_offsets_loaded,
				   &oes->rx_unknown_protocol,
				   &es->rx_unknown_protocol);
	i40e_stat_update48(hw, I40E_GLSW_GORCH(idx), I40E_GLSW_GORCL(idx),
			   veb->stat_offsets_loaded,
			   &oes->rx_bytes, &es->rx_bytes);
	i40e_stat_update48(hw, I40E_GLSW_UPRCH(idx), I40E_GLSW_UPRCL(idx),
			   veb->stat_offsets_loaded,
			   &oes->rx_unicast, &es->rx_unicast);
	i40e_stat_update48(hw, I40E_GLSW_MPRCH(idx), I40E_GLSW_MPRCL(idx),
			   veb->stat_offsets_loaded,
			   &oes->rx_multicast, &es->rx_multicast);
	i40e_stat_update48(hw, I40E_GLSW_BPRCH(idx), I40E_GLSW_BPRCL(idx),
			   veb->stat_offsets_loaded,
			   &oes->rx_broadcast, &es->rx_broadcast);

	i40e_stat_update48(hw, I40E_GLSW_GOTCH(idx), I40E_GLSW_GOTCL(idx),
			   veb->stat_offsets_loaded,
			   &oes->tx_bytes, &es->tx_bytes);
	i40e_stat_update48(hw, I40E_GLSW_UPTCH(idx), I40E_GLSW_UPTCL(idx),
			   veb->stat_offsets_loaded,
			   &oes->tx_unicast, &es->tx_unicast);
	i40e_stat_update48(hw, I40E_GLSW_MPTCH(idx), I40E_GLSW_MPTCL(idx),
			   veb->stat_offsets_loaded,
			   &oes->tx_multicast, &es->tx_multicast);
	i40e_stat_update48(hw, I40E_GLSW_BPTCH(idx), I40E_GLSW_BPTCL(idx),
			   veb->stat_offsets_loaded,
			   &oes->tx_broadcast, &es->tx_broadcast);
	veb->stat_offsets_loaded = true;
}

/**
 * i40e_update_link_xoff_rx - Update XOFF received in link flow control mode
 * @pf: the corresponding PF
 *
 * Update the Rx XOFF counter (PAUSE frames) in link flow control mode
 **/
static void i40e_update_link_xoff_rx(struct i40e_pf *pf)
{
	struct i40e_hw_port_stats *osd = &pf->stats_offsets;
	struct i40e_hw_port_stats *nsd = &pf->stats;
	struct i40e_hw *hw = &pf->hw;
	u64 xoff = 0;
	u16 i, v;

	if ((hw->fc.current_mode != I40E_FC_FULL) &&
	    (hw->fc.current_mode != I40E_FC_RX_PAUSE))
		return;

	xoff = nsd->link_xoff_rx;
	i40e_stat_update32(hw, I40E_GLPRT_LXOFFRXC(hw->port),
			   pf->stat_offsets_loaded,
			   &osd->link_xoff_rx, &nsd->link_xoff_rx);

	/* No new LFC xoff rx */
	if (!(nsd->link_xoff_rx - xoff))
		return;

	/* Clear the __I40E_HANG_CHECK_ARMED bit for all Tx rings */
	for (v = 0; v < pf->hw.func_caps.num_vsis; v++) {
		struct i40e_vsi *vsi = pf->vsi[v];

		if (!vsi)
			continue;

		for (i = 0; i < vsi->num_queue_pairs; i++) {
			struct i40e_ring *ring = vsi->tx_rings[i];
			clear_bit(__I40E_HANG_CHECK_ARMED, &ring->state);
		}
	}
}

/**
 * i40e_update_prio_xoff_rx - Update XOFF received in PFC mode
 * @pf: the corresponding PF
 *
 * Update the Rx XOFF counter (PAUSE frames) in PFC mode
 **/
static void i40e_update_prio_xoff_rx(struct i40e_pf *pf)
{
	struct i40e_hw_port_stats *osd = &pf->stats_offsets;
	struct i40e_hw_port_stats *nsd = &pf->stats;
	bool xoff[I40E_MAX_TRAFFIC_CLASS] = {false};
	struct i40e_dcbx_config *dcb_cfg;
	struct i40e_hw *hw = &pf->hw;
	u16 i, v;
	u8 tc;

	dcb_cfg = &hw->local_dcbx_config;

	/* See if DCB enabled with PFC TC */
	if (!(pf->flags & I40E_FLAG_DCB_ENABLED) ||
	    !(dcb_cfg->pfc.pfcenable)) {
		i40e_update_link_xoff_rx(pf);
		return;
	}

	for (i = 0; i < I40E_MAX_USER_PRIORITY; i++) {
		u64 prio_xoff = nsd->priority_xoff_rx[i];
		i40e_stat_update32(hw, I40E_GLPRT_PXOFFRXC(hw->port, i),
				   pf->stat_offsets_loaded,
				   &osd->priority_xoff_rx[i],
				   &nsd->priority_xoff_rx[i]);

		/* No new PFC xoff rx */
		if (!(nsd->priority_xoff_rx[i] - prio_xoff))
			continue;
		/* Get the TC for given priority */
		tc = dcb_cfg->etscfg.prioritytable[i];
		xoff[tc] = true;
	}

	/* Clear the __I40E_HANG_CHECK_ARMED bit for Tx rings */
	for (v = 0; v < pf->hw.func_caps.num_vsis; v++) {
		struct i40e_vsi *vsi = pf->vsi[v];

		if (!vsi)
			continue;

		for (i = 0; i < vsi->num_queue_pairs; i++) {
			struct i40e_ring *ring = vsi->tx_rings[i];

			tc = ring->dcb_tc;
			if (xoff[tc])
				clear_bit(__I40E_HANG_CHECK_ARMED,
					  &ring->state);
		}
	}
}

/**
 * i40e_update_stats - Update the board statistics counters.
 * @vsi: the VSI to be updated
 *
 * There are a few instances where we store the same stat in a
 * couple of different structs.  This is partly because we have
 * the netdev stats that need to be filled out, which is slightly
 * different from the "eth_stats" defined by the chip and used in
 * VF communications.  We sort it all out here in a central place.
 **/
void i40e_update_stats(struct i40e_vsi *vsi)
{
	struct i40e_pf *pf = vsi->back;
	struct i40e_hw *hw = &pf->hw;
	struct rtnl_link_stats64 *ons;
	struct rtnl_link_stats64 *ns;   /* netdev stats */
	struct i40e_eth_stats *oes;
	struct i40e_eth_stats *es;     /* device's eth stats */
	u32 tx_restart, tx_busy;
	u32 rx_page, rx_buf;
	u64 rx_p, rx_b;
	u64 tx_p, tx_b;
	int i;
	u16 q;

	if (test_bit(__I40E_DOWN, &vsi->state) ||
	    test_bit(__I40E_CONFIG_BUSY, &pf->state))
		return;

	ns = i40e_get_vsi_stats_struct(vsi);
	ons = &vsi->net_stats_offsets;
	es = &vsi->eth_stats;
	oes = &vsi->eth_stats_offsets;

	/* Gather up the netdev and vsi stats that the driver collects
	 * on the fly during packet processing
	 */
	rx_b = rx_p = 0;
	tx_b = tx_p = 0;
	tx_restart = tx_busy = 0;
	rx_page = 0;
	rx_buf = 0;
	rcu_read_lock();
	for (q = 0; q < vsi->num_queue_pairs; q++) {
		struct i40e_ring *p;
		u64 bytes, packets;
		unsigned int start;

		/* locate Tx ring */
		p = ACCESS_ONCE(vsi->tx_rings[q]);

		do {
			start = u64_stats_fetch_begin_bh(&p->syncp);
			packets = p->stats.packets;
			bytes = p->stats.bytes;
		} while (u64_stats_fetch_retry_bh(&p->syncp, start));
		tx_b += bytes;
		tx_p += packets;
		tx_restart += p->tx_stats.restart_queue;
		tx_busy += p->tx_stats.tx_busy;

		/* Rx queue is part of the same block as Tx queue */
		p = &p[1];
		do {
			start = u64_stats_fetch_begin_bh(&p->syncp);
			packets = p->stats.packets;
			bytes = p->stats.bytes;
		} while (u64_stats_fetch_retry_bh(&p->syncp, start));
		rx_b += bytes;
		rx_p += packets;
		rx_buf += p->rx_stats.alloc_rx_buff_failed;
		rx_page += p->rx_stats.alloc_rx_page_failed;
	}
	rcu_read_unlock();
	vsi->tx_restart = tx_restart;
	vsi->tx_busy = tx_busy;
	vsi->rx_page_failed = rx_page;
	vsi->rx_buf_failed = rx_buf;

	ns->rx_packets = rx_p;
	ns->rx_bytes = rx_b;
	ns->tx_packets = tx_p;
	ns->tx_bytes = tx_b;

	i40e_update_eth_stats(vsi);
	/* update netdev stats from eth stats */
	ons->rx_errors = oes->rx_errors;
	ns->rx_errors = es->rx_errors;
	ons->tx_errors = oes->tx_errors;
	ns->tx_errors = es->tx_errors;
	ons->multicast = oes->rx_multicast;
	ns->multicast = es->rx_multicast;
	ons->tx_dropped = oes->tx_discards;
	ns->tx_dropped = es->tx_discards;

	/* Get the port data only if this is the main PF VSI */
	if (vsi == pf->vsi[pf->lan_vsi]) {
		struct i40e_hw_port_stats *nsd = &pf->stats;
		struct i40e_hw_port_stats *osd = &pf->stats_offsets;

		i40e_stat_update48(hw, I40E_GLPRT_GORCH(hw->port),
				   I40E_GLPRT_GORCL(hw->port),
				   pf->stat_offsets_loaded,
				   &osd->eth.rx_bytes, &nsd->eth.rx_bytes);
		i40e_stat_update48(hw, I40E_GLPRT_GOTCH(hw->port),
				   I40E_GLPRT_GOTCL(hw->port),
				   pf->stat_offsets_loaded,
				   &osd->eth.tx_bytes, &nsd->eth.tx_bytes);
		i40e_stat_update32(hw, I40E_GLPRT_RDPC(hw->port),
				   pf->stat_offsets_loaded,
				   &osd->eth.rx_discards,
				   &nsd->eth.rx_discards);
		i40e_stat_update32(hw, I40E_GLPRT_TDPC(hw->port),
				   pf->stat_offsets_loaded,
				   &osd->eth.tx_discards,
				   &nsd->eth.tx_discards);
		i40e_stat_update48(hw, I40E_GLPRT_MPRCH(hw->port),
				   I40E_GLPRT_MPRCL(hw->port),
				   pf->stat_offsets_loaded,
				   &osd->eth.rx_multicast,
				   &nsd->eth.rx_multicast);

		i40e_stat_update32(hw, I40E_GLPRT_TDOLD(hw->port),
				   pf->stat_offsets_loaded,
				   &osd->tx_dropped_link_down,
				   &nsd->tx_dropped_link_down);

		i40e_stat_update32(hw, I40E_GLPRT_CRCERRS(hw->port),
				   pf->stat_offsets_loaded,
				   &osd->crc_errors, &nsd->crc_errors);
		ns->rx_crc_errors = nsd->crc_errors;

		i40e_stat_update32(hw, I40E_GLPRT_ILLERRC(hw->port),
				   pf->stat_offsets_loaded,
				   &osd->illegal_bytes, &nsd->illegal_bytes);
		ns->rx_errors = nsd->crc_errors
				+ nsd->illegal_bytes;

		i40e_stat_update32(hw, I40E_GLPRT_MLFC(hw->port),
				   pf->stat_offsets_loaded,
				   &osd->mac_local_faults,
				   &nsd->mac_local_faults);
		i40e_stat_update32(hw, I40E_GLPRT_MRFC(hw->port),
				   pf->stat_offsets_loaded,
				   &osd->mac_remote_faults,
				   &nsd->mac_remote_faults);

		i40e_stat_update32(hw, I40E_GLPRT_RLEC(hw->port),
				   pf->stat_offsets_loaded,
				   &osd->rx_length_errors,
				   &nsd->rx_length_errors);
		ns->rx_length_errors = nsd->rx_length_errors;

		i40e_stat_update32(hw, I40E_GLPRT_LXONRXC(hw->port),
				   pf->stat_offsets_loaded,
				   &osd->link_xon_rx, &nsd->link_xon_rx);
		i40e_stat_update32(hw, I40E_GLPRT_LXONTXC(hw->port),
				   pf->stat_offsets_loaded,
				   &osd->link_xon_tx, &nsd->link_xon_tx);
		i40e_update_prio_xoff_rx(pf);  /* handles I40E_GLPRT_LXOFFRXC */
		i40e_stat_update32(hw, I40E_GLPRT_LXOFFTXC(hw->port),
				   pf->stat_offsets_loaded,
				   &osd->link_xoff_tx, &nsd->link_xoff_tx);

		for (i = 0; i < 8; i++) {
			i40e_stat_update32(hw, I40E_GLPRT_PXONRXC(hw->port, i),
					   pf->stat_offsets_loaded,
					   &osd->priority_xon_rx[i],
					   &nsd->priority_xon_rx[i]);
			i40e_stat_update32(hw, I40E_GLPRT_PXONTXC(hw->port, i),
					   pf->stat_offsets_loaded,
					   &osd->priority_xon_tx[i],
					   &nsd->priority_xon_tx[i]);
			i40e_stat_update32(hw, I40E_GLPRT_PXOFFTXC(hw->port, i),
					   pf->stat_offsets_loaded,
					   &osd->priority_xoff_tx[i],
					   &nsd->priority_xoff_tx[i]);
			i40e_stat_update32(hw,
					   I40E_GLPRT_RXON2OFFCNT(hw->port, i),
					   pf->stat_offsets_loaded,
					   &osd->priority_xon_2_xoff[i],
					   &nsd->priority_xon_2_xoff[i]);
		}

		i40e_stat_update48(hw, I40E_GLPRT_PRC64H(hw->port),
				   I40E_GLPRT_PRC64L(hw->port),
				   pf->stat_offsets_loaded,
				   &osd->rx_size_64, &nsd->rx_size_64);
		i40e_stat_update48(hw, I40E_GLPRT_PRC127H(hw->port),
				   I40E_GLPRT_PRC127L(hw->port),
				   pf->stat_offsets_loaded,
				   &osd->rx_size_127, &nsd->rx_size_127);
		i40e_stat_update48(hw, I40E_GLPRT_PRC255H(hw->port),
				   I40E_GLPRT_PRC255L(hw->port),
				   pf->stat_offsets_loaded,
				   &osd->rx_size_255, &nsd->rx_size_255);
		i40e_stat_update48(hw, I40E_GLPRT_PRC511H(hw->port),
				   I40E_GLPRT_PRC511L(hw->port),
				   pf->stat_offsets_loaded,
				   &osd->rx_size_511, &nsd->rx_size_511);
		i40e_stat_update48(hw, I40E_GLPRT_PRC1023H(hw->port),
				   I40E_GLPRT_PRC1023L(hw->port),
				   pf->stat_offsets_loaded,
				   &osd->rx_size_1023, &nsd->rx_size_1023);
		i40e_stat_update48(hw, I40E_GLPRT_PRC1522H(hw->port),
				   I40E_GLPRT_PRC1522L(hw->port),
				   pf->stat_offsets_loaded,
				   &osd->rx_size_1522, &nsd->rx_size_1522);
		i40e_stat_update48(hw, I40E_GLPRT_PRC9522H(hw->port),
				   I40E_GLPRT_PRC9522L(hw->port),
				   pf->stat_offsets_loaded,
				   &osd->rx_size_big, &nsd->rx_size_big);

		i40e_stat_update48(hw, I40E_GLPRT_PTC64H(hw->port),
				   I40E_GLPRT_PTC64L(hw->port),
				   pf->stat_offsets_loaded,
				   &osd->tx_size_64, &nsd->tx_size_64);
		i40e_stat_update48(hw, I40E_GLPRT_PTC127H(hw->port),
				   I40E_GLPRT_PTC127L(hw->port),
				   pf->stat_offsets_loaded,
				   &osd->tx_size_127, &nsd->tx_size_127);
		i40e_stat_update48(hw, I40E_GLPRT_PTC255H(hw->port),
				   I40E_GLPRT_PTC255L(hw->port),
				   pf->stat_offsets_loaded,
				   &osd->tx_size_255, &nsd->tx_size_255);
		i40e_stat_update48(hw, I40E_GLPRT_PTC511H(hw->port),
				   I40E_GLPRT_PTC511L(hw->port),
				   pf->stat_offsets_loaded,
				   &osd->tx_size_511, &nsd->tx_size_511);
		i40e_stat_update48(hw, I40E_GLPRT_PTC1023H(hw->port),
				   I40E_GLPRT_PTC1023L(hw->port),
				   pf->stat_offsets_loaded,
				   &osd->tx_size_1023, &nsd->tx_size_1023);
		i40e_stat_update48(hw, I40E_GLPRT_PTC1522H(hw->port),
				   I40E_GLPRT_PTC1522L(hw->port),
				   pf->stat_offsets_loaded,
				   &osd->tx_size_1522, &nsd->tx_size_1522);
		i40e_stat_update48(hw, I40E_GLPRT_PTC9522H(hw->port),
				   I40E_GLPRT_PTC9522L(hw->port),
				   pf->stat_offsets_loaded,
				   &osd->tx_size_big, &nsd->tx_size_big);

		i40e_stat_update32(hw, I40E_GLPRT_RUC(hw->port),
				   pf->stat_offsets_loaded,
				   &osd->rx_undersize, &nsd->rx_undersize);
		i40e_stat_update32(hw, I40E_GLPRT_RFC(hw->port),
				   pf->stat_offsets_loaded,
				   &osd->rx_fragments, &nsd->rx_fragments);
		i40e_stat_update32(hw, I40E_GLPRT_ROC(hw->port),
				   pf->stat_offsets_loaded,
				   &osd->rx_oversize, &nsd->rx_oversize);
		i40e_stat_update32(hw, I40E_GLPRT_RJC(hw->port),
				   pf->stat_offsets_loaded,
				   &osd->rx_jabber, &nsd->rx_jabber);
	}

	pf->stat_offsets_loaded = true;
}

/**
 * i40e_find_filter - Search VSI filter list for specific mac/vlan filter
 * @vsi: the VSI to be searched
 * @macaddr: the MAC address
 * @vlan: the vlan
 * @is_vf: make sure its a vf filter, else doesn't matter
 * @is_netdev: make sure its a netdev filter, else doesn't matter
 *
 * Returns ptr to the filter object or NULL
 **/
static struct i40e_mac_filter *i40e_find_filter(struct i40e_vsi *vsi,
						u8 *macaddr, s16 vlan,
						bool is_vf, bool is_netdev)
{
	struct i40e_mac_filter *f;

	if (!vsi || !macaddr)
		return NULL;

	list_for_each_entry(f, &vsi->mac_filter_list, list) {
		if ((ether_addr_equal(macaddr, f->macaddr)) &&
		    (vlan == f->vlan)    &&
		    (!is_vf || f->is_vf) &&
		    (!is_netdev || f->is_netdev))
			return f;
	}
	return NULL;
}

/**
 * i40e_find_mac - Find a mac addr in the macvlan filters list
 * @vsi: the VSI to be searched
 * @macaddr: the MAC address we are searching for
 * @is_vf: make sure its a vf filter, else doesn't matter
 * @is_netdev: make sure its a netdev filter, else doesn't matter
 *
 * Returns the first filter with the provided MAC address or NULL if
 * MAC address was not found
 **/
struct i40e_mac_filter *i40e_find_mac(struct i40e_vsi *vsi, u8 *macaddr,
				      bool is_vf, bool is_netdev)
{
	struct i40e_mac_filter *f;

	if (!vsi || !macaddr)
		return NULL;

	list_for_each_entry(f, &vsi->mac_filter_list, list) {
		if ((ether_addr_equal(macaddr, f->macaddr)) &&
		    (!is_vf || f->is_vf) &&
		    (!is_netdev || f->is_netdev))
			return f;
	}
	return NULL;
}

/**
 * i40e_is_vsi_in_vlan - Check if VSI is in vlan mode
 * @vsi: the VSI to be searched
 *
 * Returns true if VSI is in vlan mode or false otherwise
 **/
bool i40e_is_vsi_in_vlan(struct i40e_vsi *vsi)
{
	struct i40e_mac_filter *f;

	/* Only -1 for all the filters denotes not in vlan mode
	 * so we have to go through all the list in order to make sure
	 */
	list_for_each_entry(f, &vsi->mac_filter_list, list) {
		if (f->vlan >= 0)
			return true;
	}

	return false;
}

/**
 * i40e_put_mac_in_vlan - Make macvlan filters from macaddrs and vlans
 * @vsi: the VSI to be searched
 * @macaddr: the mac address to be filtered
 * @is_vf: true if it is a vf
 * @is_netdev: true if it is a netdev
 *
 * Goes through all the macvlan filters and adds a
 * macvlan filter for each unique vlan that already exists
 *
 * Returns first filter found on success, else NULL
 **/
struct i40e_mac_filter *i40e_put_mac_in_vlan(struct i40e_vsi *vsi, u8 *macaddr,
					     bool is_vf, bool is_netdev)
{
	struct i40e_mac_filter *f;

	list_for_each_entry(f, &vsi->mac_filter_list, list) {
		if (!i40e_find_filter(vsi, macaddr, f->vlan,
				      is_vf, is_netdev)) {
			if (!i40e_add_filter(vsi, macaddr, f->vlan,
						is_vf, is_netdev))
				return NULL;
		}
	}

	return list_first_entry_or_null(&vsi->mac_filter_list,
					struct i40e_mac_filter, list);
}

/**
 * i40e_add_filter - Add a mac/vlan filter to the VSI
 * @vsi: the VSI to be searched
 * @macaddr: the MAC address
 * @vlan: the vlan
 * @is_vf: make sure its a vf filter, else doesn't matter
 * @is_netdev: make sure its a netdev filter, else doesn't matter
 *
 * Returns ptr to the filter object or NULL when no memory available.
 **/
struct i40e_mac_filter *i40e_add_filter(struct i40e_vsi *vsi,
					u8 *macaddr, s16 vlan,
					bool is_vf, bool is_netdev)
{
	struct i40e_mac_filter *f;

	if (!vsi || !macaddr)
		return NULL;

	f = i40e_find_filter(vsi, macaddr, vlan, is_vf, is_netdev);
	if (!f) {
		f = kzalloc(sizeof(*f), GFP_ATOMIC);
		if (!f)
			goto add_filter_out;

		memcpy(f->macaddr, macaddr, ETH_ALEN);
		f->vlan = vlan;
		f->changed = true;

		INIT_LIST_HEAD(&f->list);
		list_add(&f->list, &vsi->mac_filter_list);
	}

	/* increment counter and add a new flag if needed */
	if (is_vf) {
		if (!f->is_vf) {
			f->is_vf = true;
			f->counter++;
		}
	} else if (is_netdev) {
		if (!f->is_netdev) {
			f->is_netdev = true;
			f->counter++;
		}
	} else {
		f->counter++;
	}

	/* changed tells sync_filters_subtask to
	 * push the filter down to the firmware
	 */
	if (f->changed) {
		vsi->flags |= I40E_VSI_FLAG_FILTER_CHANGED;
		vsi->back->flags |= I40E_FLAG_FILTER_SYNC;
	}

add_filter_out:
	return f;
}

/**
 * i40e_del_filter - Remove a mac/vlan filter from the VSI
 * @vsi: the VSI to be searched
 * @macaddr: the MAC address
 * @vlan: the vlan
 * @is_vf: make sure it's a vf filter, else doesn't matter
 * @is_netdev: make sure it's a netdev filter, else doesn't matter
 **/
void i40e_del_filter(struct i40e_vsi *vsi,
		     u8 *macaddr, s16 vlan,
		     bool is_vf, bool is_netdev)
{
	struct i40e_mac_filter *f;

	if (!vsi || !macaddr)
		return;

	f = i40e_find_filter(vsi, macaddr, vlan, is_vf, is_netdev);
	if (!f || f->counter == 0)
		return;

	if (is_vf) {
		if (f->is_vf) {
			f->is_vf = false;
			f->counter--;
		}
	} else if (is_netdev) {
		if (f->is_netdev) {
			f->is_netdev = false;
			f->counter--;
		}
	} else {
		/* make sure we don't remove a filter in use by vf or netdev */
		int min_f = 0;
		min_f += (f->is_vf ? 1 : 0);
		min_f += (f->is_netdev ? 1 : 0);

		if (f->counter > min_f)
			f->counter--;
	}

	/* counter == 0 tells sync_filters_subtask to
	 * remove the filter from the firmware's list
	 */
	if (f->counter == 0) {
		f->changed = true;
		vsi->flags |= I40E_VSI_FLAG_FILTER_CHANGED;
		vsi->back->flags |= I40E_FLAG_FILTER_SYNC;
	}
}

/**
 * i40e_set_mac - NDO callback to set mac address
 * @netdev: network interface device structure
 * @p: pointer to an address structure
 *
 * Returns 0 on success, negative on failure
 **/
static int i40e_set_mac(struct net_device *netdev, void *p)
{
	struct i40e_netdev_priv *np = netdev_priv(netdev);
	struct i40e_vsi *vsi = np->vsi;
	struct sockaddr *addr = p;
	struct i40e_mac_filter *f;

	if (!is_valid_ether_addr(addr->sa_data))
		return -EADDRNOTAVAIL;

	netdev_info(netdev, "set mac address=%pM\n", addr->sa_data);

	if (ether_addr_equal(netdev->dev_addr, addr->sa_data))
		return 0;

	if (vsi->type == I40E_VSI_MAIN) {
		i40e_status ret;
		ret = i40e_aq_mac_address_write(&vsi->back->hw,
						I40E_AQC_WRITE_TYPE_LAA_ONLY,
						addr->sa_data, NULL);
		if (ret) {
			netdev_info(netdev,
				    "Addr change for Main VSI failed: %d\n",
				    ret);
			return -EADDRNOTAVAIL;
		}

		memcpy(vsi->back->hw.mac.addr, addr->sa_data, netdev->addr_len);
	}

	/* In order to be sure to not drop any packets, add the new address
	 * then delete the old one.
	 */
	f = i40e_add_filter(vsi, addr->sa_data, I40E_VLAN_ANY, false, false);
	if (!f)
		return -ENOMEM;

	i40e_sync_vsi_filters(vsi);
	i40e_del_filter(vsi, netdev->dev_addr, I40E_VLAN_ANY, false, false);
	i40e_sync_vsi_filters(vsi);

	memcpy(netdev->dev_addr, addr->sa_data, netdev->addr_len);

	return 0;
}

/**
 * i40e_vsi_setup_queue_map - Setup a VSI queue map based on enabled_tc
 * @vsi: the VSI being setup
 * @ctxt: VSI context structure
 * @enabled_tc: Enabled TCs bitmap
 * @is_add: True if called before Add VSI
 *
 * Setup VSI queue mapping for enabled traffic classes.
 **/
static void i40e_vsi_setup_queue_map(struct i40e_vsi *vsi,
				     struct i40e_vsi_context *ctxt,
				     u8 enabled_tc,
				     bool is_add)
{
	struct i40e_pf *pf = vsi->back;
	u16 sections = 0;
	u8 netdev_tc = 0;
	u16 numtc = 0;
	u16 qcount;
	u8 offset;
	u16 qmap;
	int i;

	sections = I40E_AQ_VSI_PROP_QUEUE_MAP_VALID;
	offset = 0;

	if (enabled_tc && (vsi->back->flags & I40E_FLAG_DCB_ENABLED)) {
		/* Find numtc from enabled TC bitmap */
		for (i = 0; i < I40E_MAX_TRAFFIC_CLASS; i++) {
			if (enabled_tc & (1 << i)) /* TC is enabled */
				numtc++;
		}
		if (!numtc) {
			dev_warn(&pf->pdev->dev, "DCB is enabled but no TC enabled, forcing TC0\n");
			numtc = 1;
		}
	} else {
		/* At least TC0 is enabled in case of non-DCB case */
		numtc = 1;
	}

	vsi->tc_config.numtc = numtc;
	vsi->tc_config.enabled_tc = enabled_tc ? enabled_tc : 1;

	/* Setup queue offset/count for all TCs for given VSI */
	for (i = 0; i < I40E_MAX_TRAFFIC_CLASS; i++) {
		/* See if the given TC is enabled for the given VSI */
		if (vsi->tc_config.enabled_tc & (1 << i)) { /* TC is enabled */
			int pow, num_qps;

			vsi->tc_config.tc_info[i].qoffset = offset;
			switch (vsi->type) {
			case I40E_VSI_MAIN:
				if (i == 0)
					qcount = pf->rss_size;
				else
					qcount = pf->num_tc_qps;
				vsi->tc_config.tc_info[i].qcount = qcount;
				break;
			case I40E_VSI_FDIR:
			case I40E_VSI_SRIOV:
			case I40E_VSI_VMDQ2:
			default:
				qcount = vsi->alloc_queue_pairs;
				vsi->tc_config.tc_info[i].qcount = qcount;
				WARN_ON(i != 0);
				break;
			}

			/* find the power-of-2 of the number of queue pairs */
			num_qps = vsi->tc_config.tc_info[i].qcount;
			pow = 0;
			while (num_qps &&
			      ((1 << pow) < vsi->tc_config.tc_info[i].qcount)) {
				pow++;
				num_qps >>= 1;
			}

			vsi->tc_config.tc_info[i].netdev_tc = netdev_tc++;
			qmap =
			    (offset << I40E_AQ_VSI_TC_QUE_OFFSET_SHIFT) |
			    (pow << I40E_AQ_VSI_TC_QUE_NUMBER_SHIFT);

			offset += vsi->tc_config.tc_info[i].qcount;
		} else {
			/* TC is not enabled so set the offset to
			 * default queue and allocate one queue
			 * for the given TC.
			 */
			vsi->tc_config.tc_info[i].qoffset = 0;
			vsi->tc_config.tc_info[i].qcount = 1;
			vsi->tc_config.tc_info[i].netdev_tc = 0;

			qmap = 0;
		}
		ctxt->info.tc_mapping[i] = cpu_to_le16(qmap);
	}

	/* Set actual Tx/Rx queue pairs */
	vsi->num_queue_pairs = offset;

	/* Scheduler section valid can only be set for ADD VSI */
	if (is_add) {
		sections |= I40E_AQ_VSI_PROP_SCHED_VALID;

		ctxt->info.up_enable_bits = enabled_tc;
	}
	if (vsi->type == I40E_VSI_SRIOV) {
		ctxt->info.mapping_flags |=
				     cpu_to_le16(I40E_AQ_VSI_QUE_MAP_NONCONTIG);
		for (i = 0; i < vsi->num_queue_pairs; i++)
			ctxt->info.queue_mapping[i] =
					       cpu_to_le16(vsi->base_queue + i);
	} else {
		ctxt->info.mapping_flags |=
					cpu_to_le16(I40E_AQ_VSI_QUE_MAP_CONTIG);
		ctxt->info.queue_mapping[0] = cpu_to_le16(vsi->base_queue);
	}
	ctxt->info.valid_sections |= cpu_to_le16(sections);
}

/**
 * i40e_set_rx_mode - NDO callback to set the netdev filters
 * @netdev: network interface device structure
 **/
static void i40e_set_rx_mode(struct net_device *netdev)
{
	struct i40e_netdev_priv *np = netdev_priv(netdev);
	struct i40e_mac_filter *f, *ftmp;
	struct i40e_vsi *vsi = np->vsi;
	struct netdev_hw_addr *uca;
	struct netdev_hw_addr *mca;
	struct netdev_hw_addr *ha;

	/* add addr if not already in the filter list */
	netdev_for_each_uc_addr(uca, netdev) {
		if (!i40e_find_mac(vsi, uca->addr, false, true)) {
			if (i40e_is_vsi_in_vlan(vsi))
				i40e_put_mac_in_vlan(vsi, uca->addr,
						     false, true);
			else
				i40e_add_filter(vsi, uca->addr, I40E_VLAN_ANY,
						false, true);
		}
	}

	netdev_for_each_mc_addr(mca, netdev) {
		if (!i40e_find_mac(vsi, mca->addr, false, true)) {
			if (i40e_is_vsi_in_vlan(vsi))
				i40e_put_mac_in_vlan(vsi, mca->addr,
						     false, true);
			else
				i40e_add_filter(vsi, mca->addr, I40E_VLAN_ANY,
						false, true);
		}
	}

	/* remove filter if not in netdev list */
	list_for_each_entry_safe(f, ftmp, &vsi->mac_filter_list, list) {
		bool found = false;

		if (!f->is_netdev)
			continue;

		if (is_multicast_ether_addr(f->macaddr)) {
			netdev_for_each_mc_addr(mca, netdev) {
				if (ether_addr_equal(mca->addr, f->macaddr)) {
					found = true;
					break;
				}
			}
		} else {
			netdev_for_each_uc_addr(uca, netdev) {
				if (ether_addr_equal(uca->addr, f->macaddr)) {
					found = true;
					break;
				}
			}

			for_each_dev_addr(netdev, ha) {
				if (ether_addr_equal(ha->addr, f->macaddr)) {
					found = true;
					break;
				}
			}
		}
		if (!found)
			i40e_del_filter(
			   vsi, f->macaddr, I40E_VLAN_ANY, false, true);
	}

	/* check for other flag changes */
	if (vsi->current_netdev_flags != vsi->netdev->flags) {
		vsi->flags |= I40E_VSI_FLAG_FILTER_CHANGED;
		vsi->back->flags |= I40E_FLAG_FILTER_SYNC;
	}
}

/**
 * i40e_sync_vsi_filters - Update the VSI filter list to the HW
 * @vsi: ptr to the VSI
 *
 * Push any outstanding VSI filter changes through the AdminQ.
 *
 * Returns 0 or error value
 **/
int i40e_sync_vsi_filters(struct i40e_vsi *vsi)
{
	struct i40e_mac_filter *f, *ftmp;
	bool promisc_forced_on = false;
	bool add_happened = false;
	int filter_list_len = 0;
	u32 changed_flags = 0;
	i40e_status aq_ret = 0;
	struct i40e_pf *pf;
	int num_add = 0;
	int num_del = 0;
	u16 cmd_flags;

	/* empty array typed pointers, kcalloc later */
	struct i40e_aqc_add_macvlan_element_data *add_list;
	struct i40e_aqc_remove_macvlan_element_data *del_list;

	while (test_and_set_bit(__I40E_CONFIG_BUSY, &vsi->state))
		usleep_range(1000, 2000);
	pf = vsi->back;

	if (vsi->netdev) {
		changed_flags = vsi->current_netdev_flags ^ vsi->netdev->flags;
		vsi->current_netdev_flags = vsi->netdev->flags;
	}

	if (vsi->flags & I40E_VSI_FLAG_FILTER_CHANGED) {
		vsi->flags &= ~I40E_VSI_FLAG_FILTER_CHANGED;

		filter_list_len = pf->hw.aq.asq_buf_size /
			    sizeof(struct i40e_aqc_remove_macvlan_element_data);
		del_list = kcalloc(filter_list_len,
			    sizeof(struct i40e_aqc_remove_macvlan_element_data),
			    GFP_KERNEL);
		if (!del_list)
			return -ENOMEM;

		list_for_each_entry_safe(f, ftmp, &vsi->mac_filter_list, list) {
			if (!f->changed)
				continue;

			if (f->counter != 0)
				continue;
			f->changed = false;
			cmd_flags = 0;

			/* add to delete list */
			memcpy(del_list[num_del].mac_addr,
			       f->macaddr, ETH_ALEN);
			del_list[num_del].vlan_tag =
				cpu_to_le16((u16)(f->vlan ==
					    I40E_VLAN_ANY ? 0 : f->vlan));

			/* vlan0 as wild card to allow packets from all vlans */
			if (f->vlan == I40E_VLAN_ANY ||
			    (vsi->netdev && !(vsi->netdev->features &
					      NETIF_F_HW_VLAN_CTAG_FILTER)))
				cmd_flags |= I40E_AQC_MACVLAN_DEL_IGNORE_VLAN;
			cmd_flags |= I40E_AQC_MACVLAN_DEL_PERFECT_MATCH;
			del_list[num_del].flags = cmd_flags;
			num_del++;

			/* unlink from filter list */
			list_del(&f->list);
			kfree(f);

			/* flush a full buffer */
			if (num_del == filter_list_len) {
				aq_ret = i40e_aq_remove_macvlan(&pf->hw,
					    vsi->seid, del_list, num_del,
					    NULL);
				num_del = 0;
				memset(del_list, 0, sizeof(*del_list));

				if (aq_ret)
					dev_info(&pf->pdev->dev,
						 "ignoring delete macvlan error, err %d, aq_err %d while flushing a full buffer\n",
						 aq_ret,
						 pf->hw.aq.asq_last_status);
			}
		}
		if (num_del) {
			aq_ret = i40e_aq_remove_macvlan(&pf->hw, vsi->seid,
						     del_list, num_del, NULL);
			num_del = 0;

			if (aq_ret)
				dev_info(&pf->pdev->dev,
					 "ignoring delete macvlan error, err %d, aq_err %d\n",
					 aq_ret, pf->hw.aq.asq_last_status);
		}

		kfree(del_list);
		del_list = NULL;

		/* do all the adds now */
		filter_list_len = pf->hw.aq.asq_buf_size /
			       sizeof(struct i40e_aqc_add_macvlan_element_data),
		add_list = kcalloc(filter_list_len,
			       sizeof(struct i40e_aqc_add_macvlan_element_data),
			       GFP_KERNEL);
		if (!add_list)
			return -ENOMEM;

		list_for_each_entry_safe(f, ftmp, &vsi->mac_filter_list, list) {
			if (!f->changed)
				continue;

			if (f->counter == 0)
				continue;
			f->changed = false;
			add_happened = true;
			cmd_flags = 0;

			/* add to add array */
			memcpy(add_list[num_add].mac_addr,
			       f->macaddr, ETH_ALEN);
			add_list[num_add].vlan_tag =
				cpu_to_le16(
				 (u16)(f->vlan == I40E_VLAN_ANY ? 0 : f->vlan));
			add_list[num_add].queue_number = 0;

			cmd_flags |= I40E_AQC_MACVLAN_ADD_PERFECT_MATCH;

			/* vlan0 as wild card to allow packets from all vlans */
			if (f->vlan == I40E_VLAN_ANY || (vsi->netdev &&
			    !(vsi->netdev->features &
						 NETIF_F_HW_VLAN_CTAG_FILTER)))
				cmd_flags |= I40E_AQC_MACVLAN_ADD_IGNORE_VLAN;
			add_list[num_add].flags = cpu_to_le16(cmd_flags);
			num_add++;

			/* flush a full buffer */
			if (num_add == filter_list_len) {
				aq_ret = i40e_aq_add_macvlan(&pf->hw, vsi->seid,
							     add_list, num_add,
							     NULL);
				num_add = 0;

				if (aq_ret)
					break;
				memset(add_list, 0, sizeof(*add_list));
			}
		}
		if (num_add) {
			aq_ret = i40e_aq_add_macvlan(&pf->hw, vsi->seid,
						     add_list, num_add, NULL);
			num_add = 0;
		}
		kfree(add_list);
		add_list = NULL;

		if (add_happened && (!aq_ret)) {
			/* do nothing */;
		} else if (add_happened && (aq_ret)) {
			dev_info(&pf->pdev->dev,
				 "add filter failed, err %d, aq_err %d\n",
				 aq_ret, pf->hw.aq.asq_last_status);
			if ((pf->hw.aq.asq_last_status == I40E_AQ_RC_ENOSPC) &&
			    !test_bit(__I40E_FILTER_OVERFLOW_PROMISC,
				      &vsi->state)) {
				promisc_forced_on = true;
				set_bit(__I40E_FILTER_OVERFLOW_PROMISC,
					&vsi->state);
				dev_info(&pf->pdev->dev, "promiscuous mode forced on\n");
			}
		}
	}

	/* check for changes in promiscuous modes */
	if (changed_flags & IFF_ALLMULTI) {
		bool cur_multipromisc;
		cur_multipromisc = !!(vsi->current_netdev_flags & IFF_ALLMULTI);
		aq_ret = i40e_aq_set_vsi_multicast_promiscuous(&vsi->back->hw,
							       vsi->seid,
							       cur_multipromisc,
							       NULL);
		if (aq_ret)
			dev_info(&pf->pdev->dev,
				 "set multi promisc failed, err %d, aq_err %d\n",
				 aq_ret, pf->hw.aq.asq_last_status);
	}
	if ((changed_flags & IFF_PROMISC) || promisc_forced_on) {
		bool cur_promisc;
		cur_promisc = (!!(vsi->current_netdev_flags & IFF_PROMISC) ||
			       test_bit(__I40E_FILTER_OVERFLOW_PROMISC,
					&vsi->state));
		aq_ret = i40e_aq_set_vsi_unicast_promiscuous(&vsi->back->hw,
							     vsi->seid,
							     cur_promisc, NULL);
		if (aq_ret)
			dev_info(&pf->pdev->dev,
				 "set uni promisc failed, err %d, aq_err %d\n",
				 aq_ret, pf->hw.aq.asq_last_status);
	}

	clear_bit(__I40E_CONFIG_BUSY, &vsi->state);
	return 0;
}

/**
 * i40e_sync_filters_subtask - Sync the VSI filter list with HW
 * @pf: board private structure
 **/
static void i40e_sync_filters_subtask(struct i40e_pf *pf)
{
	int v;

	if (!pf || !(pf->flags & I40E_FLAG_FILTER_SYNC))
		return;
	pf->flags &= ~I40E_FLAG_FILTER_SYNC;

	for (v = 0; v < pf->hw.func_caps.num_vsis; v++) {
		if (pf->vsi[v] &&
		    (pf->vsi[v]->flags & I40E_VSI_FLAG_FILTER_CHANGED))
			i40e_sync_vsi_filters(pf->vsi[v]);
	}
}

/**
 * i40e_change_mtu - NDO callback to change the Maximum Transfer Unit
 * @netdev: network interface device structure
 * @new_mtu: new value for maximum frame size
 *
 * Returns 0 on success, negative on failure
 **/
static int i40e_change_mtu(struct net_device *netdev, int new_mtu)
{
	struct i40e_netdev_priv *np = netdev_priv(netdev);
	int max_frame = new_mtu + ETH_HLEN + ETH_FCS_LEN;
	struct i40e_vsi *vsi = np->vsi;

	/* MTU < 68 is an error and causes problems on some kernels */
	if ((new_mtu < 68) || (max_frame > I40E_MAX_RXBUFFER))
		return -EINVAL;

	netdev_info(netdev, "changing MTU from %d to %d\n",
		    netdev->mtu, new_mtu);
	netdev->mtu = new_mtu;
	if (netif_running(netdev))
		i40e_vsi_reinit_locked(vsi);

	return 0;
}

/**
 * i40e_vlan_stripping_enable - Turn on vlan stripping for the VSI
 * @vsi: the vsi being adjusted
 **/
void i40e_vlan_stripping_enable(struct i40e_vsi *vsi)
{
	struct i40e_vsi_context ctxt;
	i40e_status ret;

	if ((vsi->info.valid_sections &
	     cpu_to_le16(I40E_AQ_VSI_PROP_VLAN_VALID)) &&
	    ((vsi->info.port_vlan_flags & I40E_AQ_VSI_PVLAN_MODE_MASK) == 0))
		return;  /* already enabled */

	vsi->info.valid_sections = cpu_to_le16(I40E_AQ_VSI_PROP_VLAN_VALID);
	vsi->info.port_vlan_flags = I40E_AQ_VSI_PVLAN_MODE_ALL |
				    I40E_AQ_VSI_PVLAN_EMOD_STR_BOTH;

	ctxt.seid = vsi->seid;
	memcpy(&ctxt.info, &vsi->info, sizeof(vsi->info));
	ret = i40e_aq_update_vsi_params(&vsi->back->hw, &ctxt, NULL);
	if (ret) {
		dev_info(&vsi->back->pdev->dev,
			 "%s: update vsi failed, aq_err=%d\n",
			 __func__, vsi->back->hw.aq.asq_last_status);
	}
}

/**
 * i40e_vlan_stripping_disable - Turn off vlan stripping for the VSI
 * @vsi: the vsi being adjusted
 **/
void i40e_vlan_stripping_disable(struct i40e_vsi *vsi)
{
	struct i40e_vsi_context ctxt;
	i40e_status ret;

	if ((vsi->info.valid_sections &
	     cpu_to_le16(I40E_AQ_VSI_PROP_VLAN_VALID)) &&
	    ((vsi->info.port_vlan_flags & I40E_AQ_VSI_PVLAN_EMOD_MASK) ==
	     I40E_AQ_VSI_PVLAN_EMOD_MASK))
		return;  /* already disabled */

	vsi->info.valid_sections = cpu_to_le16(I40E_AQ_VSI_PROP_VLAN_VALID);
	vsi->info.port_vlan_flags = I40E_AQ_VSI_PVLAN_MODE_ALL |
				    I40E_AQ_VSI_PVLAN_EMOD_NOTHING;

	ctxt.seid = vsi->seid;
	memcpy(&ctxt.info, &vsi->info, sizeof(vsi->info));
	ret = i40e_aq_update_vsi_params(&vsi->back->hw, &ctxt, NULL);
	if (ret) {
		dev_info(&vsi->back->pdev->dev,
			 "%s: update vsi failed, aq_err=%d\n",
			 __func__, vsi->back->hw.aq.asq_last_status);
	}
}

/**
 * i40e_vlan_rx_register - Setup or shutdown vlan offload
 * @netdev: network interface to be adjusted
 * @features: netdev features to test if VLAN offload is enabled or not
 **/
static void i40e_vlan_rx_register(struct net_device *netdev, u32 features)
{
	struct i40e_netdev_priv *np = netdev_priv(netdev);
	struct i40e_vsi *vsi = np->vsi;

	if (features & NETIF_F_HW_VLAN_CTAG_RX)
		i40e_vlan_stripping_enable(vsi);
	else
		i40e_vlan_stripping_disable(vsi);
}

/**
 * i40e_vsi_add_vlan - Add vsi membership for given vlan
 * @vsi: the vsi being configured
 * @vid: vlan id to be added (0 = untagged only , -1 = any)
 **/
int i40e_vsi_add_vlan(struct i40e_vsi *vsi, s16 vid)
{
	struct i40e_mac_filter *f, *add_f;
	bool is_netdev, is_vf;
	int ret;

	is_vf = (vsi->type == I40E_VSI_SRIOV);
	is_netdev = !!(vsi->netdev);

	if (is_netdev) {
		add_f = i40e_add_filter(vsi, vsi->netdev->dev_addr, vid,
					is_vf, is_netdev);
		if (!add_f) {
			dev_info(&vsi->back->pdev->dev,
				 "Could not add vlan filter %d for %pM\n",
				 vid, vsi->netdev->dev_addr);
			return -ENOMEM;
		}
	}

	list_for_each_entry(f, &vsi->mac_filter_list, list) {
		add_f = i40e_add_filter(vsi, f->macaddr, vid, is_vf, is_netdev);
		if (!add_f) {
			dev_info(&vsi->back->pdev->dev,
				 "Could not add vlan filter %d for %pM\n",
				 vid, f->macaddr);
			return -ENOMEM;
		}
	}

	ret = i40e_sync_vsi_filters(vsi);
	if (ret) {
		dev_info(&vsi->back->pdev->dev,
			 "Could not sync filters for vid %d\n", vid);
		return ret;
	}

	/* Now if we add a vlan tag, make sure to check if it is the first
	 * tag (i.e. a "tag" -1 does exist) and if so replace the -1 "tag"
	 * with 0, so we now accept untagged and specified tagged traffic
	 * (and not any taged and untagged)
	 */
	if (vid > 0) {
		if (is_netdev && i40e_find_filter(vsi, vsi->netdev->dev_addr,
						  I40E_VLAN_ANY,
						  is_vf, is_netdev)) {
			i40e_del_filter(vsi, vsi->netdev->dev_addr,
					I40E_VLAN_ANY, is_vf, is_netdev);
			add_f = i40e_add_filter(vsi, vsi->netdev->dev_addr, 0,
						is_vf, is_netdev);
			if (!add_f) {
				dev_info(&vsi->back->pdev->dev,
					 "Could not add filter 0 for %pM\n",
					 vsi->netdev->dev_addr);
				return -ENOMEM;
			}
		}

		list_for_each_entry(f, &vsi->mac_filter_list, list) {
			if (i40e_find_filter(vsi, f->macaddr, I40E_VLAN_ANY,
					     is_vf, is_netdev)) {
				i40e_del_filter(vsi, f->macaddr, I40E_VLAN_ANY,
						is_vf, is_netdev);
				add_f = i40e_add_filter(vsi, f->macaddr,
							0, is_vf, is_netdev);
				if (!add_f) {
					dev_info(&vsi->back->pdev->dev,
						 "Could not add filter 0 for %pM\n",
						 f->macaddr);
					return -ENOMEM;
				}
			}
		}
		ret = i40e_sync_vsi_filters(vsi);
	}

	return ret;
}

/**
 * i40e_vsi_kill_vlan - Remove vsi membership for given vlan
 * @vsi: the vsi being configured
 * @vid: vlan id to be removed (0 = untagged only , -1 = any)
 *
 * Return: 0 on success or negative otherwise
 **/
int i40e_vsi_kill_vlan(struct i40e_vsi *vsi, s16 vid)
{
	struct net_device *netdev = vsi->netdev;
	struct i40e_mac_filter *f, *add_f;
	bool is_vf, is_netdev;
	int filter_count = 0;
	int ret;

	is_vf = (vsi->type == I40E_VSI_SRIOV);
	is_netdev = !!(netdev);

	if (is_netdev)
		i40e_del_filter(vsi, netdev->dev_addr, vid, is_vf, is_netdev);

	list_for_each_entry(f, &vsi->mac_filter_list, list)
		i40e_del_filter(vsi, f->macaddr, vid, is_vf, is_netdev);

	ret = i40e_sync_vsi_filters(vsi);
	if (ret) {
		dev_info(&vsi->back->pdev->dev, "Could not sync filters\n");
		return ret;
	}

	/* go through all the filters for this VSI and if there is only
	 * vid == 0 it means there are no other filters, so vid 0 must
	 * be replaced with -1. This signifies that we should from now
	 * on accept any traffic (with any tag present, or untagged)
	 */
	list_for_each_entry(f, &vsi->mac_filter_list, list) {
		if (is_netdev) {
			if (f->vlan &&
			    ether_addr_equal(netdev->dev_addr, f->macaddr))
				filter_count++;
		}

		if (f->vlan)
			filter_count++;
	}

	if (!filter_count && is_netdev) {
		i40e_del_filter(vsi, netdev->dev_addr, 0, is_vf, is_netdev);
		f = i40e_add_filter(vsi, netdev->dev_addr, I40E_VLAN_ANY,
				    is_vf, is_netdev);
		if (!f) {
			dev_info(&vsi->back->pdev->dev,
				 "Could not add filter %d for %pM\n",
				 I40E_VLAN_ANY, netdev->dev_addr);
			return -ENOMEM;
		}
	}

	if (!filter_count) {
		list_for_each_entry(f, &vsi->mac_filter_list, list) {
			i40e_del_filter(vsi, f->macaddr, 0, is_vf, is_netdev);
			add_f = i40e_add_filter(vsi, f->macaddr, I40E_VLAN_ANY,
					    is_vf, is_netdev);
			if (!add_f) {
				dev_info(&vsi->back->pdev->dev,
					 "Could not add filter %d for %pM\n",
					 I40E_VLAN_ANY, f->macaddr);
				return -ENOMEM;
			}
		}
	}

	return i40e_sync_vsi_filters(vsi);
}

/**
 * i40e_vlan_rx_add_vid - Add a vlan id filter to HW offload
 * @netdev: network interface to be adjusted
 * @vid: vlan id to be added
 *
 * net_device_ops implementation for adding vlan ids
 **/
static int i40e_vlan_rx_add_vid(struct net_device *netdev,
				__always_unused __be16 proto, u16 vid)
{
	struct i40e_netdev_priv *np = netdev_priv(netdev);
	struct i40e_vsi *vsi = np->vsi;
	int ret = 0;

	if (vid > 4095)
		return -EINVAL;

	netdev_info(netdev, "adding %pM vid=%d\n", netdev->dev_addr, vid);

	/* If the network stack called us with vid = 0, we should
	 * indicate to i40e_vsi_add_vlan() that we want to receive
	 * any traffic (i.e. with any vlan tag, or untagged)
	 */
	ret = i40e_vsi_add_vlan(vsi, vid ? vid : I40E_VLAN_ANY);

	if (!ret && (vid < VLAN_N_VID))
		set_bit(vid, vsi->active_vlans);

	return ret;
}

/**
 * i40e_vlan_rx_kill_vid - Remove a vlan id filter from HW offload
 * @netdev: network interface to be adjusted
 * @vid: vlan id to be removed
 *
 * net_device_ops implementation for adding vlan ids
 **/
static int i40e_vlan_rx_kill_vid(struct net_device *netdev,
				 __always_unused __be16 proto, u16 vid)
{
	struct i40e_netdev_priv *np = netdev_priv(netdev);
	struct i40e_vsi *vsi = np->vsi;

	netdev_info(netdev, "removing %pM vid=%d\n", netdev->dev_addr, vid);

	/* return code is ignored as there is nothing a user
	 * can do about failure to remove and a log message was
	 * already printed from the other function
	 */
	i40e_vsi_kill_vlan(vsi, vid);

	clear_bit(vid, vsi->active_vlans);

	return 0;
}

/**
 * i40e_restore_vlan - Reinstate vlans when vsi/netdev comes back up
 * @vsi: the vsi being brought back up
 **/
static void i40e_restore_vlan(struct i40e_vsi *vsi)
{
	u16 vid;

	if (!vsi->netdev)
		return;

	i40e_vlan_rx_register(vsi->netdev, vsi->netdev->features);

	for_each_set_bit(vid, vsi->active_vlans, VLAN_N_VID)
		i40e_vlan_rx_add_vid(vsi->netdev, htons(ETH_P_8021Q),
				     vid);
}

/**
 * i40e_vsi_add_pvid - Add pvid for the VSI
 * @vsi: the vsi being adjusted
 * @vid: the vlan id to set as a PVID
 **/
int i40e_vsi_add_pvid(struct i40e_vsi *vsi, u16 vid)
{
	struct i40e_vsi_context ctxt;
	i40e_status aq_ret;

	vsi->info.valid_sections = cpu_to_le16(I40E_AQ_VSI_PROP_VLAN_VALID);
	vsi->info.pvid = cpu_to_le16(vid);
	vsi->info.port_vlan_flags |= I40E_AQ_VSI_PVLAN_INSERT_PVID;
	vsi->info.port_vlan_flags |= I40E_AQ_VSI_PVLAN_MODE_UNTAGGED;

	ctxt.seid = vsi->seid;
	memcpy(&ctxt.info, &vsi->info, sizeof(vsi->info));
	aq_ret = i40e_aq_update_vsi_params(&vsi->back->hw, &ctxt, NULL);
	if (aq_ret) {
		dev_info(&vsi->back->pdev->dev,
			 "%s: update vsi failed, aq_err=%d\n",
			 __func__, vsi->back->hw.aq.asq_last_status);
		return -ENOENT;
	}

	return 0;
}

/**
 * i40e_vsi_remove_pvid - Remove the pvid from the VSI
 * @vsi: the vsi being adjusted
 *
 * Just use the vlan_rx_register() service to put it back to normal
 **/
void i40e_vsi_remove_pvid(struct i40e_vsi *vsi)
{
	vsi->info.pvid = 0;
	i40e_vlan_rx_register(vsi->netdev, vsi->netdev->features);
}

/**
 * i40e_vsi_setup_tx_resources - Allocate VSI Tx queue resources
 * @vsi: ptr to the VSI
 *
 * If this function returns with an error, then it's possible one or
 * more of the rings is populated (while the rest are not).  It is the
 * callers duty to clean those orphaned rings.
 *
 * Return 0 on success, negative on failure
 **/
static int i40e_vsi_setup_tx_resources(struct i40e_vsi *vsi)
{
	int i, err = 0;

	for (i = 0; i < vsi->num_queue_pairs && !err; i++)
		err = i40e_setup_tx_descriptors(vsi->tx_rings[i]);

	return err;
}

/**
 * i40e_vsi_free_tx_resources - Free Tx resources for VSI queues
 * @vsi: ptr to the VSI
 *
 * Free VSI's transmit software resources
 **/
static void i40e_vsi_free_tx_resources(struct i40e_vsi *vsi)
{
	int i;

	for (i = 0; i < vsi->num_queue_pairs; i++)
		if (vsi->tx_rings[i]->desc)
			i40e_free_tx_resources(vsi->tx_rings[i]);
}

/**
 * i40e_vsi_setup_rx_resources - Allocate VSI queues Rx resources
 * @vsi: ptr to the VSI
 *
 * If this function returns with an error, then it's possible one or
 * more of the rings is populated (while the rest are not).  It is the
 * callers duty to clean those orphaned rings.
 *
 * Return 0 on success, negative on failure
 **/
static int i40e_vsi_setup_rx_resources(struct i40e_vsi *vsi)
{
	int i, err = 0;

	for (i = 0; i < vsi->num_queue_pairs && !err; i++)
		err = i40e_setup_rx_descriptors(vsi->rx_rings[i]);
	return err;
}

/**
 * i40e_vsi_free_rx_resources - Free Rx Resources for VSI queues
 * @vsi: ptr to the VSI
 *
 * Free all receive software resources
 **/
static void i40e_vsi_free_rx_resources(struct i40e_vsi *vsi)
{
	int i;

	for (i = 0; i < vsi->num_queue_pairs; i++)
		if (vsi->rx_rings[i]->desc)
			i40e_free_rx_resources(vsi->rx_rings[i]);
}

/**
 * i40e_configure_tx_ring - Configure a transmit ring context and rest
 * @ring: The Tx ring to configure
 *
 * Configure the Tx descriptor ring in the HMC context.
 **/
static int i40e_configure_tx_ring(struct i40e_ring *ring)
{
	struct i40e_vsi *vsi = ring->vsi;
	u16 pf_q = vsi->base_queue + ring->queue_index;
	struct i40e_hw *hw = &vsi->back->hw;
	struct i40e_hmc_obj_txq tx_ctx;
	i40e_status err = 0;
	u32 qtx_ctl = 0;

	/* some ATR related tx ring init */
	if (vsi->back->flags & I40E_FLAG_FDIR_ATR_ENABLED) {
		ring->atr_sample_rate = vsi->back->atr_sample_rate;
		ring->atr_count = 0;
	} else {
		ring->atr_sample_rate = 0;
	}

	/* initialize XPS */
	if (ring->q_vector && ring->netdev &&
	    !test_and_set_bit(__I40E_TX_XPS_INIT_DONE, &ring->state))
		netif_set_xps_queue(ring->netdev,
				    &ring->q_vector->affinity_mask,
				    ring->queue_index);

	/* clear the context structure first */
	memset(&tx_ctx, 0, sizeof(tx_ctx));

	tx_ctx.new_context = 1;
	tx_ctx.base = (ring->dma / 128);
	tx_ctx.qlen = ring->count;
	tx_ctx.fd_ena = !!(vsi->back->flags & (I40E_FLAG_FDIR_ENABLED |
			I40E_FLAG_FDIR_ATR_ENABLED));

	/* As part of VSI creation/update, FW allocates certain
	 * Tx arbitration queue sets for each TC enabled for
	 * the VSI. The FW returns the handles to these queue
	 * sets as part of the response buffer to Add VSI,
	 * Update VSI, etc. AQ commands. It is expected that
	 * these queue set handles be associated with the Tx
	 * queues by the driver as part of the TX queue context
	 * initialization. This has to be done regardless of
	 * DCB as by default everything is mapped to TC0.
	 */
	tx_ctx.rdylist = le16_to_cpu(vsi->info.qs_handle[ring->dcb_tc]);
	tx_ctx.rdylist_act = 0;

	/* clear the context in the HMC */
	err = i40e_clear_lan_tx_queue_context(hw, pf_q);
	if (err) {
		dev_info(&vsi->back->pdev->dev,
			 "Failed to clear LAN Tx queue context on Tx ring %d (pf_q %d), error: %d\n",
			 ring->queue_index, pf_q, err);
		return -ENOMEM;
	}

	/* set the context in the HMC */
	err = i40e_set_lan_tx_queue_context(hw, pf_q, &tx_ctx);
	if (err) {
		dev_info(&vsi->back->pdev->dev,
			 "Failed to set LAN Tx queue context on Tx ring %d (pf_q %d, error: %d\n",
			 ring->queue_index, pf_q, err);
		return -ENOMEM;
	}

	/* Now associate this queue with this PCI function */
	qtx_ctl = I40E_QTX_CTL_PF_QUEUE;
	qtx_ctl |= ((hw->pf_id << I40E_QTX_CTL_PF_INDX_SHIFT) &
		    I40E_QTX_CTL_PF_INDX_MASK);
	wr32(hw, I40E_QTX_CTL(pf_q), qtx_ctl);
	i40e_flush(hw);

	clear_bit(__I40E_HANG_CHECK_ARMED, &ring->state);

	/* cache tail off for easier writes later */
	ring->tail = hw->hw_addr + I40E_QTX_TAIL(pf_q);

	return 0;
}

/**
 * i40e_configure_rx_ring - Configure a receive ring context
 * @ring: The Rx ring to configure
 *
 * Configure the Rx descriptor ring in the HMC context.
 **/
static int i40e_configure_rx_ring(struct i40e_ring *ring)
{
	struct i40e_vsi *vsi = ring->vsi;
	u32 chain_len = vsi->back->hw.func_caps.rx_buf_chain_len;
	u16 pf_q = vsi->base_queue + ring->queue_index;
	struct i40e_hw *hw = &vsi->back->hw;
	struct i40e_hmc_obj_rxq rx_ctx;
	i40e_status err = 0;

	ring->state = 0;

	/* clear the context structure first */
	memset(&rx_ctx, 0, sizeof(rx_ctx));

	ring->rx_buf_len = vsi->rx_buf_len;
	ring->rx_hdr_len = vsi->rx_hdr_len;

	rx_ctx.dbuff = ring->rx_buf_len >> I40E_RXQ_CTX_DBUFF_SHIFT;
	rx_ctx.hbuff = ring->rx_hdr_len >> I40E_RXQ_CTX_HBUFF_SHIFT;

	rx_ctx.base = (ring->dma / 128);
	rx_ctx.qlen = ring->count;

	if (vsi->back->flags & I40E_FLAG_16BYTE_RX_DESC_ENABLED) {
		set_ring_16byte_desc_enabled(ring);
		rx_ctx.dsize = 0;
	} else {
		rx_ctx.dsize = 1;
	}

	rx_ctx.dtype = vsi->dtype;
	if (vsi->dtype) {
		set_ring_ps_enabled(ring);
		rx_ctx.hsplit_0 = I40E_RX_SPLIT_L2      |
				  I40E_RX_SPLIT_IP      |
				  I40E_RX_SPLIT_TCP_UDP |
				  I40E_RX_SPLIT_SCTP;
	} else {
		rx_ctx.hsplit_0 = 0;
	}

	rx_ctx.rxmax = min_t(u16, vsi->max_frame,
				  (chain_len * ring->rx_buf_len));
	rx_ctx.tphrdesc_ena = 1;
	rx_ctx.tphwdesc_ena = 1;
	rx_ctx.tphdata_ena = 1;
	rx_ctx.tphhead_ena = 1;
	if (hw->revision_id == 0)
		rx_ctx.lrxqthresh = 0;
	else
		rx_ctx.lrxqthresh = 2;
	rx_ctx.crcstrip = 1;
	rx_ctx.l2tsel = 1;
	rx_ctx.showiv = 1;

	/* clear the context in the HMC */
	err = i40e_clear_lan_rx_queue_context(hw, pf_q);
	if (err) {
		dev_info(&vsi->back->pdev->dev,
			 "Failed to clear LAN Rx queue context on Rx ring %d (pf_q %d), error: %d\n",
			 ring->queue_index, pf_q, err);
		return -ENOMEM;
	}

	/* set the context in the HMC */
	err = i40e_set_lan_rx_queue_context(hw, pf_q, &rx_ctx);
	if (err) {
		dev_info(&vsi->back->pdev->dev,
			 "Failed to set LAN Rx queue context on Rx ring %d (pf_q %d), error: %d\n",
			 ring->queue_index, pf_q, err);
		return -ENOMEM;
	}

	/* cache tail for quicker writes, and clear the reg before use */
	ring->tail = hw->hw_addr + I40E_QRX_TAIL(pf_q);
	writel(0, ring->tail);

	i40e_alloc_rx_buffers(ring, I40E_DESC_UNUSED(ring));

	return 0;
}

/**
 * i40e_vsi_configure_tx - Configure the VSI for Tx
 * @vsi: VSI structure describing this set of rings and resources
 *
 * Configure the Tx VSI for operation.
 **/
static int i40e_vsi_configure_tx(struct i40e_vsi *vsi)
{
	int err = 0;
	u16 i;

	for (i = 0; (i < vsi->num_queue_pairs) && !err; i++)
		err = i40e_configure_tx_ring(vsi->tx_rings[i]);

	return err;
}

/**
 * i40e_vsi_configure_rx - Configure the VSI for Rx
 * @vsi: the VSI being configured
 *
 * Configure the Rx VSI for operation.
 **/
static int i40e_vsi_configure_rx(struct i40e_vsi *vsi)
{
	int err = 0;
	u16 i;

	if (vsi->netdev && (vsi->netdev->mtu > ETH_DATA_LEN))
		vsi->max_frame = vsi->netdev->mtu + ETH_HLEN
			       + ETH_FCS_LEN + VLAN_HLEN;
	else
		vsi->max_frame = I40E_RXBUFFER_2048;

	/* figure out correct receive buffer length */
	switch (vsi->back->flags & (I40E_FLAG_RX_1BUF_ENABLED |
				    I40E_FLAG_RX_PS_ENABLED)) {
	case I40E_FLAG_RX_1BUF_ENABLED:
		vsi->rx_hdr_len = 0;
		vsi->rx_buf_len = vsi->max_frame;
		vsi->dtype = I40E_RX_DTYPE_NO_SPLIT;
		break;
	case I40E_FLAG_RX_PS_ENABLED:
		vsi->rx_hdr_len = I40E_RX_HDR_SIZE;
		vsi->rx_buf_len = I40E_RXBUFFER_2048;
		vsi->dtype = I40E_RX_DTYPE_HEADER_SPLIT;
		break;
	default:
		vsi->rx_hdr_len = I40E_RX_HDR_SIZE;
		vsi->rx_buf_len = I40E_RXBUFFER_2048;
		vsi->dtype = I40E_RX_DTYPE_SPLIT_ALWAYS;
		break;
	}

	/* round up for the chip's needs */
	vsi->rx_hdr_len = ALIGN(vsi->rx_hdr_len,
				(1 << I40E_RXQ_CTX_HBUFF_SHIFT));
	vsi->rx_buf_len = ALIGN(vsi->rx_buf_len,
				(1 << I40E_RXQ_CTX_DBUFF_SHIFT));

	/* set up individual rings */
	for (i = 0; i < vsi->num_queue_pairs && !err; i++)
		err = i40e_configure_rx_ring(vsi->rx_rings[i]);

	return err;
}

/**
 * i40e_vsi_config_dcb_rings - Update rings to reflect DCB TC
 * @vsi: ptr to the VSI
 **/
static void i40e_vsi_config_dcb_rings(struct i40e_vsi *vsi)
{
	u16 qoffset, qcount;
	int i, n;

	if (!(vsi->back->flags & I40E_FLAG_DCB_ENABLED))
		return;

	for (n = 0; n < I40E_MAX_TRAFFIC_CLASS; n++) {
		if (!(vsi->tc_config.enabled_tc & (1 << n)))
			continue;

		qoffset = vsi->tc_config.tc_info[n].qoffset;
		qcount = vsi->tc_config.tc_info[n].qcount;
		for (i = qoffset; i < (qoffset + qcount); i++) {
			struct i40e_ring *rx_ring = vsi->rx_rings[i];
			struct i40e_ring *tx_ring = vsi->tx_rings[i];
			rx_ring->dcb_tc = n;
			tx_ring->dcb_tc = n;
		}
	}
}

/**
 * i40e_set_vsi_rx_mode - Call set_rx_mode on a VSI
 * @vsi: ptr to the VSI
 **/
static void i40e_set_vsi_rx_mode(struct i40e_vsi *vsi)
{
	if (vsi->netdev)
		i40e_set_rx_mode(vsi->netdev);
}

/**
 * i40e_vsi_configure - Set up the VSI for action
 * @vsi: the VSI being configured
 **/
static int i40e_vsi_configure(struct i40e_vsi *vsi)
{
	int err;

	i40e_set_vsi_rx_mode(vsi);
	i40e_restore_vlan(vsi);
	i40e_vsi_config_dcb_rings(vsi);
	err = i40e_vsi_configure_tx(vsi);
	if (!err)
		err = i40e_vsi_configure_rx(vsi);

	return err;
}

/**
 * i40e_vsi_configure_msix - MSIX mode Interrupt Config in the HW
 * @vsi: the VSI being configured
 **/
static void i40e_vsi_configure_msix(struct i40e_vsi *vsi)
{
	struct i40e_pf *pf = vsi->back;
	struct i40e_q_vector *q_vector;
	struct i40e_hw *hw = &pf->hw;
	u16 vector;
	int i, q;
	u32 val;
	u32 qp;

	/* The interrupt indexing is offset by 1 in the PFINT_ITRn
	 * and PFINT_LNKLSTn registers, e.g.:
	 *   PFINT_ITRn[0..n-1] gets msix-1..msix-n  (qpair interrupts)
	 */
	qp = vsi->base_queue;
	vector = vsi->base_vector;
	for (i = 0; i < vsi->num_q_vectors; i++, vector++) {
		q_vector = vsi->q_vectors[i];
		q_vector->rx.itr = ITR_TO_REG(vsi->rx_itr_setting);
		q_vector->rx.latency_range = I40E_LOW_LATENCY;
		wr32(hw, I40E_PFINT_ITRN(I40E_RX_ITR, vector - 1),
		     q_vector->rx.itr);
		q_vector->tx.itr = ITR_TO_REG(vsi->tx_itr_setting);
		q_vector->tx.latency_range = I40E_LOW_LATENCY;
		wr32(hw, I40E_PFINT_ITRN(I40E_TX_ITR, vector - 1),
		     q_vector->tx.itr);

		/* Linked list for the queuepairs assigned to this vector */
		wr32(hw, I40E_PFINT_LNKLSTN(vector - 1), qp);
		for (q = 0; q < q_vector->num_ringpairs; q++) {
			val = I40E_QINT_RQCTL_CAUSE_ENA_MASK |
			      (I40E_RX_ITR << I40E_QINT_RQCTL_ITR_INDX_SHIFT)  |
			      (vector      << I40E_QINT_RQCTL_MSIX_INDX_SHIFT) |
			      (qp          << I40E_QINT_RQCTL_NEXTQ_INDX_SHIFT)|
			      (I40E_QUEUE_TYPE_TX
				      << I40E_QINT_RQCTL_NEXTQ_TYPE_SHIFT);

			wr32(hw, I40E_QINT_RQCTL(qp), val);

			val = I40E_QINT_TQCTL_CAUSE_ENA_MASK |
			      (I40E_TX_ITR << I40E_QINT_TQCTL_ITR_INDX_SHIFT)  |
			      (vector      << I40E_QINT_TQCTL_MSIX_INDX_SHIFT) |
			      ((qp+1)      << I40E_QINT_TQCTL_NEXTQ_INDX_SHIFT)|
			      (I40E_QUEUE_TYPE_RX
				      << I40E_QINT_TQCTL_NEXTQ_TYPE_SHIFT);

			/* Terminate the linked list */
			if (q == (q_vector->num_ringpairs - 1))
				val |= (I40E_QUEUE_END_OF_LIST
					   << I40E_QINT_TQCTL_NEXTQ_INDX_SHIFT);

			wr32(hw, I40E_QINT_TQCTL(qp), val);
			qp++;
		}
	}

	i40e_flush(hw);
}

/**
 * i40e_enable_misc_int_causes - enable the non-queue interrupts
 * @hw: ptr to the hardware info
 **/
static void i40e_enable_misc_int_causes(struct i40e_hw *hw)
{
	u32 val;

	/* clear things first */
	wr32(hw, I40E_PFINT_ICR0_ENA, 0);  /* disable all */
	rd32(hw, I40E_PFINT_ICR0);         /* read to clear */

	val = I40E_PFINT_ICR0_ENA_ECC_ERR_MASK       |
	      I40E_PFINT_ICR0_ENA_MAL_DETECT_MASK    |
	      I40E_PFINT_ICR0_ENA_GRST_MASK          |
	      I40E_PFINT_ICR0_ENA_PCI_EXCEPTION_MASK |
	      I40E_PFINT_ICR0_ENA_GPIO_MASK          |
	      I40E_PFINT_ICR0_ENA_STORM_DETECT_MASK  |
	      I40E_PFINT_ICR0_ENA_HMC_ERR_MASK       |
	      I40E_PFINT_ICR0_ENA_VFLR_MASK          |
	      I40E_PFINT_ICR0_ENA_ADMINQ_MASK;

	wr32(hw, I40E_PFINT_ICR0_ENA, val);

	/* SW_ITR_IDX = 0, but don't change INTENA */
	wr32(hw, I40E_PFINT_DYN_CTL0, I40E_PFINT_DYN_CTL0_SW_ITR_INDX_MASK |
					I40E_PFINT_DYN_CTL0_INTENA_MSK_MASK);

	/* OTHER_ITR_IDX = 0 */
	wr32(hw, I40E_PFINT_STAT_CTL0, 0);
}

/**
 * i40e_configure_msi_and_legacy - Legacy mode interrupt config in the HW
 * @vsi: the VSI being configured
 **/
static void i40e_configure_msi_and_legacy(struct i40e_vsi *vsi)
{
	struct i40e_q_vector *q_vector = vsi->q_vectors[0];
	struct i40e_pf *pf = vsi->back;
	struct i40e_hw *hw = &pf->hw;
	u32 val;

	/* set the ITR configuration */
	q_vector->rx.itr = ITR_TO_REG(vsi->rx_itr_setting);
	q_vector->rx.latency_range = I40E_LOW_LATENCY;
	wr32(hw, I40E_PFINT_ITR0(I40E_RX_ITR), q_vector->rx.itr);
	q_vector->tx.itr = ITR_TO_REG(vsi->tx_itr_setting);
	q_vector->tx.latency_range = I40E_LOW_LATENCY;
	wr32(hw, I40E_PFINT_ITR0(I40E_TX_ITR), q_vector->tx.itr);

	i40e_enable_misc_int_causes(hw);

	/* FIRSTQ_INDX = 0, FIRSTQ_TYPE = 0 (rx) */
	wr32(hw, I40E_PFINT_LNKLST0, 0);

	/* Associate the queue pair to the vector and enable the q int */
	val = I40E_QINT_RQCTL_CAUSE_ENA_MASK		      |
	      (I40E_RX_ITR << I40E_QINT_RQCTL_ITR_INDX_SHIFT) |
	      (I40E_QUEUE_TYPE_TX << I40E_QINT_TQCTL_NEXTQ_TYPE_SHIFT);

	wr32(hw, I40E_QINT_RQCTL(0), val);

	val = I40E_QINT_TQCTL_CAUSE_ENA_MASK		      |
	      (I40E_TX_ITR << I40E_QINT_TQCTL_ITR_INDX_SHIFT) |
	      (I40E_QUEUE_END_OF_LIST << I40E_QINT_TQCTL_NEXTQ_INDX_SHIFT);

	wr32(hw, I40E_QINT_TQCTL(0), val);
	i40e_flush(hw);
}

/**
 * i40e_irq_dynamic_enable_icr0 - Enable default interrupt generation for icr0
 * @pf: board private structure
 **/
void i40e_irq_dynamic_enable_icr0(struct i40e_pf *pf)
{
	struct i40e_hw *hw = &pf->hw;
	u32 val;

	val = I40E_PFINT_DYN_CTL0_INTENA_MASK   |
	      I40E_PFINT_DYN_CTL0_CLEARPBA_MASK |
	      (I40E_ITR_NONE << I40E_PFINT_DYN_CTL0_ITR_INDX_SHIFT);

	wr32(hw, I40E_PFINT_DYN_CTL0, val);
	i40e_flush(hw);
}

/**
 * i40e_irq_dynamic_enable - Enable default interrupt generation settings
 * @vsi: pointer to a vsi
 * @vector: enable a particular Hw Interrupt vector
 **/
void i40e_irq_dynamic_enable(struct i40e_vsi *vsi, int vector)
{
	struct i40e_pf *pf = vsi->back;
	struct i40e_hw *hw = &pf->hw;
	u32 val;

	val = I40E_PFINT_DYN_CTLN_INTENA_MASK |
	      I40E_PFINT_DYN_CTLN_CLEARPBA_MASK |
	      (I40E_ITR_NONE << I40E_PFINT_DYN_CTLN_ITR_INDX_SHIFT);
	wr32(hw, I40E_PFINT_DYN_CTLN(vector - 1), val);
	/* skip the flush */
}

/**
 * i40e_msix_clean_rings - MSIX mode Interrupt Handler
 * @irq: interrupt number
 * @data: pointer to a q_vector
 **/
static irqreturn_t i40e_msix_clean_rings(int irq, void *data)
{
	struct i40e_q_vector *q_vector = data;

	if (!q_vector->tx.ring && !q_vector->rx.ring)
		return IRQ_HANDLED;

	napi_schedule(&q_vector->napi);

	return IRQ_HANDLED;
}

/**
 * i40e_fdir_clean_rings - Interrupt Handler for FDIR rings
 * @irq: interrupt number
 * @data: pointer to a q_vector
 **/
static irqreturn_t i40e_fdir_clean_rings(int irq, void *data)
{
	struct i40e_q_vector *q_vector = data;

	if (!q_vector->tx.ring && !q_vector->rx.ring)
		return IRQ_HANDLED;

	pr_info("fdir ring cleaning needed\n");

	return IRQ_HANDLED;
}

/**
 * i40e_vsi_request_irq_msix - Initialize MSI-X interrupts
 * @vsi: the VSI being configured
 * @basename: name for the vector
 *
 * Allocates MSI-X vectors and requests interrupts from the kernel.
 **/
static int i40e_vsi_request_irq_msix(struct i40e_vsi *vsi, char *basename)
{
	int q_vectors = vsi->num_q_vectors;
	struct i40e_pf *pf = vsi->back;
	int base = vsi->base_vector;
	int rx_int_idx = 0;
	int tx_int_idx = 0;
	int vector, err;

	for (vector = 0; vector < q_vectors; vector++) {
		struct i40e_q_vector *q_vector = vsi->q_vectors[vector];

		if (q_vector->tx.ring && q_vector->rx.ring) {
			snprintf(q_vector->name, sizeof(q_vector->name) - 1,
				 "%s-%s-%d", basename, "TxRx", rx_int_idx++);
			tx_int_idx++;
		} else if (q_vector->rx.ring) {
			snprintf(q_vector->name, sizeof(q_vector->name) - 1,
				 "%s-%s-%d", basename, "rx", rx_int_idx++);
		} else if (q_vector->tx.ring) {
			snprintf(q_vector->name, sizeof(q_vector->name) - 1,
				 "%s-%s-%d", basename, "tx", tx_int_idx++);
		} else {
			/* skip this unused q_vector */
			continue;
		}
		err = request_irq(pf->msix_entries[base + vector].vector,
				  vsi->irq_handler,
				  0,
				  q_vector->name,
				  q_vector);
		if (err) {
			dev_info(&pf->pdev->dev,
				 "%s: request_irq failed, error: %d\n",
				 __func__, err);
			goto free_queue_irqs;
		}
		/* assign the mask for this irq */
		irq_set_affinity_hint(pf->msix_entries[base + vector].vector,
				      &q_vector->affinity_mask);
	}

	return 0;

free_queue_irqs:
	while (vector) {
		vector--;
		irq_set_affinity_hint(pf->msix_entries[base + vector].vector,
				      NULL);
		free_irq(pf->msix_entries[base + vector].vector,
			 &(vsi->q_vectors[vector]));
	}
	return err;
}

/**
 * i40e_vsi_disable_irq - Mask off queue interrupt generation on the VSI
 * @vsi: the VSI being un-configured
 **/
static void i40e_vsi_disable_irq(struct i40e_vsi *vsi)
{
	struct i40e_pf *pf = vsi->back;
	struct i40e_hw *hw = &pf->hw;
	int base = vsi->base_vector;
	int i;

	for (i = 0; i < vsi->num_queue_pairs; i++) {
		wr32(hw, I40E_QINT_TQCTL(vsi->tx_rings[i]->reg_idx), 0);
		wr32(hw, I40E_QINT_RQCTL(vsi->rx_rings[i]->reg_idx), 0);
	}

	if (pf->flags & I40E_FLAG_MSIX_ENABLED) {
		for (i = vsi->base_vector;
		     i < (vsi->num_q_vectors + vsi->base_vector); i++)
			wr32(hw, I40E_PFINT_DYN_CTLN(i - 1), 0);

		i40e_flush(hw);
		for (i = 0; i < vsi->num_q_vectors; i++)
			synchronize_irq(pf->msix_entries[i + base].vector);
	} else {
		/* Legacy and MSI mode - this stops all interrupt handling */
		wr32(hw, I40E_PFINT_ICR0_ENA, 0);
		wr32(hw, I40E_PFINT_DYN_CTL0, 0);
		i40e_flush(hw);
		synchronize_irq(pf->pdev->irq);
	}
}

/**
 * i40e_vsi_enable_irq - Enable IRQ for the given VSI
 * @vsi: the VSI being configured
 **/
static int i40e_vsi_enable_irq(struct i40e_vsi *vsi)
{
	struct i40e_pf *pf = vsi->back;
	int i;

	if (pf->flags & I40E_FLAG_MSIX_ENABLED) {
		for (i = vsi->base_vector;
		     i < (vsi->num_q_vectors + vsi->base_vector); i++)
			i40e_irq_dynamic_enable(vsi, i);
	} else {
		i40e_irq_dynamic_enable_icr0(pf);
	}

	i40e_flush(&pf->hw);
	return 0;
}

/**
 * i40e_stop_misc_vector - Stop the vector that handles non-queue events
 * @pf: board private structure
 **/
static void i40e_stop_misc_vector(struct i40e_pf *pf)
{
	/* Disable ICR 0 */
	wr32(&pf->hw, I40E_PFINT_ICR0_ENA, 0);
	i40e_flush(&pf->hw);
}

/**
 * i40e_intr - MSI/Legacy and non-queue interrupt handler
 * @irq: interrupt number
 * @data: pointer to a q_vector
 *
 * This is the handler used for all MSI/Legacy interrupts, and deals
 * with both queue and non-queue interrupts.  This is also used in
 * MSIX mode to handle the non-queue interrupts.
 **/
static irqreturn_t i40e_intr(int irq, void *data)
{
	struct i40e_pf *pf = (struct i40e_pf *)data;
	struct i40e_hw *hw = &pf->hw;
	u32 icr0, icr0_remaining;
	u32 val, ena_mask;

	icr0 = rd32(hw, I40E_PFINT_ICR0);

	val = rd32(hw, I40E_PFINT_DYN_CTL0);
	val = val | I40E_PFINT_DYN_CTL0_CLEARPBA_MASK;
	wr32(hw, I40E_PFINT_DYN_CTL0, val);

	/* if sharing a legacy IRQ, we might get called w/o an intr pending */
	if ((icr0 & I40E_PFINT_ICR0_INTEVENT_MASK) == 0)
		return IRQ_NONE;

	ena_mask = rd32(hw, I40E_PFINT_ICR0_ENA);

	/* if interrupt but no bits showing, must be SWINT */
	if (((icr0 & ~I40E_PFINT_ICR0_INTEVENT_MASK) == 0) ||
	    (icr0 & I40E_PFINT_ICR0_SWINT_MASK))
		pf->sw_int_count++;

	/* only q0 is used in MSI/Legacy mode, and none are used in MSIX */
	if (icr0 & I40E_PFINT_ICR0_QUEUE_0_MASK) {

		/* temporarily disable queue cause for NAPI processing */
		u32 qval = rd32(hw, I40E_QINT_RQCTL(0));
		qval &= ~I40E_QINT_RQCTL_CAUSE_ENA_MASK;
		wr32(hw, I40E_QINT_RQCTL(0), qval);

		qval = rd32(hw, I40E_QINT_TQCTL(0));
		qval &= ~I40E_QINT_TQCTL_CAUSE_ENA_MASK;
		wr32(hw, I40E_QINT_TQCTL(0), qval);

		if (!test_bit(__I40E_DOWN, &pf->state))
			napi_schedule(&pf->vsi[pf->lan_vsi]->q_vectors[0]->napi);
	}

	if (icr0 & I40E_PFINT_ICR0_ADMINQ_MASK) {
		ena_mask &= ~I40E_PFINT_ICR0_ENA_ADMINQ_MASK;
		set_bit(__I40E_ADMINQ_EVENT_PENDING, &pf->state);
	}

	if (icr0 & I40E_PFINT_ICR0_MAL_DETECT_MASK) {
		ena_mask &= ~I40E_PFINT_ICR0_ENA_MAL_DETECT_MASK;
		set_bit(__I40E_MDD_EVENT_PENDING, &pf->state);
	}

	if (icr0 & I40E_PFINT_ICR0_VFLR_MASK) {
		ena_mask &= ~I40E_PFINT_ICR0_ENA_VFLR_MASK;
		set_bit(__I40E_VFLR_EVENT_PENDING, &pf->state);
	}

	if (icr0 & I40E_PFINT_ICR0_GRST_MASK) {
		if (!test_bit(__I40E_RESET_RECOVERY_PENDING, &pf->state))
			set_bit(__I40E_RESET_INTR_RECEIVED, &pf->state);
		ena_mask &= ~I40E_PFINT_ICR0_ENA_GRST_MASK;
		val = rd32(hw, I40E_GLGEN_RSTAT);
		val = (val & I40E_GLGEN_RSTAT_RESET_TYPE_MASK)
		       >> I40E_GLGEN_RSTAT_RESET_TYPE_SHIFT;
		if (val == I40E_RESET_CORER)
			pf->corer_count++;
		else if (val == I40E_RESET_GLOBR)
			pf->globr_count++;
		else if (val == I40E_RESET_EMPR)
			pf->empr_count++;
	}

	/* If a critical error is pending we have no choice but to reset the
	 * device.
	 * Report and mask out any remaining unexpected interrupts.
	 */
	icr0_remaining = icr0 & ena_mask;
	if (icr0_remaining) {
		dev_info(&pf->pdev->dev, "unhandled interrupt icr0=0x%08x\n",
			 icr0_remaining);
		if ((icr0_remaining & I40E_PFINT_ICR0_HMC_ERR_MASK) ||
		    (icr0_remaining & I40E_PFINT_ICR0_PE_CRITERR_MASK) ||
		    (icr0_remaining & I40E_PFINT_ICR0_PCI_EXCEPTION_MASK) ||
		    (icr0_remaining & I40E_PFINT_ICR0_ECC_ERR_MASK) ||
		    (icr0_remaining & I40E_PFINT_ICR0_MAL_DETECT_MASK)) {
			if (icr0 & I40E_PFINT_ICR0_HMC_ERR_MASK) {
				dev_info(&pf->pdev->dev, "HMC error interrupt\n");
			} else {
				dev_info(&pf->pdev->dev, "device will be reset\n");
				set_bit(__I40E_PF_RESET_REQUESTED, &pf->state);
				i40e_service_event_schedule(pf);
			}
		}
		ena_mask &= ~icr0_remaining;
	}

	/* re-enable interrupt causes */
	wr32(hw, I40E_PFINT_ICR0_ENA, ena_mask);
	if (!test_bit(__I40E_DOWN, &pf->state)) {
		i40e_service_event_schedule(pf);
		i40e_irq_dynamic_enable_icr0(pf);
	}

	return IRQ_HANDLED;
}

/**
 * i40e_map_vector_to_qp - Assigns the queue pair to the vector
 * @vsi: the VSI being configured
 * @v_idx: vector index
 * @qp_idx: queue pair index
 **/
static void map_vector_to_qp(struct i40e_vsi *vsi, int v_idx, int qp_idx)
{
	struct i40e_q_vector *q_vector = vsi->q_vectors[v_idx];
	struct i40e_ring *tx_ring = vsi->tx_rings[qp_idx];
	struct i40e_ring *rx_ring = vsi->rx_rings[qp_idx];

	tx_ring->q_vector = q_vector;
	tx_ring->next = q_vector->tx.ring;
	q_vector->tx.ring = tx_ring;
	q_vector->tx.count++;

	rx_ring->q_vector = q_vector;
	rx_ring->next = q_vector->rx.ring;
	q_vector->rx.ring = rx_ring;
	q_vector->rx.count++;
}

/**
 * i40e_vsi_map_rings_to_vectors - Maps descriptor rings to vectors
 * @vsi: the VSI being configured
 *
 * This function maps descriptor rings to the queue-specific vectors
 * we were allotted through the MSI-X enabling code.  Ideally, we'd have
 * one vector per queue pair, but on a constrained vector budget, we
 * group the queue pairs as "efficiently" as possible.
 **/
static void i40e_vsi_map_rings_to_vectors(struct i40e_vsi *vsi)
{
	int qp_remaining = vsi->num_queue_pairs;
	int q_vectors = vsi->num_q_vectors;
	int num_ringpairs;
	int v_start = 0;
	int qp_idx = 0;

	/* If we don't have enough vectors for a 1-to-1 mapping, we'll have to
	 * group them so there are multiple queues per vector.
	 */
	for (; v_start < q_vectors && qp_remaining; v_start++) {
		struct i40e_q_vector *q_vector = vsi->q_vectors[v_start];

		num_ringpairs = DIV_ROUND_UP(qp_remaining, q_vectors - v_start);

		q_vector->num_ringpairs = num_ringpairs;

		q_vector->rx.count = 0;
		q_vector->tx.count = 0;
		q_vector->rx.ring = NULL;
		q_vector->tx.ring = NULL;

		while (num_ringpairs--) {
			map_vector_to_qp(vsi, v_start, qp_idx);
			qp_idx++;
			qp_remaining--;
		}
	}
}

/**
 * i40e_vsi_request_irq - Request IRQ from the OS
 * @vsi: the VSI being configured
 * @basename: name for the vector
 **/
static int i40e_vsi_request_irq(struct i40e_vsi *vsi, char *basename)
{
	struct i40e_pf *pf = vsi->back;
	int err;

	if (pf->flags & I40E_FLAG_MSIX_ENABLED)
		err = i40e_vsi_request_irq_msix(vsi, basename);
	else if (pf->flags & I40E_FLAG_MSI_ENABLED)
		err = request_irq(pf->pdev->irq, i40e_intr, 0,
				  pf->misc_int_name, pf);
	else
		err = request_irq(pf->pdev->irq, i40e_intr, IRQF_SHARED,
				  pf->misc_int_name, pf);

	if (err)
		dev_info(&pf->pdev->dev, "request_irq failed, Error %d\n", err);

	return err;
}

#ifdef CONFIG_NET_POLL_CONTROLLER
/**
 * i40e_netpoll - A Polling 'interrupt'handler
 * @netdev: network interface device structure
 *
 * This is used by netconsole to send skbs without having to re-enable
 * interrupts.  It's not called while the normal interrupt routine is executing.
 **/
static void i40e_netpoll(struct net_device *netdev)
{
	struct i40e_netdev_priv *np = netdev_priv(netdev);
	struct i40e_vsi *vsi = np->vsi;
	struct i40e_pf *pf = vsi->back;
	int i;

	/* if interface is down do nothing */
	if (test_bit(__I40E_DOWN, &vsi->state))
		return;

	pf->flags |= I40E_FLAG_IN_NETPOLL;
	if (pf->flags & I40E_FLAG_MSIX_ENABLED) {
		for (i = 0; i < vsi->num_q_vectors; i++)
			i40e_msix_clean_rings(0, vsi->q_vectors[i]);
	} else {
		i40e_intr(pf->pdev->irq, netdev);
	}
	pf->flags &= ~I40E_FLAG_IN_NETPOLL;
}
#endif

/**
 * i40e_vsi_control_tx - Start or stop a VSI's rings
 * @vsi: the VSI being configured
 * @enable: start or stop the rings
 **/
static int i40e_vsi_control_tx(struct i40e_vsi *vsi, bool enable)
{
	struct i40e_pf *pf = vsi->back;
	struct i40e_hw *hw = &pf->hw;
	int i, j, pf_q;
	u32 tx_reg;

	pf_q = vsi->base_queue;
	for (i = 0; i < vsi->num_queue_pairs; i++, pf_q++) {
		j = 1000;
		do {
			usleep_range(1000, 2000);
			tx_reg = rd32(hw, I40E_QTX_ENA(pf_q));
		} while (j-- && ((tx_reg >> I40E_QTX_ENA_QENA_REQ_SHIFT)
			       ^ (tx_reg >> I40E_QTX_ENA_QENA_STAT_SHIFT)) & 1);

		if (enable) {
			/* is STAT set ? */
			if ((tx_reg & I40E_QTX_ENA_QENA_STAT_MASK)) {
				dev_info(&pf->pdev->dev,
					 "Tx %d already enabled\n", i);
				continue;
			}
		} else {
			/* is !STAT set ? */
			if (!(tx_reg & I40E_QTX_ENA_QENA_STAT_MASK)) {
				dev_info(&pf->pdev->dev,
					 "Tx %d already disabled\n", i);
				continue;
			}
		}

		/* turn on/off the queue */
		if (enable)
			tx_reg |= I40E_QTX_ENA_QENA_REQ_MASK |
				  I40E_QTX_ENA_QENA_STAT_MASK;
		else
			tx_reg &= ~I40E_QTX_ENA_QENA_REQ_MASK;

		wr32(hw, I40E_QTX_ENA(pf_q), tx_reg);

		/* wait for the change to finish */
		for (j = 0; j < 10; j++) {
			tx_reg = rd32(hw, I40E_QTX_ENA(pf_q));
			if (enable) {
				if ((tx_reg & I40E_QTX_ENA_QENA_STAT_MASK))
					break;
			} else {
				if (!(tx_reg & I40E_QTX_ENA_QENA_STAT_MASK))
					break;
			}

			udelay(10);
		}
		if (j >= 10) {
			dev_info(&pf->pdev->dev, "Tx ring %d %sable timeout\n",
				 pf_q, (enable ? "en" : "dis"));
			return -ETIMEDOUT;
		}
	}

	if (hw->revision_id == 0)
		mdelay(50);

	return 0;
}

/**
 * i40e_vsi_control_rx - Start or stop a VSI's rings
 * @vsi: the VSI being configured
 * @enable: start or stop the rings
 **/
static int i40e_vsi_control_rx(struct i40e_vsi *vsi, bool enable)
{
	struct i40e_pf *pf = vsi->back;
	struct i40e_hw *hw = &pf->hw;
	int i, j, pf_q;
	u32 rx_reg;

	pf_q = vsi->base_queue;
	for (i = 0; i < vsi->num_queue_pairs; i++, pf_q++) {
		j = 1000;
		do {
			usleep_range(1000, 2000);
			rx_reg = rd32(hw, I40E_QRX_ENA(pf_q));
		} while (j-- && ((rx_reg >> I40E_QRX_ENA_QENA_REQ_SHIFT)
			       ^ (rx_reg >> I40E_QRX_ENA_QENA_STAT_SHIFT)) & 1);

		if (enable) {
			/* is STAT set ? */
			if ((rx_reg & I40E_QRX_ENA_QENA_STAT_MASK))
				continue;
		} else {
			/* is !STAT set ? */
			if (!(rx_reg & I40E_QRX_ENA_QENA_STAT_MASK))
				continue;
		}

		/* turn on/off the queue */
		if (enable)
			rx_reg |= I40E_QRX_ENA_QENA_REQ_MASK |
				  I40E_QRX_ENA_QENA_STAT_MASK;
		else
			rx_reg &= ~(I40E_QRX_ENA_QENA_REQ_MASK |
				  I40E_QRX_ENA_QENA_STAT_MASK);
		wr32(hw, I40E_QRX_ENA(pf_q), rx_reg);

		/* wait for the change to finish */
		for (j = 0; j < 10; j++) {
			rx_reg = rd32(hw, I40E_QRX_ENA(pf_q));

			if (enable) {
				if ((rx_reg & I40E_QRX_ENA_QENA_STAT_MASK))
					break;
			} else {
				if (!(rx_reg & I40E_QRX_ENA_QENA_STAT_MASK))
					break;
			}

			udelay(10);
		}
		if (j >= 10) {
			dev_info(&pf->pdev->dev, "Rx ring %d %sable timeout\n",
				 pf_q, (enable ? "en" : "dis"));
			return -ETIMEDOUT;
		}
	}

	return 0;
}

/**
 * i40e_vsi_control_rings - Start or stop a VSI's rings
 * @vsi: the VSI being configured
 * @enable: start or stop the rings
 **/
static int i40e_vsi_control_rings(struct i40e_vsi *vsi, bool request)
{
	int ret;

	/* do rx first for enable and last for disable */
	if (request) {
		ret = i40e_vsi_control_rx(vsi, request);
		if (ret)
			return ret;
		ret = i40e_vsi_control_tx(vsi, request);
	} else {
		ret = i40e_vsi_control_tx(vsi, request);
		if (ret)
			return ret;
		ret = i40e_vsi_control_rx(vsi, request);
	}

	return ret;
}

/**
 * i40e_vsi_free_irq - Free the irq association with the OS
 * @vsi: the VSI being configured
 **/
static void i40e_vsi_free_irq(struct i40e_vsi *vsi)
{
	struct i40e_pf *pf = vsi->back;
	struct i40e_hw *hw = &pf->hw;
	int base = vsi->base_vector;
	u32 val, qp;
	int i;

	if (pf->flags & I40E_FLAG_MSIX_ENABLED) {
		if (!vsi->q_vectors)
			return;

		for (i = 0; i < vsi->num_q_vectors; i++) {
			u16 vector = i + base;

			/* free only the irqs that were actually requested */
			if (vsi->q_vectors[i]->num_ringpairs == 0)
				continue;

			/* clear the affinity_mask in the IRQ descriptor */
			irq_set_affinity_hint(pf->msix_entries[vector].vector,
					      NULL);
			free_irq(pf->msix_entries[vector].vector,
				 vsi->q_vectors[i]);

			/* Tear down the interrupt queue link list
			 *
			 * We know that they come in pairs and always
			 * the Rx first, then the Tx.  To clear the
			 * link list, stick the EOL value into the
			 * next_q field of the registers.
			 */
			val = rd32(hw, I40E_PFINT_LNKLSTN(vector - 1));
			qp = (val & I40E_PFINT_LNKLSTN_FIRSTQ_INDX_MASK)
				>> I40E_PFINT_LNKLSTN_FIRSTQ_INDX_SHIFT;
			val |= I40E_QUEUE_END_OF_LIST
				<< I40E_PFINT_LNKLSTN_FIRSTQ_INDX_SHIFT;
			wr32(hw, I40E_PFINT_LNKLSTN(vector - 1), val);

			while (qp != I40E_QUEUE_END_OF_LIST) {
				u32 next;

				val = rd32(hw, I40E_QINT_RQCTL(qp));

				val &= ~(I40E_QINT_RQCTL_MSIX_INDX_MASK  |
					 I40E_QINT_RQCTL_MSIX0_INDX_MASK |
					 I40E_QINT_RQCTL_CAUSE_ENA_MASK  |
					 I40E_QINT_RQCTL_INTEVENT_MASK);

				val |= (I40E_QINT_RQCTL_ITR_INDX_MASK |
					 I40E_QINT_RQCTL_NEXTQ_INDX_MASK);

				wr32(hw, I40E_QINT_RQCTL(qp), val);

				val = rd32(hw, I40E_QINT_TQCTL(qp));

				next = (val & I40E_QINT_TQCTL_NEXTQ_INDX_MASK)
					>> I40E_QINT_TQCTL_NEXTQ_INDX_SHIFT;

				val &= ~(I40E_QINT_TQCTL_MSIX_INDX_MASK  |
					 I40E_QINT_TQCTL_MSIX0_INDX_MASK |
					 I40E_QINT_TQCTL_CAUSE_ENA_MASK  |
					 I40E_QINT_TQCTL_INTEVENT_MASK);

				val |= (I40E_QINT_TQCTL_ITR_INDX_MASK |
					 I40E_QINT_TQCTL_NEXTQ_INDX_MASK);

				wr32(hw, I40E_QINT_TQCTL(qp), val);
				qp = next;
			}
		}
	} else {
		free_irq(pf->pdev->irq, pf);

		val = rd32(hw, I40E_PFINT_LNKLST0);
		qp = (val & I40E_PFINT_LNKLSTN_FIRSTQ_INDX_MASK)
			>> I40E_PFINT_LNKLSTN_FIRSTQ_INDX_SHIFT;
		val |= I40E_QUEUE_END_OF_LIST
			<< I40E_PFINT_LNKLST0_FIRSTQ_INDX_SHIFT;
		wr32(hw, I40E_PFINT_LNKLST0, val);

		val = rd32(hw, I40E_QINT_RQCTL(qp));
		val &= ~(I40E_QINT_RQCTL_MSIX_INDX_MASK  |
			 I40E_QINT_RQCTL_MSIX0_INDX_MASK |
			 I40E_QINT_RQCTL_CAUSE_ENA_MASK  |
			 I40E_QINT_RQCTL_INTEVENT_MASK);

		val |= (I40E_QINT_RQCTL_ITR_INDX_MASK |
			I40E_QINT_RQCTL_NEXTQ_INDX_MASK);

		wr32(hw, I40E_QINT_RQCTL(qp), val);

		val = rd32(hw, I40E_QINT_TQCTL(qp));

		val &= ~(I40E_QINT_TQCTL_MSIX_INDX_MASK  |
			 I40E_QINT_TQCTL_MSIX0_INDX_MASK |
			 I40E_QINT_TQCTL_CAUSE_ENA_MASK  |
			 I40E_QINT_TQCTL_INTEVENT_MASK);

		val |= (I40E_QINT_TQCTL_ITR_INDX_MASK |
			I40E_QINT_TQCTL_NEXTQ_INDX_MASK);

		wr32(hw, I40E_QINT_TQCTL(qp), val);
	}
}

/**
 * i40e_free_q_vector - Free memory allocated for specific interrupt vector
 * @vsi: the VSI being configured
 * @v_idx: Index of vector to be freed
 *
 * This function frees the memory allocated to the q_vector.  In addition if
 * NAPI is enabled it will delete any references to the NAPI struct prior
 * to freeing the q_vector.
 **/
static void i40e_free_q_vector(struct i40e_vsi *vsi, int v_idx)
{
	struct i40e_q_vector *q_vector = vsi->q_vectors[v_idx];
	struct i40e_ring *ring;

	if (!q_vector)
		return;

	/* disassociate q_vector from rings */
	i40e_for_each_ring(ring, q_vector->tx)
		ring->q_vector = NULL;

	i40e_for_each_ring(ring, q_vector->rx)
		ring->q_vector = NULL;

	/* only VSI w/ an associated netdev is set up w/ NAPI */
	if (vsi->netdev)
		netif_napi_del(&q_vector->napi);

	vsi->q_vectors[v_idx] = NULL;

	kfree_rcu(q_vector, rcu);
}

/**
 * i40e_vsi_free_q_vectors - Free memory allocated for interrupt vectors
 * @vsi: the VSI being un-configured
 *
 * This frees the memory allocated to the q_vectors and
 * deletes references to the NAPI struct.
 **/
static void i40e_vsi_free_q_vectors(struct i40e_vsi *vsi)
{
	int v_idx;

	for (v_idx = 0; v_idx < vsi->num_q_vectors; v_idx++)
		i40e_free_q_vector(vsi, v_idx);
}

/**
 * i40e_reset_interrupt_capability - Disable interrupt setup in OS
 * @pf: board private structure
 **/
static void i40e_reset_interrupt_capability(struct i40e_pf *pf)
{
	/* If we're in Legacy mode, the interrupt was cleaned in vsi_close */
	if (pf->flags & I40E_FLAG_MSIX_ENABLED) {
		pci_disable_msix(pf->pdev);
		kfree(pf->msix_entries);
		pf->msix_entries = NULL;
	} else if (pf->flags & I40E_FLAG_MSI_ENABLED) {
		pci_disable_msi(pf->pdev);
	}
	pf->flags &= ~(I40E_FLAG_MSIX_ENABLED | I40E_FLAG_MSI_ENABLED);
}

/**
 * i40e_clear_interrupt_scheme - Clear the current interrupt scheme settings
 * @pf: board private structure
 *
 * We go through and clear interrupt specific resources and reset the structure
 * to pre-load conditions
 **/
static void i40e_clear_interrupt_scheme(struct i40e_pf *pf)
{
	int i;

	i40e_put_lump(pf->irq_pile, 0, I40E_PILE_VALID_BIT-1);
	for (i = 0; i < pf->hw.func_caps.num_vsis; i++)
		if (pf->vsi[i])
			i40e_vsi_free_q_vectors(pf->vsi[i]);
	i40e_reset_interrupt_capability(pf);
}

/**
 * i40e_napi_enable_all - Enable NAPI for all q_vectors in the VSI
 * @vsi: the VSI being configured
 **/
static void i40e_napi_enable_all(struct i40e_vsi *vsi)
{
	int q_idx;

	if (!vsi->netdev)
		return;

	for (q_idx = 0; q_idx < vsi->num_q_vectors; q_idx++)
		napi_enable(&vsi->q_vectors[q_idx]->napi);
}

/**
 * i40e_napi_disable_all - Disable NAPI for all q_vectors in the VSI
 * @vsi: the VSI being configured
 **/
static void i40e_napi_disable_all(struct i40e_vsi *vsi)
{
	int q_idx;

	if (!vsi->netdev)
		return;

	for (q_idx = 0; q_idx < vsi->num_q_vectors; q_idx++)
		napi_disable(&vsi->q_vectors[q_idx]->napi);
}

/**
 * i40e_quiesce_vsi - Pause a given VSI
 * @vsi: the VSI being paused
 **/
static void i40e_quiesce_vsi(struct i40e_vsi *vsi)
{
	if (test_bit(__I40E_DOWN, &vsi->state))
		return;

	set_bit(__I40E_NEEDS_RESTART, &vsi->state);
	if (vsi->netdev && netif_running(vsi->netdev)) {
		vsi->netdev->netdev_ops->ndo_stop(vsi->netdev);
	} else {
		set_bit(__I40E_DOWN, &vsi->state);
		i40e_down(vsi);
	}
}

/**
 * i40e_unquiesce_vsi - Resume a given VSI
 * @vsi: the VSI being resumed
 **/
static void i40e_unquiesce_vsi(struct i40e_vsi *vsi)
{
	if (!test_bit(__I40E_NEEDS_RESTART, &vsi->state))
		return;

	clear_bit(__I40E_NEEDS_RESTART, &vsi->state);
	if (vsi->netdev && netif_running(vsi->netdev))
		vsi->netdev->netdev_ops->ndo_open(vsi->netdev);
	else
		i40e_up(vsi);   /* this clears the DOWN bit */
}

/**
 * i40e_pf_quiesce_all_vsi - Pause all VSIs on a PF
 * @pf: the PF
 **/
static void i40e_pf_quiesce_all_vsi(struct i40e_pf *pf)
{
	int v;

	for (v = 0; v < pf->hw.func_caps.num_vsis; v++) {
		if (pf->vsi[v])
			i40e_quiesce_vsi(pf->vsi[v]);
	}
}

/**
 * i40e_pf_unquiesce_all_vsi - Resume all VSIs on a PF
 * @pf: the PF
 **/
static void i40e_pf_unquiesce_all_vsi(struct i40e_pf *pf)
{
	int v;

	for (v = 0; v < pf->hw.func_caps.num_vsis; v++) {
		if (pf->vsi[v])
			i40e_unquiesce_vsi(pf->vsi[v]);
	}
}

/**
 * i40e_dcb_get_num_tc -  Get the number of TCs from DCBx config
 * @dcbcfg: the corresponding DCBx configuration structure
 *
 * Return the number of TCs from given DCBx configuration
 **/
static u8 i40e_dcb_get_num_tc(struct i40e_dcbx_config *dcbcfg)
{
	u8 num_tc = 0;
	int i;

	/* Scan the ETS Config Priority Table to find
	 * traffic class enabled for a given priority
	 * and use the traffic class index to get the
	 * number of traffic classes enabled
	 */
	for (i = 0; i < I40E_MAX_USER_PRIORITY; i++) {
		if (dcbcfg->etscfg.prioritytable[i] > num_tc)
			num_tc = dcbcfg->etscfg.prioritytable[i];
	}

	/* Traffic class index starts from zero so
	 * increment to return the actual count
	 */
	return num_tc + 1;
}

/**
 * i40e_dcb_get_enabled_tc - Get enabled traffic classes
 * @dcbcfg: the corresponding DCBx configuration structure
 *
 * Query the current DCB configuration and return the number of
 * traffic classes enabled from the given DCBX config
 **/
static u8 i40e_dcb_get_enabled_tc(struct i40e_dcbx_config *dcbcfg)
{
	u8 num_tc = i40e_dcb_get_num_tc(dcbcfg);
	u8 enabled_tc = 1;
	u8 i;

	for (i = 0; i < num_tc; i++)
		enabled_tc |= 1 << i;

	return enabled_tc;
}

/**
 * i40e_pf_get_num_tc - Get enabled traffic classes for PF
 * @pf: PF being queried
 *
 * Return number of traffic classes enabled for the given PF
 **/
static u8 i40e_pf_get_num_tc(struct i40e_pf *pf)
{
	struct i40e_hw *hw = &pf->hw;
	u8 i, enabled_tc;
	u8 num_tc = 0;
	struct i40e_dcbx_config *dcbcfg = &hw->local_dcbx_config;

	/* If DCB is not enabled then always in single TC */
	if (!(pf->flags & I40E_FLAG_DCB_ENABLED))
		return 1;

	/* MFP mode return count of enabled TCs for this PF */
	if (pf->flags & I40E_FLAG_MFP_ENABLED) {
		enabled_tc = pf->hw.func_caps.enabled_tcmap;
		for (i = 0; i < I40E_MAX_TRAFFIC_CLASS; i++) {
			if (enabled_tc & (1 << i))
				num_tc++;
		}
		return num_tc;
	}

	/* SFP mode will be enabled for all TCs on port */
	return i40e_dcb_get_num_tc(dcbcfg);
}

/**
 * i40e_pf_get_default_tc - Get bitmap for first enabled TC
 * @pf: PF being queried
 *
 * Return a bitmap for first enabled traffic class for this PF.
 **/
static u8 i40e_pf_get_default_tc(struct i40e_pf *pf)
{
	u8 enabled_tc = pf->hw.func_caps.enabled_tcmap;
	u8 i = 0;

	if (!enabled_tc)
		return 0x1; /* TC0 */

	/* Find the first enabled TC */
	for (i = 0; i < I40E_MAX_TRAFFIC_CLASS; i++) {
		if (enabled_tc & (1 << i))
			break;
	}

	return 1 << i;
}

/**
 * i40e_pf_get_pf_tc_map - Get bitmap for enabled traffic classes
 * @pf: PF being queried
 *
 * Return a bitmap for enabled traffic classes for this PF.
 **/
static u8 i40e_pf_get_tc_map(struct i40e_pf *pf)
{
	/* If DCB is not enabled for this PF then just return default TC */
	if (!(pf->flags & I40E_FLAG_DCB_ENABLED))
		return i40e_pf_get_default_tc(pf);

	/* MFP mode will have enabled TCs set by FW */
	if (pf->flags & I40E_FLAG_MFP_ENABLED)
		return pf->hw.func_caps.enabled_tcmap;

	/* SFP mode we want PF to be enabled for all TCs */
	return i40e_dcb_get_enabled_tc(&pf->hw.local_dcbx_config);
}

/**
 * i40e_vsi_get_bw_info - Query VSI BW Information
 * @vsi: the VSI being queried
 *
 * Returns 0 on success, negative value on failure
 **/
static int i40e_vsi_get_bw_info(struct i40e_vsi *vsi)
{
	struct i40e_aqc_query_vsi_ets_sla_config_resp bw_ets_config = {0};
	struct i40e_aqc_query_vsi_bw_config_resp bw_config = {0};
	struct i40e_pf *pf = vsi->back;
	struct i40e_hw *hw = &pf->hw;
	i40e_status aq_ret;
	u32 tc_bw_max;
	int i;

	/* Get the VSI level BW configuration */
	aq_ret = i40e_aq_query_vsi_bw_config(hw, vsi->seid, &bw_config, NULL);
	if (aq_ret) {
		dev_info(&pf->pdev->dev,
			 "couldn't get pf vsi bw config, err %d, aq_err %d\n",
			 aq_ret, pf->hw.aq.asq_last_status);
		return -EINVAL;
	}

	/* Get the VSI level BW configuration per TC */
	aq_ret = i40e_aq_query_vsi_ets_sla_config(hw, vsi->seid, &bw_ets_config,
					          NULL);
	if (aq_ret) {
		dev_info(&pf->pdev->dev,
			 "couldn't get pf vsi ets bw config, err %d, aq_err %d\n",
			 aq_ret, pf->hw.aq.asq_last_status);
		return -EINVAL;
	}

	if (bw_config.tc_valid_bits != bw_ets_config.tc_valid_bits) {
		dev_info(&pf->pdev->dev,
			 "Enabled TCs mismatch from querying VSI BW info 0x%08x 0x%08x\n",
			 bw_config.tc_valid_bits,
			 bw_ets_config.tc_valid_bits);
		/* Still continuing */
	}

	vsi->bw_limit = le16_to_cpu(bw_config.port_bw_limit);
	vsi->bw_max_quanta = bw_config.max_bw;
	tc_bw_max = le16_to_cpu(bw_ets_config.tc_bw_max[0]) |
		    (le16_to_cpu(bw_ets_config.tc_bw_max[1]) << 16);
	for (i = 0; i < I40E_MAX_TRAFFIC_CLASS; i++) {
		vsi->bw_ets_share_credits[i] = bw_ets_config.share_credits[i];
		vsi->bw_ets_limit_credits[i] =
					le16_to_cpu(bw_ets_config.credits[i]);
		/* 3 bits out of 4 for each TC */
		vsi->bw_ets_max_quanta[i] = (u8)((tc_bw_max >> (i*4)) & 0x7);
	}

	return 0;
}

/**
 * i40e_vsi_configure_bw_alloc - Configure VSI BW allocation per TC
 * @vsi: the VSI being configured
 * @enabled_tc: TC bitmap
 * @bw_credits: BW shared credits per TC
 *
 * Returns 0 on success, negative value on failure
 **/
static int i40e_vsi_configure_bw_alloc(struct i40e_vsi *vsi, u8 enabled_tc,
				       u8 *bw_share)
{
	struct i40e_aqc_configure_vsi_tc_bw_data bw_data;
	i40e_status aq_ret;
	int i;

	bw_data.tc_valid_bits = enabled_tc;
	for (i = 0; i < I40E_MAX_TRAFFIC_CLASS; i++)
		bw_data.tc_bw_credits[i] = bw_share[i];

	aq_ret = i40e_aq_config_vsi_tc_bw(&vsi->back->hw, vsi->seid, &bw_data,
					  NULL);
	if (aq_ret) {
		dev_info(&vsi->back->pdev->dev,
			 "%s: AQ command Config VSI BW allocation per TC failed = %d\n",
			 __func__, vsi->back->hw.aq.asq_last_status);
		return -EINVAL;
	}

	for (i = 0; i < I40E_MAX_TRAFFIC_CLASS; i++)
		vsi->info.qs_handle[i] = bw_data.qs_handles[i];

	return 0;
}

/**
 * i40e_vsi_config_netdev_tc - Setup the netdev TC configuration
 * @vsi: the VSI being configured
 * @enabled_tc: TC map to be enabled
 *
 **/
static void i40e_vsi_config_netdev_tc(struct i40e_vsi *vsi, u8 enabled_tc)
{
	struct net_device *netdev = vsi->netdev;
	struct i40e_pf *pf = vsi->back;
	struct i40e_hw *hw = &pf->hw;
	u8 netdev_tc = 0;
	int i;
	struct i40e_dcbx_config *dcbcfg = &hw->local_dcbx_config;

	if (!netdev)
		return;

	if (!enabled_tc) {
		netdev_reset_tc(netdev);
		return;
	}

	/* Set up actual enabled TCs on the VSI */
	if (netdev_set_num_tc(netdev, vsi->tc_config.numtc))
		return;

	/* set per TC queues for the VSI */
	for (i = 0; i < I40E_MAX_TRAFFIC_CLASS; i++) {
		/* Only set TC queues for enabled tcs
		 *
		 * e.g. For a VSI that has TC0 and TC3 enabled the
		 * enabled_tc bitmap would be 0x00001001; the driver
		 * will set the numtc for netdev as 2 that will be
		 * referenced by the netdev layer as TC 0 and 1.
		 */
		if (vsi->tc_config.enabled_tc & (1 << i))
			netdev_set_tc_queue(netdev,
					vsi->tc_config.tc_info[i].netdev_tc,
					vsi->tc_config.tc_info[i].qcount,
					vsi->tc_config.tc_info[i].qoffset);
	}

	/* Assign UP2TC map for the VSI */
	for (i = 0; i < I40E_MAX_USER_PRIORITY; i++) {
		/* Get the actual TC# for the UP */
		u8 ets_tc = dcbcfg->etscfg.prioritytable[i];
		/* Get the mapped netdev TC# for the UP */
		netdev_tc =  vsi->tc_config.tc_info[ets_tc].netdev_tc;
		netdev_set_prio_tc_map(netdev, i, netdev_tc);
	}
}

/**
 * i40e_vsi_update_queue_map - Update our copy of VSi info with new queue map
 * @vsi: the VSI being configured
 * @ctxt: the ctxt buffer returned from AQ VSI update param command
 **/
static void i40e_vsi_update_queue_map(struct i40e_vsi *vsi,
				      struct i40e_vsi_context *ctxt)
{
	/* copy just the sections touched not the entire info
	 * since not all sections are valid as returned by
	 * update vsi params
	 */
	vsi->info.mapping_flags = ctxt->info.mapping_flags;
	memcpy(&vsi->info.queue_mapping,
	       &ctxt->info.queue_mapping, sizeof(vsi->info.queue_mapping));
	memcpy(&vsi->info.tc_mapping, ctxt->info.tc_mapping,
	       sizeof(vsi->info.tc_mapping));
}

/**
 * i40e_vsi_config_tc - Configure VSI Tx Scheduler for given TC map
 * @vsi: VSI to be configured
 * @enabled_tc: TC bitmap
 *
 * This configures a particular VSI for TCs that are mapped to the
 * given TC bitmap. It uses default bandwidth share for TCs across
 * VSIs to configure TC for a particular VSI.
 *
 * NOTE:
 * It is expected that the VSI queues have been quisced before calling
 * this function.
 **/
static int i40e_vsi_config_tc(struct i40e_vsi *vsi, u8 enabled_tc)
{
	u8 bw_share[I40E_MAX_TRAFFIC_CLASS] = {0};
	struct i40e_vsi_context ctxt;
	int ret = 0;
	int i;

	/* Check if enabled_tc is same as existing or new TCs */
	if (vsi->tc_config.enabled_tc == enabled_tc)
		return ret;

	/* Enable ETS TCs with equal BW Share for now across all VSIs */
	for (i = 0; i < I40E_MAX_TRAFFIC_CLASS; i++) {
		if (enabled_tc & (1 << i))
			bw_share[i] = 1;
	}

	ret = i40e_vsi_configure_bw_alloc(vsi, enabled_tc, bw_share);
	if (ret) {
		dev_info(&vsi->back->pdev->dev,
			 "Failed configuring TC map %d for VSI %d\n",
			 enabled_tc, vsi->seid);
		goto out;
	}

	/* Update Queue Pairs Mapping for currently enabled UPs */
	ctxt.seid = vsi->seid;
	ctxt.pf_num = vsi->back->hw.pf_id;
	ctxt.vf_num = 0;
	ctxt.uplink_seid = vsi->uplink_seid;
	memcpy(&ctxt.info, &vsi->info, sizeof(vsi->info));
	i40e_vsi_setup_queue_map(vsi, &ctxt, enabled_tc, false);

	/* Update the VSI after updating the VSI queue-mapping information */
	ret = i40e_aq_update_vsi_params(&vsi->back->hw, &ctxt, NULL);
	if (ret) {
		dev_info(&vsi->back->pdev->dev,
			 "update vsi failed, aq_err=%d\n",
			 vsi->back->hw.aq.asq_last_status);
		goto out;
	}
	/* update the local VSI info with updated queue map */
	i40e_vsi_update_queue_map(vsi, &ctxt);
	vsi->info.valid_sections = 0;

	/* Update current VSI BW information */
	ret = i40e_vsi_get_bw_info(vsi);
	if (ret) {
		dev_info(&vsi->back->pdev->dev,
			 "Failed updating vsi bw info, aq_err=%d\n",
			 vsi->back->hw.aq.asq_last_status);
		goto out;
	}

	/* Update the netdev TC setup */
	i40e_vsi_config_netdev_tc(vsi, enabled_tc);
out:
	return ret;
}

/**
 * i40e_up_complete - Finish the last steps of bringing up a connection
 * @vsi: the VSI being configured
 **/
static int i40e_up_complete(struct i40e_vsi *vsi)
{
	struct i40e_pf *pf = vsi->back;
	int err;

	if (pf->flags & I40E_FLAG_MSIX_ENABLED)
		i40e_vsi_configure_msix(vsi);
	else
		i40e_configure_msi_and_legacy(vsi);

	/* start rings */
	err = i40e_vsi_control_rings(vsi, true);
	if (err)
		return err;

	clear_bit(__I40E_DOWN, &vsi->state);
	i40e_napi_enable_all(vsi);
	i40e_vsi_enable_irq(vsi);

	if ((pf->hw.phy.link_info.link_info & I40E_AQ_LINK_UP) &&
	    (vsi->netdev)) {
		netdev_info(vsi->netdev, "NIC Link is Up\n");
		netif_tx_start_all_queues(vsi->netdev);
		netif_carrier_on(vsi->netdev);
	} else if (vsi->netdev) {
		netdev_info(vsi->netdev, "NIC Link is Down\n");
	}
	i40e_service_event_schedule(pf);

	return 0;
}

/**
 * i40e_vsi_reinit_locked - Reset the VSI
 * @vsi: the VSI being configured
 *
 * Rebuild the ring structs after some configuration
 * has changed, e.g. MTU size.
 **/
static void i40e_vsi_reinit_locked(struct i40e_vsi *vsi)
{
	struct i40e_pf *pf = vsi->back;

	WARN_ON(in_interrupt());
	while (test_and_set_bit(__I40E_CONFIG_BUSY, &pf->state))
		usleep_range(1000, 2000);
	i40e_down(vsi);

	/* Give a VF some time to respond to the reset.  The
	 * two second wait is based upon the watchdog cycle in
	 * the VF driver.
	 */
	if (vsi->type == I40E_VSI_SRIOV)
		msleep(2000);
	i40e_up(vsi);
	clear_bit(__I40E_CONFIG_BUSY, &pf->state);
}

/**
 * i40e_up - Bring the connection back up after being down
 * @vsi: the VSI being configured
 **/
int i40e_up(struct i40e_vsi *vsi)
{
	int err;

	err = i40e_vsi_configure(vsi);
	if (!err)
		err = i40e_up_complete(vsi);

	return err;
}

/**
 * i40e_down - Shutdown the connection processing
 * @vsi: the VSI being stopped
 **/
void i40e_down(struct i40e_vsi *vsi)
{
	int i;

	/* It is assumed that the caller of this function
	 * sets the vsi->state __I40E_DOWN bit.
	 */
	if (vsi->netdev) {
		netif_carrier_off(vsi->netdev);
		netif_tx_disable(vsi->netdev);
	}
	i40e_vsi_disable_irq(vsi);
	i40e_vsi_control_rings(vsi, false);
	i40e_napi_disable_all(vsi);

	for (i = 0; i < vsi->num_queue_pairs; i++) {
		i40e_clean_tx_ring(vsi->tx_rings[i]);
		i40e_clean_rx_ring(vsi->rx_rings[i]);
	}
}

/**
 * i40e_setup_tc - configure multiple traffic classes
 * @netdev: net device to configure
 * @tc: number of traffic classes to enable
 **/
static int i40e_setup_tc(struct net_device *netdev, u8 tc)
{
	struct i40e_netdev_priv *np = netdev_priv(netdev);
	struct i40e_vsi *vsi = np->vsi;
	struct i40e_pf *pf = vsi->back;
	u8 enabled_tc = 0;
	int ret = -EINVAL;
	int i;

	/* Check if DCB enabled to continue */
	if (!(pf->flags & I40E_FLAG_DCB_ENABLED)) {
		netdev_info(netdev, "DCB is not enabled for adapter\n");
		goto exit;
	}

	/* Check if MFP enabled */
	if (pf->flags & I40E_FLAG_MFP_ENABLED) {
		netdev_info(netdev, "Configuring TC not supported in MFP mode\n");
		goto exit;
	}

	/* Check whether tc count is within enabled limit */
	if (tc > i40e_pf_get_num_tc(pf)) {
		netdev_info(netdev, "TC count greater than enabled on link for adapter\n");
		goto exit;
	}

	/* Generate TC map for number of tc requested */
	for (i = 0; i < tc; i++)
		enabled_tc |= (1 << i);

	/* Requesting same TC configuration as already enabled */
	if (enabled_tc == vsi->tc_config.enabled_tc)
		return 0;

	/* Quiesce VSI queues */
	i40e_quiesce_vsi(vsi);

	/* Configure VSI for enabled TCs */
	ret = i40e_vsi_config_tc(vsi, enabled_tc);
	if (ret) {
		netdev_info(netdev, "Failed configuring TC for VSI seid=%d\n",
			    vsi->seid);
		goto exit;
	}

	/* Unquiesce VSI */
	i40e_unquiesce_vsi(vsi);

exit:
	return ret;
}

/**
 * i40e_open - Called when a network interface is made active
 * @netdev: network interface device structure
 *
 * The open entry point is called when a network interface is made
 * active by the system (IFF_UP).  At this point all resources needed
 * for transmit and receive operations are allocated, the interrupt
 * handler is registered with the OS, the netdev watchdog subtask is
 * enabled, and the stack is notified that the interface is ready.
 *
 * Returns 0 on success, negative value on failure
 **/
static int i40e_open(struct net_device *netdev)
{
	struct i40e_netdev_priv *np = netdev_priv(netdev);
	struct i40e_vsi *vsi = np->vsi;
	struct i40e_pf *pf = vsi->back;
	char int_name[IFNAMSIZ];
	int err;

	/* disallow open during test */
	if (test_bit(__I40E_TESTING, &pf->state))
		return -EBUSY;

	netif_carrier_off(netdev);

	/* allocate descriptors */
	err = i40e_vsi_setup_tx_resources(vsi);
	if (err)
		goto err_setup_tx;
	err = i40e_vsi_setup_rx_resources(vsi);
	if (err)
		goto err_setup_rx;

	err = i40e_vsi_configure(vsi);
	if (err)
		goto err_setup_rx;

	snprintf(int_name, sizeof(int_name) - 1, "%s-%s",
		 dev_driver_string(&pf->pdev->dev), netdev->name);
	err = i40e_vsi_request_irq(vsi, int_name);
	if (err)
		goto err_setup_rx;

	/* Notify the stack of the actual queue counts. */
	err = netif_set_real_num_tx_queues(netdev, pf->num_tx_queues);
	if (err)
		goto err_set_queues;

	err = netif_set_real_num_rx_queues(netdev, pf->num_rx_queues);
	if (err)
		goto err_set_queues;

	err = i40e_up_complete(vsi);
	if (err)
		goto err_up_complete;

	if ((vsi->type == I40E_VSI_MAIN) || (vsi->type == I40E_VSI_VMDQ2)) {
		err = i40e_aq_set_vsi_broadcast(&pf->hw, vsi->seid, true, NULL);
		if (err)
			netdev_info(netdev,
				    "couldn't set broadcast err %d aq_err %d\n",
				    err, pf->hw.aq.asq_last_status);
	}

	return 0;

err_up_complete:
	i40e_down(vsi);
err_set_queues:
	i40e_vsi_free_irq(vsi);
err_setup_rx:
	i40e_vsi_free_rx_resources(vsi);
err_setup_tx:
	i40e_vsi_free_tx_resources(vsi);
	if (vsi == pf->vsi[pf->lan_vsi])
		i40e_do_reset(pf, (1 << __I40E_PF_RESET_REQUESTED));

	return err;
}

/**
 * i40e_close - Disables a network interface
 * @netdev: network interface device structure
 *
 * The close entry point is called when an interface is de-activated
 * by the OS.  The hardware is still under the driver's control, but
 * this netdev interface is disabled.
 *
 * Returns 0, this is not allowed to fail
 **/
static int i40e_close(struct net_device *netdev)
{
	struct i40e_netdev_priv *np = netdev_priv(netdev);
	struct i40e_vsi *vsi = np->vsi;

	if (test_and_set_bit(__I40E_DOWN, &vsi->state))
		return 0;

	i40e_down(vsi);
	i40e_vsi_free_irq(vsi);

	i40e_vsi_free_tx_resources(vsi);
	i40e_vsi_free_rx_resources(vsi);

	return 0;
}

/**
 * i40e_do_reset - Start a PF or Core Reset sequence
 * @pf: board private structure
 * @reset_flags: which reset is requested
 *
 * The essential difference in resets is that the PF Reset
 * doesn't clear the packet buffers, doesn't reset the PE
 * firmware, and doesn't bother the other PFs on the chip.
 **/
void i40e_do_reset(struct i40e_pf *pf, u32 reset_flags)
{
	u32 val;

	WARN_ON(in_interrupt());

	/* do the biggest reset indicated */
	if (reset_flags & (1 << __I40E_GLOBAL_RESET_REQUESTED)) {

		/* Request a Global Reset
		 *
		 * This will start the chip's countdown to the actual full
		 * chip reset event, and a warning interrupt to be sent
		 * to all PFs, including the requestor.  Our handler
		 * for the warning interrupt will deal with the shutdown
		 * and recovery of the switch setup.
		 */
		dev_info(&pf->pdev->dev, "GlobalR requested\n");
		val = rd32(&pf->hw, I40E_GLGEN_RTRIG);
		val |= I40E_GLGEN_RTRIG_GLOBR_MASK;
		wr32(&pf->hw, I40E_GLGEN_RTRIG, val);

	} else if (reset_flags & (1 << __I40E_CORE_RESET_REQUESTED)) {

		/* Request a Core Reset
		 *
		 * Same as Global Reset, except does *not* include the MAC/PHY
		 */
		dev_info(&pf->pdev->dev, "CoreR requested\n");
		val = rd32(&pf->hw, I40E_GLGEN_RTRIG);
		val |= I40E_GLGEN_RTRIG_CORER_MASK;
		wr32(&pf->hw, I40E_GLGEN_RTRIG, val);
		i40e_flush(&pf->hw);

	} else if (reset_flags & (1 << __I40E_EMP_RESET_REQUESTED)) {

		/* Request a Firmware Reset
		 *
		 * Same as Global reset, plus restarting the
		 * embedded firmware engine.
		 */
		/* enable EMP Reset */
		val = rd32(&pf->hw, I40E_GLGEN_RSTENA_EMP);
		val |= I40E_GLGEN_RSTENA_EMP_EMP_RST_ENA_MASK;
		wr32(&pf->hw, I40E_GLGEN_RSTENA_EMP, val);

		/* force the reset */
		val = rd32(&pf->hw, I40E_GLGEN_RTRIG);
		val |= I40E_GLGEN_RTRIG_EMPFWR_MASK;
		wr32(&pf->hw, I40E_GLGEN_RTRIG, val);
		i40e_flush(&pf->hw);

	} else if (reset_flags & (1 << __I40E_PF_RESET_REQUESTED)) {

		/* Request a PF Reset
		 *
		 * Resets only the PF-specific registers
		 *
		 * This goes directly to the tear-down and rebuild of
		 * the switch, since we need to do all the recovery as
		 * for the Core Reset.
		 */
		dev_info(&pf->pdev->dev, "PFR requested\n");
		i40e_handle_reset_warning(pf);

	} else if (reset_flags & (1 << __I40E_REINIT_REQUESTED)) {
		int v;

		/* Find the VSI(s) that requested a re-init */
		dev_info(&pf->pdev->dev,
			 "VSI reinit requested\n");
		for (v = 0; v < pf->hw.func_caps.num_vsis; v++) {
			struct i40e_vsi *vsi = pf->vsi[v];
			if (vsi != NULL &&
			    test_bit(__I40E_REINIT_REQUESTED, &vsi->state)) {
				i40e_vsi_reinit_locked(pf->vsi[v]);
				clear_bit(__I40E_REINIT_REQUESTED, &vsi->state);
			}
		}

		/* no further action needed, so return now */
		return;
	} else {
		dev_info(&pf->pdev->dev,
			 "bad reset request 0x%08x\n", reset_flags);
		return;
	}
}

/**
 * i40e_do_reset_safe - Protected reset path for userland calls.
 * @pf: board private structure
 * @reset_flags: which reset is requested
 *
 **/
void i40e_do_reset_safe(struct i40e_pf *pf, u32 reset_flags)
{
	rtnl_lock();
	i40e_do_reset(pf, reset_flags);
	rtnl_unlock();
}

/**
 * i40e_handle_lan_overflow_event - Handler for LAN queue overflow event
 * @pf: board private structure
 * @e: event info posted on ARQ
 *
 * Handler for LAN Queue Overflow Event generated by the firmware for PF
 * and VF queues
 **/
static void i40e_handle_lan_overflow_event(struct i40e_pf *pf,
					   struct i40e_arq_event_info *e)
{
	struct i40e_aqc_lan_overflow *data =
		(struct i40e_aqc_lan_overflow *)&e->desc.params.raw;
	u32 queue = le32_to_cpu(data->prtdcb_rupto);
	u32 qtx_ctl = le32_to_cpu(data->otx_ctl);
	struct i40e_hw *hw = &pf->hw;
	struct i40e_vf *vf;
	u16 vf_id;

	dev_info(&pf->pdev->dev, "%s: Rx Queue Number = %d QTX_CTL=0x%08x\n",
		 __func__, queue, qtx_ctl);

	/* Queue belongs to VF, find the VF and issue VF reset */
	if (((qtx_ctl & I40E_QTX_CTL_PFVF_Q_MASK)
	    >> I40E_QTX_CTL_PFVF_Q_SHIFT) == I40E_QTX_CTL_VF_QUEUE) {
		vf_id = (u16)((qtx_ctl & I40E_QTX_CTL_VFVM_INDX_MASK)
			 >> I40E_QTX_CTL_VFVM_INDX_SHIFT);
		vf_id -= hw->func_caps.vf_base_id;
		vf = &pf->vf[vf_id];
		i40e_vc_notify_vf_reset(vf);
		/* Allow VF to process pending reset notification */
		msleep(20);
		i40e_reset_vf(vf, false);
	}
}

/**
 * i40e_service_event_complete - Finish up the service event
 * @pf: board private structure
 **/
static void i40e_service_event_complete(struct i40e_pf *pf)
{
	BUG_ON(!test_bit(__I40E_SERVICE_SCHED, &pf->state));

	/* flush memory to make sure state is correct before next watchog */
	smp_mb__before_clear_bit();
	clear_bit(__I40E_SERVICE_SCHED, &pf->state);
}

/**
 * i40e_fdir_reinit_subtask - Worker thread to reinit FDIR filter table
 * @pf: board private structure
 **/
static void i40e_fdir_reinit_subtask(struct i40e_pf *pf)
{
	if (!(pf->flags & I40E_FLAG_FDIR_REQUIRES_REINIT))
		return;

	pf->flags &= ~I40E_FLAG_FDIR_REQUIRES_REINIT;

	/* if interface is down do nothing */
	if (test_bit(__I40E_DOWN, &pf->state))
		return;
}

/**
 * i40e_vsi_link_event - notify VSI of a link event
 * @vsi: vsi to be notified
 * @link_up: link up or down
 **/
static void i40e_vsi_link_event(struct i40e_vsi *vsi, bool link_up)
{
	if (!vsi)
		return;

	switch (vsi->type) {
	case I40E_VSI_MAIN:
		if (!vsi->netdev || !vsi->netdev_registered)
			break;

		if (link_up) {
			netif_carrier_on(vsi->netdev);
			netif_tx_wake_all_queues(vsi->netdev);
		} else {
			netif_carrier_off(vsi->netdev);
			netif_tx_stop_all_queues(vsi->netdev);
		}
		break;

	case I40E_VSI_SRIOV:
		break;

	case I40E_VSI_VMDQ2:
	case I40E_VSI_CTRL:
	case I40E_VSI_MIRROR:
	default:
		/* there is no notification for other VSIs */
		break;
	}
}

/**
 * i40e_veb_link_event - notify elements on the veb of a link event
 * @veb: veb to be notified
 * @link_up: link up or down
 **/
static void i40e_veb_link_event(struct i40e_veb *veb, bool link_up)
{
	struct i40e_pf *pf;
	int i;

	if (!veb || !veb->pf)
		return;
	pf = veb->pf;

	/* depth first... */
	for (i = 0; i < I40E_MAX_VEB; i++)
		if (pf->veb[i] && (pf->veb[i]->uplink_seid == veb->seid))
			i40e_veb_link_event(pf->veb[i], link_up);

	/* ... now the local VSIs */
	for (i = 0; i < pf->hw.func_caps.num_vsis; i++)
		if (pf->vsi[i] && (pf->vsi[i]->uplink_seid == veb->seid))
			i40e_vsi_link_event(pf->vsi[i], link_up);
}

/**
 * i40e_link_event - Update netif_carrier status
 * @pf: board private structure
 **/
static void i40e_link_event(struct i40e_pf *pf)
{
	bool new_link, old_link;

	new_link = (pf->hw.phy.link_info.link_info & I40E_AQ_LINK_UP);
	old_link = (pf->hw.phy.link_info_old.link_info & I40E_AQ_LINK_UP);

	if (new_link == old_link)
		return;

	if (!test_bit(__I40E_DOWN, &pf->vsi[pf->lan_vsi]->state))
		netdev_info(pf->vsi[pf->lan_vsi]->netdev,
			    "NIC Link is %s\n", (new_link ? "Up" : "Down"));

	/* Notify the base of the switch tree connected to
	 * the link.  Floating VEBs are not notified.
	 */
	if (pf->lan_veb != I40E_NO_VEB && pf->veb[pf->lan_veb])
		i40e_veb_link_event(pf->veb[pf->lan_veb], new_link);
	else
		i40e_vsi_link_event(pf->vsi[pf->lan_vsi], new_link);

	if (pf->vf)
		i40e_vc_notify_link_state(pf);
}

/**
 * i40e_check_hang_subtask - Check for hung queues and dropped interrupts
 * @pf: board private structure
 *
 * Set the per-queue flags to request a check for stuck queues in the irq
 * clean functions, then force interrupts to be sure the irq clean is called.
 **/
static void i40e_check_hang_subtask(struct i40e_pf *pf)
{
	int i, v;

	/* If we're down or resetting, just bail */
	if (test_bit(__I40E_CONFIG_BUSY, &pf->state))
		return;

	/* for each VSI/netdev
	 *     for each Tx queue
	 *         set the check flag
	 *     for each q_vector
	 *         force an interrupt
	 */
	for (v = 0; v < pf->hw.func_caps.num_vsis; v++) {
		struct i40e_vsi *vsi = pf->vsi[v];
		int armed = 0;

		if (!pf->vsi[v] ||
		    test_bit(__I40E_DOWN, &vsi->state) ||
		    (vsi->netdev && !netif_carrier_ok(vsi->netdev)))
			continue;

		for (i = 0; i < vsi->num_queue_pairs; i++) {
			set_check_for_tx_hang(vsi->tx_rings[i]);
			if (test_bit(__I40E_HANG_CHECK_ARMED,
				     &vsi->tx_rings[i]->state))
				armed++;
		}

		if (armed) {
			if (!(pf->flags & I40E_FLAG_MSIX_ENABLED)) {
				wr32(&vsi->back->hw, I40E_PFINT_DYN_CTL0,
				     (I40E_PFINT_DYN_CTL0_INTENA_MASK |
				      I40E_PFINT_DYN_CTL0_SWINT_TRIG_MASK));
			} else {
				u16 vec = vsi->base_vector - 1;
				u32 val = (I40E_PFINT_DYN_CTLN_INTENA_MASK |
					   I40E_PFINT_DYN_CTLN_SWINT_TRIG_MASK);
				for (i = 0; i < vsi->num_q_vectors; i++, vec++)
					wr32(&vsi->back->hw,
					     I40E_PFINT_DYN_CTLN(vec), val);
			}
			i40e_flush(&vsi->back->hw);
		}
	}
}

/**
 * i40e_watchdog_subtask - Check and bring link up
 * @pf: board private structure
 **/
static void i40e_watchdog_subtask(struct i40e_pf *pf)
{
	int i;

	/* if interface is down do nothing */
	if (test_bit(__I40E_DOWN, &pf->state) ||
	    test_bit(__I40E_CONFIG_BUSY, &pf->state))
		return;

	/* Update the stats for active netdevs so the network stack
	 * can look at updated numbers whenever it cares to
	 */
	for (i = 0; i < pf->hw.func_caps.num_vsis; i++)
		if (pf->vsi[i] && pf->vsi[i]->netdev)
			i40e_update_stats(pf->vsi[i]);

	/* Update the stats for the active switching components */
	for (i = 0; i < I40E_MAX_VEB; i++)
		if (pf->veb[i])
			i40e_update_veb_stats(pf->veb[i]);
}

/**
 * i40e_reset_subtask - Set up for resetting the device and driver
 * @pf: board private structure
 **/
static void i40e_reset_subtask(struct i40e_pf *pf)
{
	u32 reset_flags = 0;

	rtnl_lock();
	if (test_bit(__I40E_REINIT_REQUESTED, &pf->state)) {
		reset_flags |= (1 << __I40E_REINIT_REQUESTED);
		clear_bit(__I40E_REINIT_REQUESTED, &pf->state);
	}
	if (test_bit(__I40E_PF_RESET_REQUESTED, &pf->state)) {
		reset_flags |= (1 << __I40E_PF_RESET_REQUESTED);
		clear_bit(__I40E_PF_RESET_REQUESTED, &pf->state);
	}
	if (test_bit(__I40E_CORE_RESET_REQUESTED, &pf->state)) {
		reset_flags |= (1 << __I40E_CORE_RESET_REQUESTED);
		clear_bit(__I40E_CORE_RESET_REQUESTED, &pf->state);
	}
	if (test_bit(__I40E_GLOBAL_RESET_REQUESTED, &pf->state)) {
		reset_flags |= (1 << __I40E_GLOBAL_RESET_REQUESTED);
		clear_bit(__I40E_GLOBAL_RESET_REQUESTED, &pf->state);
	}

	/* If there's a recovery already waiting, it takes
	 * precedence before starting a new reset sequence.
	 */
	if (test_bit(__I40E_RESET_INTR_RECEIVED, &pf->state)) {
		i40e_handle_reset_warning(pf);
		goto unlock;
	}

	/* If we're already down or resetting, just bail */
	if (reset_flags &&
	    !test_bit(__I40E_DOWN, &pf->state) &&
	    !test_bit(__I40E_CONFIG_BUSY, &pf->state))
		i40e_do_reset(pf, reset_flags);

unlock:
	rtnl_unlock();
}

/**
 * i40e_handle_link_event - Handle link event
 * @pf: board private structure
 * @e: event info posted on ARQ
 **/
static void i40e_handle_link_event(struct i40e_pf *pf,
				   struct i40e_arq_event_info *e)
{
	struct i40e_hw *hw = &pf->hw;
	struct i40e_aqc_get_link_status *status =
		(struct i40e_aqc_get_link_status *)&e->desc.params.raw;
	struct i40e_link_status *hw_link_info = &hw->phy.link_info;

	/* save off old link status information */
	memcpy(&pf->hw.phy.link_info_old, hw_link_info,
	       sizeof(pf->hw.phy.link_info_old));

	/* update link status */
	hw_link_info->phy_type = (enum i40e_aq_phy_type)status->phy_type;
	hw_link_info->link_speed = (enum i40e_aq_link_speed)status->link_speed;
	hw_link_info->link_info = status->link_info;
	hw_link_info->an_info = status->an_info;
	hw_link_info->ext_info = status->ext_info;
	hw_link_info->lse_enable =
		le16_to_cpu(status->command_flags) &
			    I40E_AQ_LSE_ENABLE;

	/* process the event */
	i40e_link_event(pf);

	/* Do a new status request to re-enable LSE reporting
	 * and load new status information into the hw struct,
	 * then see if the status changed while processing the
	 * initial event.
	 */
	i40e_aq_get_link_info(&pf->hw, true, NULL, NULL);
	i40e_link_event(pf);
}

/**
 * i40e_clean_adminq_subtask - Clean the AdminQ rings
 * @pf: board private structure
 **/
static void i40e_clean_adminq_subtask(struct i40e_pf *pf)
{
	struct i40e_arq_event_info event;
	struct i40e_hw *hw = &pf->hw;
	u16 pending, i = 0;
	i40e_status ret;
	u16 opcode;
	u32 val;

	if (!test_bit(__I40E_ADMINQ_EVENT_PENDING, &pf->state))
		return;

	event.msg_size = I40E_MAX_AQ_BUF_SIZE;
	event.msg_buf = kzalloc(event.msg_size, GFP_KERNEL);
	if (!event.msg_buf)
		return;

	do {
		ret = i40e_clean_arq_element(hw, &event, &pending);
		if (ret == I40E_ERR_ADMIN_QUEUE_NO_WORK) {
			dev_info(&pf->pdev->dev, "No ARQ event found\n");
			break;
		} else if (ret) {
			dev_info(&pf->pdev->dev, "ARQ event error %d\n", ret);
			break;
		}

		opcode = le16_to_cpu(event.desc.opcode);
		switch (opcode) {

		case i40e_aqc_opc_get_link_status:
			i40e_handle_link_event(pf, &event);
			break;
		case i40e_aqc_opc_send_msg_to_pf:
			ret = i40e_vc_process_vf_msg(pf,
					le16_to_cpu(event.desc.retval),
					le32_to_cpu(event.desc.cookie_high),
					le32_to_cpu(event.desc.cookie_low),
					event.msg_buf,
					event.msg_size);
			break;
		case i40e_aqc_opc_lldp_update_mib:
			dev_info(&pf->pdev->dev, "ARQ: Update LLDP MIB event received\n");
			break;
		case i40e_aqc_opc_event_lan_overflow:
			dev_info(&pf->pdev->dev, "ARQ LAN queue overflow event received\n");
			i40e_handle_lan_overflow_event(pf, &event);
			break;
		default:
			dev_info(&pf->pdev->dev,
				 "ARQ Error: Unknown event %d received\n",
				 event.desc.opcode);
			break;
		}
	} while (pending && (i++ < pf->adminq_work_limit));

	clear_bit(__I40E_ADMINQ_EVENT_PENDING, &pf->state);
	/* re-enable Admin queue interrupt cause */
	val = rd32(hw, I40E_PFINT_ICR0_ENA);
	val |=  I40E_PFINT_ICR0_ENA_ADMINQ_MASK;
	wr32(hw, I40E_PFINT_ICR0_ENA, val);
	i40e_flush(hw);

	kfree(event.msg_buf);
}

/**
 * i40e_reconstitute_veb - rebuild the VEB and anything connected to it
 * @veb: pointer to the VEB instance
 *
 * This is a recursive function that first builds the attached VSIs then
 * recurses in to build the next layer of VEB.  We track the connections
 * through our own index numbers because the seid's from the HW could
 * change across the reset.
 **/
static int i40e_reconstitute_veb(struct i40e_veb *veb)
{
	struct i40e_vsi *ctl_vsi = NULL;
	struct i40e_pf *pf = veb->pf;
	int v, veb_idx;
	int ret;

	/* build VSI that owns this VEB, temporarily attached to base VEB */
	for (v = 0; v < pf->hw.func_caps.num_vsis && !ctl_vsi; v++) {
		if (pf->vsi[v] &&
		    pf->vsi[v]->veb_idx == veb->idx &&
		    pf->vsi[v]->flags & I40E_VSI_FLAG_VEB_OWNER) {
			ctl_vsi = pf->vsi[v];
			break;
		}
	}
	if (!ctl_vsi) {
		dev_info(&pf->pdev->dev,
			 "missing owner VSI for veb_idx %d\n", veb->idx);
		ret = -ENOENT;
		goto end_reconstitute;
	}
	if (ctl_vsi != pf->vsi[pf->lan_vsi])
		ctl_vsi->uplink_seid = pf->vsi[pf->lan_vsi]->uplink_seid;
	ret = i40e_add_vsi(ctl_vsi);
	if (ret) {
		dev_info(&pf->pdev->dev,
			 "rebuild of owner VSI failed: %d\n", ret);
		goto end_reconstitute;
	}
	i40e_vsi_reset_stats(ctl_vsi);

	/* create the VEB in the switch and move the VSI onto the VEB */
	ret = i40e_add_veb(veb, ctl_vsi);
	if (ret)
		goto end_reconstitute;

	/* create the remaining VSIs attached to this VEB */
	for (v = 0; v < pf->hw.func_caps.num_vsis; v++) {
		if (!pf->vsi[v] || pf->vsi[v] == ctl_vsi)
			continue;

		if (pf->vsi[v]->veb_idx == veb->idx) {
			struct i40e_vsi *vsi = pf->vsi[v];
			vsi->uplink_seid = veb->seid;
			ret = i40e_add_vsi(vsi);
			if (ret) {
				dev_info(&pf->pdev->dev,
					 "rebuild of vsi_idx %d failed: %d\n",
					 v, ret);
				goto end_reconstitute;
			}
			i40e_vsi_reset_stats(vsi);
		}
	}

	/* create any VEBs attached to this VEB - RECURSION */
	for (veb_idx = 0; veb_idx < I40E_MAX_VEB; veb_idx++) {
		if (pf->veb[veb_idx] && pf->veb[veb_idx]->veb_idx == veb->idx) {
			pf->veb[veb_idx]->uplink_seid = veb->seid;
			ret = i40e_reconstitute_veb(pf->veb[veb_idx]);
			if (ret)
				break;
		}
	}

end_reconstitute:
	return ret;
}

/**
 * i40e_get_capabilities - get info about the HW
 * @pf: the PF struct
 **/
static int i40e_get_capabilities(struct i40e_pf *pf)
{
	struct i40e_aqc_list_capabilities_element_resp *cap_buf;
	u16 data_size;
	int buf_len;
	int err;

	buf_len = 40 * sizeof(struct i40e_aqc_list_capabilities_element_resp);
	do {
		cap_buf = kzalloc(buf_len, GFP_KERNEL);
		if (!cap_buf)
			return -ENOMEM;

		/* this loads the data into the hw struct for us */
		err = i40e_aq_discover_capabilities(&pf->hw, cap_buf, buf_len,
					    &data_size,
					    i40e_aqc_opc_list_func_capabilities,
					    NULL);
		/* data loaded, buffer no longer needed */
		kfree(cap_buf);

		if (pf->hw.aq.asq_last_status == I40E_AQ_RC_ENOMEM) {
			/* retry with a larger buffer */
			buf_len = data_size;
		} else if (pf->hw.aq.asq_last_status != I40E_AQ_RC_OK) {
			dev_info(&pf->pdev->dev,
				 "capability discovery failed: aq=%d\n",
				 pf->hw.aq.asq_last_status);
			return -ENODEV;
		}
	} while (err);

	if (pf->hw.revision_id == 0 && pf->hw.func_caps.npar_enable) {
		pf->hw.func_caps.num_msix_vectors += 1;
		pf->hw.func_caps.num_tx_qp =
			min_t(int, pf->hw.func_caps.num_tx_qp,
			      I40E_MAX_NPAR_QPS);
	}

	if (pf->hw.debug_mask & I40E_DEBUG_USER)
		dev_info(&pf->pdev->dev,
			 "pf=%d, num_vfs=%d, msix_pf=%d, msix_vf=%d, fd_g=%d, fd_b=%d, pf_max_q=%d num_vsi=%d\n",
			 pf->hw.pf_id, pf->hw.func_caps.num_vfs,
			 pf->hw.func_caps.num_msix_vectors,
			 pf->hw.func_caps.num_msix_vectors_vf,
			 pf->hw.func_caps.fd_filters_guaranteed,
			 pf->hw.func_caps.fd_filters_best_effort,
			 pf->hw.func_caps.num_tx_qp,
			 pf->hw.func_caps.num_vsis);

#define DEF_NUM_VSI (1 + (pf->hw.func_caps.fcoe ? 1 : 0) \
		       + pf->hw.func_caps.num_vfs)
	if (pf->hw.revision_id == 0 && (DEF_NUM_VSI > pf->hw.func_caps.num_vsis)) {
		dev_info(&pf->pdev->dev,
			 "got num_vsis %d, setting num_vsis to %d\n",
			 pf->hw.func_caps.num_vsis, DEF_NUM_VSI);
		pf->hw.func_caps.num_vsis = DEF_NUM_VSI;
	}

	return 0;
}

/**
 * i40e_fdir_setup - initialize the Flow Director resources
 * @pf: board private structure
 **/
static void i40e_fdir_setup(struct i40e_pf *pf)
{
	struct i40e_vsi *vsi;
	bool new_vsi = false;
	int err, i;

	if (!(pf->flags & (I40E_FLAG_FDIR_ENABLED |
			   I40E_FLAG_FDIR_ATR_ENABLED)))
		return;

	pf->atr_sample_rate = I40E_DEFAULT_ATR_SAMPLE_RATE;

	/* find existing or make new FDIR VSI */
	vsi = NULL;
	for (i = 0; i < pf->hw.func_caps.num_vsis; i++)
		if (pf->vsi[i] && pf->vsi[i]->type == I40E_VSI_FDIR)
			vsi = pf->vsi[i];
	if (!vsi) {
		vsi = i40e_vsi_setup(pf, I40E_VSI_FDIR, pf->mac_seid, 0);
		if (!vsi) {
			dev_info(&pf->pdev->dev, "Couldn't create FDir VSI\n");
			pf->flags &= ~I40E_FLAG_FDIR_ENABLED;
			return;
		}
		new_vsi = true;
	}
	WARN_ON(vsi->base_queue != I40E_FDIR_RING);
	i40e_vsi_setup_irqhandler(vsi, i40e_fdir_clean_rings);

	err = i40e_vsi_setup_tx_resources(vsi);
	if (!err)
		err = i40e_vsi_setup_rx_resources(vsi);
	if (!err)
		err = i40e_vsi_configure(vsi);
	if (!err && new_vsi) {
		char int_name[IFNAMSIZ + 9];
		snprintf(int_name, sizeof(int_name) - 1, "%s-fdir",
			 dev_driver_string(&pf->pdev->dev));
		err = i40e_vsi_request_irq(vsi, int_name);
	}
	if (!err)
		err = i40e_up_complete(vsi);

	clear_bit(__I40E_NEEDS_RESTART, &vsi->state);
}

/**
 * i40e_fdir_teardown - release the Flow Director resources
 * @pf: board private structure
 **/
static void i40e_fdir_teardown(struct i40e_pf *pf)
{
	int i;

	for (i = 0; i < pf->hw.func_caps.num_vsis; i++) {
		if (pf->vsi[i] && pf->vsi[i]->type == I40E_VSI_FDIR) {
			i40e_vsi_release(pf->vsi[i]);
			break;
		}
	}
}

/**
 * i40e_prep_for_reset - prep for the core to reset
 * @pf: board private structure
 *
 * Close up the VFs and other things in prep for pf Reset.
  **/
static int i40e_prep_for_reset(struct i40e_pf *pf)
{
	struct i40e_hw *hw = &pf->hw;
	i40e_status ret;
	u32 v;

	clear_bit(__I40E_RESET_INTR_RECEIVED, &pf->state);
	if (test_and_set_bit(__I40E_RESET_RECOVERY_PENDING, &pf->state))
		return 0;

	dev_info(&pf->pdev->dev, "Tearing down internal switch for reset\n");

	i40e_vc_notify_reset(pf);

	/* quiesce the VSIs and their queues that are not already DOWN */
	i40e_pf_quiesce_all_vsi(pf);

	for (v = 0; v < pf->hw.func_caps.num_vsis; v++) {
		if (pf->vsi[v])
			pf->vsi[v]->seid = 0;
	}

	i40e_shutdown_adminq(&pf->hw);

	/* call shutdown HMC */
	ret = i40e_shutdown_lan_hmc(hw);
	if (ret) {
		dev_info(&pf->pdev->dev, "shutdown_lan_hmc failed: %d\n", ret);
		clear_bit(__I40E_RESET_RECOVERY_PENDING, &pf->state);
	}
	return ret;
}

/**
 * i40e_reset_and_rebuild - reset and rebuid using a saved config
 * @pf: board private structure
 * @reinit: if the Main VSI needs to re-initialized.
 **/
static void i40e_reset_and_rebuild(struct i40e_pf *pf, bool reinit)
{
	struct i40e_driver_version dv;
	struct i40e_hw *hw = &pf->hw;
	i40e_status ret;
	u32 v;

	/* Now we wait for GRST to settle out.
	 * We don't have to delete the VEBs or VSIs from the hw switch
	 * because the reset will make them disappear.
	 */
	ret = i40e_pf_reset(hw);
	if (ret)
		dev_info(&pf->pdev->dev, "PF reset failed, %d\n", ret);
	pf->pfr_count++;

	if (test_bit(__I40E_DOWN, &pf->state))
		goto end_core_reset;
	dev_info(&pf->pdev->dev, "Rebuilding internal switch\n");

	/* rebuild the basics for the AdminQ, HMC, and initial HW switch */
	ret = i40e_init_adminq(&pf->hw);
	if (ret) {
		dev_info(&pf->pdev->dev, "Rebuild AdminQ failed, %d\n", ret);
		goto end_core_reset;
	}

	ret = i40e_get_capabilities(pf);
	if (ret) {
		dev_info(&pf->pdev->dev, "i40e_get_capabilities failed, %d\n",
			 ret);
		goto end_core_reset;
	}

	ret = i40e_init_lan_hmc(hw, hw->func_caps.num_tx_qp,
				hw->func_caps.num_rx_qp,
				pf->fcoe_hmc_cntx_num, pf->fcoe_hmc_filt_num);
	if (ret) {
		dev_info(&pf->pdev->dev, "init_lan_hmc failed: %d\n", ret);
		goto end_core_reset;
	}
	ret = i40e_configure_lan_hmc(hw, I40E_HMC_MODEL_DIRECT_ONLY);
	if (ret) {
		dev_info(&pf->pdev->dev, "configure_lan_hmc failed: %d\n", ret);
		goto end_core_reset;
	}

	/* do basic switch setup */
	ret = i40e_setup_pf_switch(pf, reinit);
	if (ret)
		goto end_core_reset;

	/* Rebuild the VSIs and VEBs that existed before reset.
	 * They are still in our local switch element arrays, so only
	 * need to rebuild the switch model in the HW.
	 *
	 * If there were VEBs but the reconstitution failed, we'll try
	 * try to recover minimal use by getting the basic PF VSI working.
	 */
	if (pf->vsi[pf->lan_vsi]->uplink_seid != pf->mac_seid) {
		dev_info(&pf->pdev->dev, "attempting to rebuild switch\n");
		/* find the one VEB connected to the MAC, and find orphans */
		for (v = 0; v < I40E_MAX_VEB; v++) {
			if (!pf->veb[v])
				continue;

			if (pf->veb[v]->uplink_seid == pf->mac_seid ||
			    pf->veb[v]->uplink_seid == 0) {
				ret = i40e_reconstitute_veb(pf->veb[v]);

				if (!ret)
					continue;

				/* If Main VEB failed, we're in deep doodoo,
				 * so give up rebuilding the switch and set up
				 * for minimal rebuild of PF VSI.
				 * If orphan failed, we'll report the error
				 * but try to keep going.
				 */
				if (pf->veb[v]->uplink_seid == pf->mac_seid) {
					dev_info(&pf->pdev->dev,
						 "rebuild of switch failed: %d, will try to set up simple PF connection\n",
						 ret);
					pf->vsi[pf->lan_vsi]->uplink_seid
								= pf->mac_seid;
					break;
				} else if (pf->veb[v]->uplink_seid == 0) {
					dev_info(&pf->pdev->dev,
						 "rebuild of orphan VEB failed: %d\n",
						 ret);
				}
			}
		}
	}

	if (pf->vsi[pf->lan_vsi]->uplink_seid == pf->mac_seid) {
		dev_info(&pf->pdev->dev, "attempting to rebuild PF VSI\n");
		/* no VEB, so rebuild only the Main VSI */
		ret = i40e_add_vsi(pf->vsi[pf->lan_vsi]);
		if (ret) {
			dev_info(&pf->pdev->dev,
				 "rebuild of Main VSI failed: %d\n", ret);
			goto end_core_reset;
		}
	}

	/* reinit the misc interrupt */
	if (pf->flags & I40E_FLAG_MSIX_ENABLED)
		ret = i40e_setup_misc_vector(pf);

	/* restart the VSIs that were rebuilt and running before the reset */
	i40e_pf_unquiesce_all_vsi(pf);

	/* tell the firmware that we're starting */
	dv.major_version = DRV_VERSION_MAJOR;
	dv.minor_version = DRV_VERSION_MINOR;
	dv.build_version = DRV_VERSION_BUILD;
	dv.subbuild_version = 0;
	i40e_aq_send_driver_version(&pf->hw, &dv, NULL);

	dev_info(&pf->pdev->dev, "PF reset done\n");

end_core_reset:
	clear_bit(__I40E_RESET_RECOVERY_PENDING, &pf->state);
}

/**
 * i40e_handle_reset_warning - prep for the pf to reset, reset and rebuild
 * @pf: board private structure
 *
 * Close up the VFs and other things in prep for a Core Reset,
 * then get ready to rebuild the world.
 **/
static void i40e_handle_reset_warning(struct i40e_pf *pf)
{
	i40e_status ret;

	ret = i40e_prep_for_reset(pf);
	if (!ret)
		i40e_reset_and_rebuild(pf, false);
}

/**
 * i40e_handle_mdd_event
 * @pf: pointer to the pf structure
 *
 * Called from the MDD irq handler to identify possibly malicious vfs
 **/
static void i40e_handle_mdd_event(struct i40e_pf *pf)
{
	struct i40e_hw *hw = &pf->hw;
	bool mdd_detected = false;
	struct i40e_vf *vf;
	u32 reg;
	int i;

	if (!test_bit(__I40E_MDD_EVENT_PENDING, &pf->state))
		return;

	/* find what triggered the MDD event */
	reg = rd32(hw, I40E_GL_MDET_TX);
	if (reg & I40E_GL_MDET_TX_VALID_MASK) {
		u8 func = (reg & I40E_GL_MDET_TX_FUNCTION_MASK)
				>> I40E_GL_MDET_TX_FUNCTION_SHIFT;
		u8 event = (reg & I40E_GL_MDET_TX_EVENT_SHIFT)
				>> I40E_GL_MDET_TX_EVENT_SHIFT;
		u8 queue = (reg & I40E_GL_MDET_TX_QUEUE_MASK)
				>> I40E_GL_MDET_TX_QUEUE_SHIFT;
		dev_info(&pf->pdev->dev,
			 "Malicious Driver Detection TX event 0x%02x on q %d of function 0x%02x\n",
			 event, queue, func);
		wr32(hw, I40E_GL_MDET_TX, 0xffffffff);
		mdd_detected = true;
	}
	reg = rd32(hw, I40E_GL_MDET_RX);
	if (reg & I40E_GL_MDET_RX_VALID_MASK) {
		u8 func = (reg & I40E_GL_MDET_RX_FUNCTION_MASK)
				>> I40E_GL_MDET_RX_FUNCTION_SHIFT;
		u8 event = (reg & I40E_GL_MDET_RX_EVENT_SHIFT)
				>> I40E_GL_MDET_RX_EVENT_SHIFT;
		u8 queue = (reg & I40E_GL_MDET_RX_QUEUE_MASK)
				>> I40E_GL_MDET_RX_QUEUE_SHIFT;
		dev_info(&pf->pdev->dev,
			 "Malicious Driver Detection RX event 0x%02x on q %d of function 0x%02x\n",
			 event, queue, func);
		wr32(hw, I40E_GL_MDET_RX, 0xffffffff);
		mdd_detected = true;
	}

	/* see if one of the VFs needs its hand slapped */
	for (i = 0; i < pf->num_alloc_vfs && mdd_detected; i++) {
		vf = &(pf->vf[i]);
		reg = rd32(hw, I40E_VP_MDET_TX(i));
		if (reg & I40E_VP_MDET_TX_VALID_MASK) {
			wr32(hw, I40E_VP_MDET_TX(i), 0xFFFF);
			vf->num_mdd_events++;
			dev_info(&pf->pdev->dev, "MDD TX event on VF %d\n", i);
		}

		reg = rd32(hw, I40E_VP_MDET_RX(i));
		if (reg & I40E_VP_MDET_RX_VALID_MASK) {
			wr32(hw, I40E_VP_MDET_RX(i), 0xFFFF);
			vf->num_mdd_events++;
			dev_info(&pf->pdev->dev, "MDD RX event on VF %d\n", i);
		}

		if (vf->num_mdd_events > I40E_DEFAULT_NUM_MDD_EVENTS_ALLOWED) {
			dev_info(&pf->pdev->dev,
				 "Too many MDD events on VF %d, disabled\n", i);
			dev_info(&pf->pdev->dev,
				 "Use PF Control I/F to re-enable the VF\n");
			set_bit(I40E_VF_STAT_DISABLED, &vf->vf_states);
		}
	}

	/* re-enable mdd interrupt cause */
	clear_bit(__I40E_MDD_EVENT_PENDING, &pf->state);
	reg = rd32(hw, I40E_PFINT_ICR0_ENA);
	reg |=  I40E_PFINT_ICR0_ENA_MAL_DETECT_MASK;
	wr32(hw, I40E_PFINT_ICR0_ENA, reg);
	i40e_flush(hw);
}

/**
 * i40e_service_task - Run the driver's async subtasks
 * @work: pointer to work_struct containing our data
 **/
static void i40e_service_task(struct work_struct *work)
{
	struct i40e_pf *pf = container_of(work,
					  struct i40e_pf,
					  service_task);
	unsigned long start_time = jiffies;

	i40e_reset_subtask(pf);
	i40e_handle_mdd_event(pf);
	i40e_vc_process_vflr_event(pf);
	i40e_watchdog_subtask(pf);
	i40e_fdir_reinit_subtask(pf);
	i40e_check_hang_subtask(pf);
	i40e_sync_filters_subtask(pf);
	i40e_clean_adminq_subtask(pf);

	i40e_service_event_complete(pf);

	/* If the tasks have taken longer than one timer cycle or there
	 * is more work to be done, reschedule the service task now
	 * rather than wait for the timer to tick again.
	 */
	if (time_after(jiffies, (start_time + pf->service_timer_period)) ||
	    test_bit(__I40E_ADMINQ_EVENT_PENDING, &pf->state)		 ||
	    test_bit(__I40E_MDD_EVENT_PENDING, &pf->state)		 ||
	    test_bit(__I40E_VFLR_EVENT_PENDING, &pf->state))
		i40e_service_event_schedule(pf);
}

/**
 * i40e_service_timer - timer callback
 * @data: pointer to PF struct
 **/
static void i40e_service_timer(unsigned long data)
{
	struct i40e_pf *pf = (struct i40e_pf *)data;

	mod_timer(&pf->service_timer,
		  round_jiffies(jiffies + pf->service_timer_period));
	i40e_service_event_schedule(pf);
}

/**
 * i40e_set_num_rings_in_vsi - Determine number of rings in the VSI
 * @vsi: the VSI being configured
 **/
static int i40e_set_num_rings_in_vsi(struct i40e_vsi *vsi)
{
	struct i40e_pf *pf = vsi->back;

	switch (vsi->type) {
	case I40E_VSI_MAIN:
		vsi->alloc_queue_pairs = pf->num_lan_qps;
		vsi->num_desc = ALIGN(I40E_DEFAULT_NUM_DESCRIPTORS,
				      I40E_REQ_DESCRIPTOR_MULTIPLE);
		if (pf->flags & I40E_FLAG_MSIX_ENABLED)
			vsi->num_q_vectors = pf->num_lan_msix;
		else
			vsi->num_q_vectors = 1;

		break;

	case I40E_VSI_FDIR:
		vsi->alloc_queue_pairs = 1;
		vsi->num_desc = ALIGN(I40E_FDIR_RING_COUNT,
				      I40E_REQ_DESCRIPTOR_MULTIPLE);
		vsi->num_q_vectors = 1;
		break;

	case I40E_VSI_VMDQ2:
		vsi->alloc_queue_pairs = pf->num_vmdq_qps;
		vsi->num_desc = ALIGN(I40E_DEFAULT_NUM_DESCRIPTORS,
				      I40E_REQ_DESCRIPTOR_MULTIPLE);
		vsi->num_q_vectors = pf->num_vmdq_msix;
		break;

	case I40E_VSI_SRIOV:
		vsi->alloc_queue_pairs = pf->num_vf_qps;
		vsi->num_desc = ALIGN(I40E_DEFAULT_NUM_DESCRIPTORS,
				      I40E_REQ_DESCRIPTOR_MULTIPLE);
		break;

	default:
		WARN_ON(1);
		return -ENODATA;
	}

	return 0;
}

/**
 * i40e_vsi_alloc_arrays - Allocate queue and vector pointer arrays for the vsi
 * @type: VSI pointer
 * @alloc_qvectors: a bool to specify if q_vectors need to be allocated.
 *
 * On error: returns error code (negative)
 * On success: returns 0
 **/
static int i40e_vsi_alloc_arrays(struct i40e_vsi *vsi, bool alloc_qvectors)
{
	int size;
	int ret = 0;

	/* allocate memory for both Tx and Rx ring pointers */
	size = sizeof(struct i40e_ring *) * vsi->alloc_queue_pairs * 2;
	vsi->tx_rings = kzalloc(size, GFP_KERNEL);
	if (!vsi->tx_rings)
		return -ENOMEM;
	vsi->rx_rings = &vsi->tx_rings[vsi->alloc_queue_pairs];

	if (alloc_qvectors) {
		/* allocate memory for q_vector pointers */
		size = sizeof(struct i40e_q_vectors *) * vsi->num_q_vectors;
		vsi->q_vectors = kzalloc(size, GFP_KERNEL);
		if (!vsi->q_vectors) {
			ret = -ENOMEM;
			goto err_vectors;
		}
	}
	return ret;

err_vectors:
	kfree(vsi->tx_rings);
	return ret;
}

/**
 * i40e_vsi_mem_alloc - Allocates the next available struct vsi in the PF
 * @pf: board private structure
 * @type: type of VSI
 *
 * On error: returns error code (negative)
 * On success: returns vsi index in PF (positive)
 **/
static int i40e_vsi_mem_alloc(struct i40e_pf *pf, enum i40e_vsi_type type)
{
	int ret = -ENODEV;
	struct i40e_vsi *vsi;
	int vsi_idx;
	int i;

	/* Need to protect the allocation of the VSIs at the PF level */
	mutex_lock(&pf->switch_mutex);

	/* VSI list may be fragmented if VSI creation/destruction has
	 * been happening.  We can afford to do a quick scan to look
	 * for any free VSIs in the list.
	 *
	 * find next empty vsi slot, looping back around if necessary
	 */
	i = pf->next_vsi;
	while (i < pf->hw.func_caps.num_vsis && pf->vsi[i])
		i++;
	if (i >= pf->hw.func_caps.num_vsis) {
		i = 0;
		while (i < pf->next_vsi && pf->vsi[i])
			i++;
	}

	if (i < pf->hw.func_caps.num_vsis && !pf->vsi[i]) {
		vsi_idx = i;             /* Found one! */
	} else {
		ret = -ENODEV;
		goto unlock_pf;  /* out of VSI slots! */
	}
	pf->next_vsi = ++i;

	vsi = kzalloc(sizeof(*vsi), GFP_KERNEL);
	if (!vsi) {
		ret = -ENOMEM;
		goto unlock_pf;
	}
	vsi->type = type;
	vsi->back = pf;
	set_bit(__I40E_DOWN, &vsi->state);
	vsi->flags = 0;
	vsi->idx = vsi_idx;
	vsi->rx_itr_setting = pf->rx_itr_default;
	vsi->tx_itr_setting = pf->tx_itr_default;
	vsi->netdev_registered = false;
	vsi->work_limit = I40E_DEFAULT_IRQ_WORK;
	INIT_LIST_HEAD(&vsi->mac_filter_list);

	ret = i40e_set_num_rings_in_vsi(vsi);
	if (ret)
		goto err_rings;

	ret = i40e_vsi_alloc_arrays(vsi, true);
	if (ret)
		goto err_rings;

	/* Setup default MSIX irq handler for VSI */
	i40e_vsi_setup_irqhandler(vsi, i40e_msix_clean_rings);

	pf->vsi[vsi_idx] = vsi;
	ret = vsi_idx;
	goto unlock_pf;

err_rings:
	pf->next_vsi = i - 1;
	kfree(vsi);
unlock_pf:
	mutex_unlock(&pf->switch_mutex);
	return ret;
}

/**
 * i40e_vsi_free_arrays - Free queue and vector pointer arrays for the VSI
 * @type: VSI pointer
 * @free_qvectors: a bool to specify if q_vectors need to be freed.
 *
 * On error: returns error code (negative)
 * On success: returns 0
 **/
static void i40e_vsi_free_arrays(struct i40e_vsi *vsi, bool free_qvectors)
{
	/* free the ring and vector containers */
	if (free_qvectors) {
		kfree(vsi->q_vectors);
		vsi->q_vectors = NULL;
	}
	kfree(vsi->tx_rings);
	vsi->tx_rings = NULL;
	vsi->rx_rings = NULL;
}

/**
 * i40e_vsi_clear - Deallocate the VSI provided
 * @vsi: the VSI being un-configured
 **/
static int i40e_vsi_clear(struct i40e_vsi *vsi)
{
	struct i40e_pf *pf;

	if (!vsi)
		return 0;

	if (!vsi->back)
		goto free_vsi;
	pf = vsi->back;

	mutex_lock(&pf->switch_mutex);
	if (!pf->vsi[vsi->idx]) {
		dev_err(&pf->pdev->dev, "pf->vsi[%d] is NULL, just free vsi[%d](%p,type %d)\n",
			vsi->idx, vsi->idx, vsi, vsi->type);
		goto unlock_vsi;
	}

	if (pf->vsi[vsi->idx] != vsi) {
		dev_err(&pf->pdev->dev,
			"pf->vsi[%d](%p, type %d) != vsi[%d](%p,type %d): no free!\n",
			pf->vsi[vsi->idx]->idx,
			pf->vsi[vsi->idx],
			pf->vsi[vsi->idx]->type,
			vsi->idx, vsi, vsi->type);
		goto unlock_vsi;
	}

	/* updates the pf for this cleared vsi */
	i40e_put_lump(pf->qp_pile, vsi->base_queue, vsi->idx);
	i40e_put_lump(pf->irq_pile, vsi->base_vector, vsi->idx);

	i40e_vsi_free_arrays(vsi, true);

	pf->vsi[vsi->idx] = NULL;
	if (vsi->idx < pf->next_vsi)
		pf->next_vsi = vsi->idx;

unlock_vsi:
	mutex_unlock(&pf->switch_mutex);
free_vsi:
	kfree(vsi);

	return 0;
}

/**
 * i40e_vsi_clear_rings - Deallocates the Rx and Tx rings for the provided VSI
 * @vsi: the VSI being cleaned
 **/
static s32 i40e_vsi_clear_rings(struct i40e_vsi *vsi)
{
	int i;

	if (vsi->tx_rings[0])
		for (i = 0; i < vsi->num_queue_pairs; i++) {
			kfree_rcu(vsi->tx_rings[i], rcu);
			vsi->tx_rings[i] = NULL;
			vsi->rx_rings[i] = NULL;
		}

	return 0;
}

/**
 * i40e_alloc_rings - Allocates the Rx and Tx rings for the provided VSI
 * @vsi: the VSI being configured
 **/
static int i40e_alloc_rings(struct i40e_vsi *vsi)
{
	struct i40e_pf *pf = vsi->back;
	int i;

	/* Set basic values in the rings to be used later during open() */
	for (i = 0; i < vsi->num_queue_pairs; i++) {
		struct i40e_ring *tx_ring;
		struct i40e_ring *rx_ring;

		/* allocate space for both Tx and Rx in one shot */
		tx_ring = kzalloc(sizeof(struct i40e_ring) * 2, GFP_KERNEL);
		if (!tx_ring)
			goto err_out;

		tx_ring->queue_index = i;
		tx_ring->reg_idx = vsi->base_queue + i;
		tx_ring->ring_active = false;
		tx_ring->vsi = vsi;
		tx_ring->netdev = vsi->netdev;
		tx_ring->dev = &pf->pdev->dev;
		tx_ring->count = vsi->num_desc;
		tx_ring->size = 0;
		tx_ring->dcb_tc = 0;
		vsi->tx_rings[i] = tx_ring;

		rx_ring = &tx_ring[1];
		rx_ring->queue_index = i;
		rx_ring->reg_idx = vsi->base_queue + i;
		rx_ring->ring_active = false;
		rx_ring->vsi = vsi;
		rx_ring->netdev = vsi->netdev;
		rx_ring->dev = &pf->pdev->dev;
		rx_ring->count = vsi->num_desc;
		rx_ring->size = 0;
		rx_ring->dcb_tc = 0;
		if (pf->flags & I40E_FLAG_16BYTE_RX_DESC_ENABLED)
			set_ring_16byte_desc_enabled(rx_ring);
		else
			clear_ring_16byte_desc_enabled(rx_ring);
		vsi->rx_rings[i] = rx_ring;
	}

	return 0;

err_out:
	i40e_vsi_clear_rings(vsi);
	return -ENOMEM;
}

/**
 * i40e_reserve_msix_vectors - Reserve MSI-X vectors in the kernel
 * @pf: board private structure
 * @vectors: the number of MSI-X vectors to request
 *
 * Returns the number of vectors reserved, or error
 **/
static int i40e_reserve_msix_vectors(struct i40e_pf *pf, int vectors)
{
	int err = 0;

	pf->num_msix_entries = 0;
	while (vectors >= I40E_MIN_MSIX) {
		err = pci_enable_msix(pf->pdev, pf->msix_entries, vectors);
		if (err == 0) {
			/* good to go */
			pf->num_msix_entries = vectors;
			break;
		} else if (err < 0) {
			/* total failure */
			dev_info(&pf->pdev->dev,
				 "MSI-X vector reservation failed: %d\n", err);
			vectors = 0;
			break;
		} else {
			/* err > 0 is the hint for retry */
			dev_info(&pf->pdev->dev,
				 "MSI-X vectors wanted %d, retrying with %d\n",
				 vectors, err);
			vectors = err;
		}
	}

	if (vectors > 0 && vectors < I40E_MIN_MSIX) {
		dev_info(&pf->pdev->dev,
			 "Couldn't get enough vectors, only %d available\n",
			 vectors);
		vectors = 0;
	}

	return vectors;
}

/**
 * i40e_init_msix - Setup the MSIX capability
 * @pf: board private structure
 *
 * Work with the OS to set up the MSIX vectors needed.
 *
 * Returns 0 on success, negative on failure
 **/
static int i40e_init_msix(struct i40e_pf *pf)
{
	i40e_status err = 0;
	struct i40e_hw *hw = &pf->hw;
	int v_budget, i;
	int vec;

	if (!(pf->flags & I40E_FLAG_MSIX_ENABLED))
		return -ENODEV;

	/* The number of vectors we'll request will be comprised of:
	 *   - Add 1 for "other" cause for Admin Queue events, etc.
	 *   - The number of LAN queue pairs
	 *	- Queues being used for RSS.
	 *		We don't need as many as max_rss_size vectors.
	 *		use rss_size instead in the calculation since that
	 *		is governed by number of cpus in the system.
	 *	- assumes symmetric Tx/Rx pairing
	 *   - The number of VMDq pairs
	 * Once we count this up, try the request.
	 *
	 * If we can't get what we want, we'll simplify to nearly nothing
	 * and try again.  If that still fails, we punt.
	 */
	pf->num_lan_msix = pf->num_lan_qps - (pf->rss_size_max - pf->rss_size);
	pf->num_vmdq_msix = pf->num_vmdq_qps;
	v_budget = 1 + pf->num_lan_msix;
	v_budget += (pf->num_vmdq_vsis * pf->num_vmdq_msix);
	if (pf->flags & I40E_FLAG_FDIR_ENABLED)
		v_budget++;

	/* Scale down if necessary, and the rings will share vectors */
	v_budget = min_t(int, v_budget, hw->func_caps.num_msix_vectors);

	pf->msix_entries = kcalloc(v_budget, sizeof(struct msix_entry),
				   GFP_KERNEL);
	if (!pf->msix_entries)
		return -ENOMEM;

	for (i = 0; i < v_budget; i++)
		pf->msix_entries[i].entry = i;
	vec = i40e_reserve_msix_vectors(pf, v_budget);
	if (vec < I40E_MIN_MSIX) {
		pf->flags &= ~I40E_FLAG_MSIX_ENABLED;
		kfree(pf->msix_entries);
		pf->msix_entries = NULL;
		return -ENODEV;

	} else if (vec == I40E_MIN_MSIX) {
		/* Adjust for minimal MSIX use */
		dev_info(&pf->pdev->dev, "Features disabled, not enough MSIX vectors\n");
		pf->flags &= ~I40E_FLAG_VMDQ_ENABLED;
		pf->num_vmdq_vsis = 0;
		pf->num_vmdq_qps = 0;
		pf->num_vmdq_msix = 0;
		pf->num_lan_qps = 1;
		pf->num_lan_msix = 1;

	} else if (vec != v_budget) {
		/* Scale vector usage down */
		pf->num_vmdq_msix = 1;    /* force VMDqs to only one vector */
		vec--;                    /* reserve the misc vector */

		/* partition out the remaining vectors */
		switch (vec) {
		case 2:
			pf->num_vmdq_vsis = 1;
			pf->num_lan_msix = 1;
			break;
		case 3:
			pf->num_vmdq_vsis = 1;
			pf->num_lan_msix = 2;
			break;
		default:
			pf->num_lan_msix = min_t(int, (vec / 2),
						 pf->num_lan_qps);
			pf->num_vmdq_vsis = min_t(int, (vec - pf->num_lan_msix),
						  I40E_DEFAULT_NUM_VMDQ_VSI);
			break;
		}
	}

	return err;
}

/**
 * i40e_alloc_q_vector - Allocate memory for a single interrupt vector
 * @vsi: the VSI being configured
 * @v_idx: index of the vector in the vsi struct
 *
 * We allocate one q_vector.  If allocation fails we return -ENOMEM.
 **/
static int i40e_alloc_q_vector(struct i40e_vsi *vsi, int v_idx)
{
	struct i40e_q_vector *q_vector;

	/* allocate q_vector */
	q_vector = kzalloc(sizeof(struct i40e_q_vector), GFP_KERNEL);
	if (!q_vector)
		return -ENOMEM;

	q_vector->vsi = vsi;
	q_vector->v_idx = v_idx;
	cpumask_set_cpu(v_idx, &q_vector->affinity_mask);
	if (vsi->netdev)
		netif_napi_add(vsi->netdev, &q_vector->napi,
			       i40e_napi_poll, vsi->work_limit);

	q_vector->rx.latency_range = I40E_LOW_LATENCY;
	q_vector->tx.latency_range = I40E_LOW_LATENCY;

	/* tie q_vector and vsi together */
	vsi->q_vectors[v_idx] = q_vector;

	return 0;
}

/**
 * i40e_alloc_q_vectors - Allocate memory for interrupt vectors
 * @vsi: the VSI being configured
 *
 * We allocate one q_vector per queue interrupt.  If allocation fails we
 * return -ENOMEM.
 **/
static int i40e_alloc_q_vectors(struct i40e_vsi *vsi)
{
	struct i40e_pf *pf = vsi->back;
	int v_idx, num_q_vectors;
	int err;

	/* if not MSIX, give the one vector only to the LAN VSI */
	if (pf->flags & I40E_FLAG_MSIX_ENABLED)
		num_q_vectors = vsi->num_q_vectors;
	else if (vsi == pf->vsi[pf->lan_vsi])
		num_q_vectors = 1;
	else
		return -EINVAL;

	for (v_idx = 0; v_idx < num_q_vectors; v_idx++) {
		err = i40e_alloc_q_vector(vsi, v_idx);
		if (err)
			goto err_out;
	}

	return 0;

err_out:
	while (v_idx--)
		i40e_free_q_vector(vsi, v_idx);

	return err;
}

/**
 * i40e_init_interrupt_scheme - Determine proper interrupt scheme
 * @pf: board private structure to initialize
 **/
static void i40e_init_interrupt_scheme(struct i40e_pf *pf)
{
	int err = 0;

	if (pf->flags & I40E_FLAG_MSIX_ENABLED) {
		err = i40e_init_msix(pf);
		if (err) {
			pf->flags &= ~(I40E_FLAG_MSIX_ENABLED	   |
					I40E_FLAG_RSS_ENABLED	   |
					I40E_FLAG_MQ_ENABLED	   |
					I40E_FLAG_DCB_ENABLED	   |
					I40E_FLAG_SRIOV_ENABLED	   |
					I40E_FLAG_FDIR_ENABLED	   |
					I40E_FLAG_FDIR_ATR_ENABLED |
					I40E_FLAG_VMDQ_ENABLED);

			/* rework the queue expectations without MSIX */
			i40e_determine_queue_usage(pf);
		}
	}

	if (!(pf->flags & I40E_FLAG_MSIX_ENABLED) &&
	    (pf->flags & I40E_FLAG_MSI_ENABLED)) {
		dev_info(&pf->pdev->dev, "MSIX not available, trying MSI\n");
		err = pci_enable_msi(pf->pdev);
		if (err) {
			dev_info(&pf->pdev->dev, "MSI init failed - %d\n", err);
			pf->flags &= ~I40E_FLAG_MSI_ENABLED;
		}
	}

	if (!(pf->flags & (I40E_FLAG_MSIX_ENABLED | I40E_FLAG_MSI_ENABLED)))
		dev_info(&pf->pdev->dev, "MSIX and MSI not available, falling back to Legacy IRQ\n");

	/* track first vector for misc interrupts */
	err = i40e_get_lump(pf, pf->irq_pile, 1, I40E_PILE_VALID_BIT-1);
}

/**
 * i40e_setup_misc_vector - Setup the misc vector to handle non queue events
 * @pf: board private structure
 *
 * This sets up the handler for MSIX 0, which is used to manage the
 * non-queue interrupts, e.g. AdminQ and errors.  This is not used
 * when in MSI or Legacy interrupt mode.
 **/
static int i40e_setup_misc_vector(struct i40e_pf *pf)
{
	struct i40e_hw *hw = &pf->hw;
	int err = 0;

	/* Only request the irq if this is the first time through, and
	 * not when we're rebuilding after a Reset
	 */
	if (!test_bit(__I40E_RESET_RECOVERY_PENDING, &pf->state)) {
		err = request_irq(pf->msix_entries[0].vector,
				  i40e_intr, 0, pf->misc_int_name, pf);
		if (err) {
			dev_info(&pf->pdev->dev,
				 "request_irq for msix_misc failed: %d\n", err);
			return -EFAULT;
		}
	}

	i40e_enable_misc_int_causes(hw);

	/* associate no queues to the misc vector */
	wr32(hw, I40E_PFINT_LNKLST0, I40E_QUEUE_END_OF_LIST);
	wr32(hw, I40E_PFINT_ITR0(I40E_RX_ITR), I40E_ITR_8K);

	i40e_flush(hw);

	i40e_irq_dynamic_enable_icr0(pf);

	return err;
}

/**
 * i40e_config_rss - Prepare for RSS if used
 * @pf: board private structure
 **/
static int i40e_config_rss(struct i40e_pf *pf)
{
	const u64 default_hena =
			((u64)1 << I40E_FILTER_PCTYPE_NONF_UNICAST_IPV4_UDP) |
			((u64)1 << I40E_FILTER_PCTYPE_NONF_MULTICAST_IPV4_UDP) |
			((u64)1 << I40E_FILTER_PCTYPE_NONF_IPV4_UDP) |
			((u64)1 << I40E_FILTER_PCTYPE_NONF_IPV4_SCTP) |
			((u64)1 << I40E_FILTER_PCTYPE_NONF_IPV4_TCP_SYN) |
			((u64)1 << I40E_FILTER_PCTYPE_NONF_IPV4_TCP) |
			((u64)1 << I40E_FILTER_PCTYPE_NONF_IPV4_OTHER) |
			((u64)1 << I40E_FILTER_PCTYPE_FRAG_IPV4) |
			((u64)1 << I40E_FILTER_PCTYPE_NONF_UNICAST_IPV6_UDP) |
			((u64)1 << I40E_FILTER_PCTYPE_NONF_MULTICAST_IPV6_UDP) |
			((u64)1 << I40E_FILTER_PCTYPE_NONF_IPV6_UDP) |
			((u64)1 << I40E_FILTER_PCTYPE_NONF_IPV6_TCP_SYN) |
			((u64)1 << I40E_FILTER_PCTYPE_NONF_IPV6_TCP) |
			((u64)1 << I40E_FILTER_PCTYPE_NONF_IPV6_SCTP) |
			((u64)1 << I40E_FILTER_PCTYPE_NONF_IPV6_OTHER) |
			((u64)1 << I40E_FILTER_PCTYPE_FRAG_IPV6) |
			((u64)1 << I40E_FILTER_PCTYPE_L2_PAYLOAD);

	/* Set of random keys generated using kernel random number generator */
	static const u32 seed[I40E_PFQF_HKEY_MAX_INDEX + 1] = {0x41b01687,
				0x183cfd8c, 0xce880440, 0x580cbc3c, 0x35897377,
				0x328b25e1, 0x4fa98922, 0xb7d90c14, 0xd5bad70d,
				0xcd15a2c1, 0xe8580225, 0x4a1e9d11, 0xfe5731be};
	struct i40e_hw *hw = &pf->hw;
	u32 lut = 0;
	int i, j;
	u64 hena;

	/* Fill out hash function seed */
	for (i = 0; i <= I40E_PFQF_HKEY_MAX_INDEX; i++)
		wr32(hw, I40E_PFQF_HKEY(i), seed[i]);

	/* By default we enable TCP/UDP with IPv4/IPv6 ptypes */
	hena = (u64)rd32(hw, I40E_PFQF_HENA(0)) |
		((u64)rd32(hw, I40E_PFQF_HENA(1)) << 32);
	hena |= default_hena;
	wr32(hw, I40E_PFQF_HENA(0), (u32)hena);
	wr32(hw, I40E_PFQF_HENA(1), (u32)(hena >> 32));

	/* Populate the LUT with max no. of queues in round robin fashion */
	for (i = 0, j = 0; i < pf->hw.func_caps.rss_table_size; i++, j++) {

		/* The assumption is that lan qp count will be the highest
		 * qp count for any PF VSI that needs RSS.
		 * If multiple VSIs need RSS support, all the qp counts
		 * for those VSIs should be a power of 2 for RSS to work.
		 * If LAN VSI is the only consumer for RSS then this requirement
		 * is not necessary.
		 */
		if (j == pf->rss_size)
			j = 0;
		/* lut = 4-byte sliding window of 4 lut entries */
		lut = (lut << 8) | (j &
			 ((0x1 << pf->hw.func_caps.rss_table_entry_width) - 1));
		/* On i = 3, we have 4 entries in lut; write to the register */
		if ((i & 3) == 3)
			wr32(hw, I40E_PFQF_HLUT(i >> 2), lut);
	}
	i40e_flush(hw);

	return 0;
}

/**
 * i40e_reconfig_rss_queues - change number of queues for rss and rebuild
 * @pf: board private structure
 * @queue_count: the requested queue count for rss.
 *
 * returns 0 if rss is not enabled, if enabled returns the final rss queue
 * count which may be different from the requested queue count.
 **/
int i40e_reconfig_rss_queues(struct i40e_pf *pf, int queue_count)
{
	if (!(pf->flags & I40E_FLAG_RSS_ENABLED))
		return 0;

	queue_count = min_t(int, queue_count, pf->rss_size_max);
	queue_count = rounddown_pow_of_two(queue_count);

	if (queue_count != pf->rss_size) {
		if (pf->queues_left < (queue_count - pf->rss_size)) {
			dev_info(&pf->pdev->dev,
				"Not enough queues to do RSS on %d queues: remaining queues %d\n",
				queue_count, pf->queues_left);
			return pf->rss_size;
		}
		i40e_prep_for_reset(pf);

		pf->num_lan_qps += (queue_count - pf->rss_size);
		pf->queues_left -= (queue_count - pf->rss_size);
		pf->rss_size = queue_count;

		i40e_reset_and_rebuild(pf, true);
		i40e_config_rss(pf);
	}
	dev_info(&pf->pdev->dev, "RSS count:  %d\n", pf->rss_size);
	return pf->rss_size;
}

/**
 * i40e_sw_init - Initialize general software structures (struct i40e_pf)
 * @pf: board private structure to initialize
 *
 * i40e_sw_init initializes the Adapter private data structure.
 * Fields are initialized based on PCI device information and
 * OS network device settings (MTU size).
 **/
static int i40e_sw_init(struct i40e_pf *pf)
{
	int err = 0;
	int size;

	pf->msg_enable = netif_msg_init(I40E_DEFAULT_MSG_ENABLE,
				(NETIF_MSG_DRV|NETIF_MSG_PROBE|NETIF_MSG_LINK));
	pf->hw.debug_mask = pf->msg_enable | I40E_DEBUG_DIAG;
	if (debug != -1 && debug != I40E_DEFAULT_MSG_ENABLE) {
		if (I40E_DEBUG_USER & debug)
			pf->hw.debug_mask = debug;
		pf->msg_enable = netif_msg_init((debug & ~I40E_DEBUG_USER),
						I40E_DEFAULT_MSG_ENABLE);
	}

	/* Set default capability flags */
	pf->flags = I40E_FLAG_RX_CSUM_ENABLED |
		    I40E_FLAG_MSI_ENABLED     |
		    I40E_FLAG_MSIX_ENABLED    |
		    I40E_FLAG_RX_PS_ENABLED   |
		    I40E_FLAG_MQ_ENABLED      |
		    I40E_FLAG_RX_1BUF_ENABLED;

	/* Depending on PF configurations, it is possible that the RSS
	 * maximum might end up larger than the available queues
	 */
	pf->rss_size_max = 0x1 << pf->hw.func_caps.rss_table_entry_width;
	pf->rss_size_max = min_t(int, pf->rss_size_max,
				 pf->hw.func_caps.num_tx_qp);
	if (pf->hw.func_caps.rss) {
		pf->flags |= I40E_FLAG_RSS_ENABLED;
		pf->rss_size = min_t(int, pf->rss_size_max, num_online_cpus());
	} else {
		pf->rss_size = 1;
	}

	if (pf->hw.func_caps.dcb)
		pf->num_tc_qps = I40E_DEFAULT_QUEUES_PER_TC;
	else
		pf->num_tc_qps = 0;

	if (pf->hw.func_caps.fd) {
		/* FW/NVM is not yet fixed in this regard */
		if ((pf->hw.func_caps.fd_filters_guaranteed > 0) ||
		    (pf->hw.func_caps.fd_filters_best_effort > 0)) {
			pf->flags |= I40E_FLAG_FDIR_ATR_ENABLED;
			dev_info(&pf->pdev->dev,
				 "Flow Director ATR mode Enabled\n");
			pf->flags |= I40E_FLAG_FDIR_ENABLED;
			dev_info(&pf->pdev->dev,
				 "Flow Director Side Band mode Enabled\n");
			pf->fdir_pf_filter_count =
					 pf->hw.func_caps.fd_filters_guaranteed;
		}
	} else {
		pf->fdir_pf_filter_count = 0;
	}

	if (pf->hw.func_caps.vmdq) {
		pf->flags |= I40E_FLAG_VMDQ_ENABLED;
		pf->num_vmdq_vsis = I40E_DEFAULT_NUM_VMDQ_VSI;
		pf->num_vmdq_qps = I40E_DEFAULT_QUEUES_PER_VMDQ;
	}

	/* MFP mode enabled */
	if (pf->hw.func_caps.npar_enable || pf->hw.func_caps.mfp_mode_1) {
		pf->flags |= I40E_FLAG_MFP_ENABLED;
		dev_info(&pf->pdev->dev, "MFP mode Enabled\n");
	}

#ifdef CONFIG_PCI_IOV
	if (pf->hw.func_caps.num_vfs) {
		pf->num_vf_qps = I40E_DEFAULT_QUEUES_PER_VF;
		pf->flags |= I40E_FLAG_SRIOV_ENABLED;
		pf->num_req_vfs = min_t(int,
					pf->hw.func_caps.num_vfs,
					I40E_MAX_VF_COUNT);
		dev_info(&pf->pdev->dev,
			 "Number of VFs being requested for PF[%d] = %d\n",
			 pf->hw.pf_id, pf->num_req_vfs);
	}
#endif /* CONFIG_PCI_IOV */
	pf->eeprom_version = 0xDEAD;
	pf->lan_veb = I40E_NO_VEB;
	pf->lan_vsi = I40E_NO_VSI;

	/* set up queue assignment tracking */
	size = sizeof(struct i40e_lump_tracking)
		+ (sizeof(u16) * pf->hw.func_caps.num_tx_qp);
	pf->qp_pile = kzalloc(size, GFP_KERNEL);
	if (!pf->qp_pile) {
		err = -ENOMEM;
		goto sw_init_done;
	}
	pf->qp_pile->num_entries = pf->hw.func_caps.num_tx_qp;
	pf->qp_pile->search_hint = 0;

	/* set up vector assignment tracking */
	size = sizeof(struct i40e_lump_tracking)
		+ (sizeof(u16) * pf->hw.func_caps.num_msix_vectors);
	pf->irq_pile = kzalloc(size, GFP_KERNEL);
	if (!pf->irq_pile) {
		kfree(pf->qp_pile);
		err = -ENOMEM;
		goto sw_init_done;
	}
	pf->irq_pile->num_entries = pf->hw.func_caps.num_msix_vectors;
	pf->irq_pile->search_hint = 0;

	mutex_init(&pf->switch_mutex);

sw_init_done:
	return err;
}

/**
 * i40e_set_features - set the netdev feature flags
 * @netdev: ptr to the netdev being adjusted
 * @features: the feature set that the stack is suggesting
 **/
static int i40e_set_features(struct net_device *netdev,
			     netdev_features_t features)
{
	struct i40e_netdev_priv *np = netdev_priv(netdev);
	struct i40e_vsi *vsi = np->vsi;

	if (features & NETIF_F_HW_VLAN_CTAG_RX)
		i40e_vlan_stripping_enable(vsi);
	else
		i40e_vlan_stripping_disable(vsi);

	return 0;
}

static const struct net_device_ops i40e_netdev_ops = {
	.ndo_open		= i40e_open,
	.ndo_stop		= i40e_close,
	.ndo_start_xmit		= i40e_lan_xmit_frame,
	.ndo_get_stats64	= i40e_get_netdev_stats_struct,
	.ndo_set_rx_mode	= i40e_set_rx_mode,
	.ndo_validate_addr	= eth_validate_addr,
	.ndo_set_mac_address	= i40e_set_mac,
	.ndo_change_mtu		= i40e_change_mtu,
	.ndo_tx_timeout		= i40e_tx_timeout,
	.ndo_vlan_rx_add_vid	= i40e_vlan_rx_add_vid,
	.ndo_vlan_rx_kill_vid	= i40e_vlan_rx_kill_vid,
#ifdef CONFIG_NET_POLL_CONTROLLER
	.ndo_poll_controller	= i40e_netpoll,
#endif
	.ndo_setup_tc		= i40e_setup_tc,
	.ndo_set_features	= i40e_set_features,
	.ndo_set_vf_mac		= i40e_ndo_set_vf_mac,
	.ndo_set_vf_vlan	= i40e_ndo_set_vf_port_vlan,
	.ndo_set_vf_tx_rate	= i40e_ndo_set_vf_bw,
	.ndo_get_vf_config	= i40e_ndo_get_vf_config,
};

/**
 * i40e_config_netdev - Setup the netdev flags
 * @vsi: the VSI being configured
 *
 * Returns 0 on success, negative value on failure
 **/
static int i40e_config_netdev(struct i40e_vsi *vsi)
{
	struct i40e_pf *pf = vsi->back;
	struct i40e_hw *hw = &pf->hw;
	struct i40e_netdev_priv *np;
	struct net_device *netdev;
	u8 mac_addr[ETH_ALEN];
	int etherdev_size;

	etherdev_size = sizeof(struct i40e_netdev_priv);
	netdev = alloc_etherdev_mq(etherdev_size, vsi->alloc_queue_pairs);
	if (!netdev)
		return -ENOMEM;

	vsi->netdev = netdev;
	np = netdev_priv(netdev);
	np->vsi = vsi;

	netdev->hw_enc_features = NETIF_F_IP_CSUM	 |
				  NETIF_F_GSO_UDP_TUNNEL |
				  NETIF_F_TSO		 |
				  NETIF_F_SG;

	netdev->features = NETIF_F_SG		       |
			   NETIF_F_IP_CSUM	       |
			   NETIF_F_SCTP_CSUM	       |
			   NETIF_F_HIGHDMA	       |
			   NETIF_F_GSO_UDP_TUNNEL      |
			   NETIF_F_HW_VLAN_CTAG_TX     |
			   NETIF_F_HW_VLAN_CTAG_RX     |
			   NETIF_F_HW_VLAN_CTAG_FILTER |
			   NETIF_F_IPV6_CSUM	       |
			   NETIF_F_TSO		       |
			   NETIF_F_TSO6		       |
			   NETIF_F_RXCSUM	       |
			   NETIF_F_RXHASH	       |
			   0;

	/* copy netdev features into list of user selectable features */
	netdev->hw_features |= netdev->features;

	if (vsi->type == I40E_VSI_MAIN) {
		SET_NETDEV_DEV(netdev, &pf->pdev->dev);
		memcpy(mac_addr, hw->mac.perm_addr, ETH_ALEN);
	} else {
		/* relate the VSI_VMDQ name to the VSI_MAIN name */
		snprintf(netdev->name, IFNAMSIZ, "%sv%%d",
			 pf->vsi[pf->lan_vsi]->netdev->name);
		random_ether_addr(mac_addr);
		i40e_add_filter(vsi, mac_addr, I40E_VLAN_ANY, false, false);
	}

	memcpy(netdev->dev_addr, mac_addr, ETH_ALEN);
	memcpy(netdev->perm_addr, mac_addr, ETH_ALEN);
	/* vlan gets same features (except vlan offload)
	 * after any tweaks for specific VSI types
	 */
	netdev->vlan_features = netdev->features & ~(NETIF_F_HW_VLAN_CTAG_TX |
						     NETIF_F_HW_VLAN_CTAG_RX |
						   NETIF_F_HW_VLAN_CTAG_FILTER);
	netdev->priv_flags |= IFF_UNICAST_FLT;
	netdev->priv_flags |= IFF_SUPP_NOFCS;
	/* Setup netdev TC information */
	i40e_vsi_config_netdev_tc(vsi, vsi->tc_config.enabled_tc);

	netdev->netdev_ops = &i40e_netdev_ops;
	netdev->watchdog_timeo = 5 * HZ;
	i40e_set_ethtool_ops(netdev);

	return 0;
}

/**
 * i40e_vsi_delete - Delete a VSI from the switch
 * @vsi: the VSI being removed
 *
 * Returns 0 on success, negative value on failure
 **/
static void i40e_vsi_delete(struct i40e_vsi *vsi)
{
	/* remove default VSI is not allowed */
	if (vsi == vsi->back->vsi[vsi->back->lan_vsi])
		return;

	/* there is no HW VSI for FDIR */
	if (vsi->type == I40E_VSI_FDIR)
		return;

	i40e_aq_delete_element(&vsi->back->hw, vsi->seid, NULL);
	return;
}

/**
 * i40e_add_vsi - Add a VSI to the switch
 * @vsi: the VSI being configured
 *
 * This initializes a VSI context depending on the VSI type to be added and
 * passes it down to the add_vsi aq command.
 **/
static int i40e_add_vsi(struct i40e_vsi *vsi)
{
	int ret = -ENODEV;
	struct i40e_mac_filter *f, *ftmp;
	struct i40e_pf *pf = vsi->back;
	struct i40e_hw *hw = &pf->hw;
	struct i40e_vsi_context ctxt;
	u8 enabled_tc = 0x1; /* TC0 enabled */
	int f_count = 0;

	memset(&ctxt, 0, sizeof(ctxt));
	switch (vsi->type) {
	case I40E_VSI_MAIN:
		/* The PF's main VSI is already setup as part of the
		 * device initialization, so we'll not bother with
		 * the add_vsi call, but we will retrieve the current
		 * VSI context.
		 */
		ctxt.seid = pf->main_vsi_seid;
		ctxt.pf_num = pf->hw.pf_id;
		ctxt.vf_num = 0;
		ret = i40e_aq_get_vsi_params(&pf->hw, &ctxt, NULL);
		ctxt.flags = I40E_AQ_VSI_TYPE_PF;
		if (ret) {
			dev_info(&pf->pdev->dev,
				 "couldn't get pf vsi config, err %d, aq_err %d\n",
				 ret, pf->hw.aq.asq_last_status);
			return -ENOENT;
		}
		memcpy(&vsi->info, &ctxt.info, sizeof(ctxt.info));
		vsi->info.valid_sections = 0;

		vsi->seid = ctxt.seid;
		vsi->id = ctxt.vsi_number;

		enabled_tc = i40e_pf_get_tc_map(pf);

		/* MFP mode setup queue map and update VSI */
		if (pf->flags & I40E_FLAG_MFP_ENABLED) {
			memset(&ctxt, 0, sizeof(ctxt));
			ctxt.seid = pf->main_vsi_seid;
			ctxt.pf_num = pf->hw.pf_id;
			ctxt.vf_num = 0;
			i40e_vsi_setup_queue_map(vsi, &ctxt, enabled_tc, false);
			ret = i40e_aq_update_vsi_params(hw, &ctxt, NULL);
			if (ret) {
				dev_info(&pf->pdev->dev,
					 "update vsi failed, aq_err=%d\n",
					 pf->hw.aq.asq_last_status);
				ret = -ENOENT;
				goto err;
			}
			/* update the local VSI info queue map */
			i40e_vsi_update_queue_map(vsi, &ctxt);
			vsi->info.valid_sections = 0;
		} else {
			/* Default/Main VSI is only enabled for TC0
			 * reconfigure it to enable all TCs that are
			 * available on the port in SFP mode.
			 */
			ret = i40e_vsi_config_tc(vsi, enabled_tc);
			if (ret) {
				dev_info(&pf->pdev->dev,
					 "failed to configure TCs for main VSI tc_map 0x%08x, err %d, aq_err %d\n",
					 enabled_tc, ret,
					 pf->hw.aq.asq_last_status);
				ret = -ENOENT;
			}
		}
		break;

	case I40E_VSI_FDIR:
		/* no queue mapping or actual HW VSI needed */
		vsi->info.valid_sections = 0;
		vsi->seid = 0;
		vsi->id = 0;
		i40e_vsi_setup_queue_map(vsi, &ctxt, enabled_tc, true);
		return 0;
		break;

	case I40E_VSI_VMDQ2:
		ctxt.pf_num = hw->pf_id;
		ctxt.vf_num = 0;
		ctxt.uplink_seid = vsi->uplink_seid;
		ctxt.connection_type = 0x1;     /* regular data port */
		ctxt.flags = I40E_AQ_VSI_TYPE_VMDQ2;

		ctxt.info.valid_sections |= cpu_to_le16(I40E_AQ_VSI_PROP_SWITCH_VALID);

		/* This VSI is connected to VEB so the switch_id
		 * should be set to zero by default.
		 */
		ctxt.info.switch_id = 0;
		ctxt.info.switch_id |= cpu_to_le16(I40E_AQ_VSI_SW_ID_FLAG_LOCAL_LB);
		ctxt.info.switch_id |= cpu_to_le16(I40E_AQ_VSI_SW_ID_FLAG_ALLOW_LB);

		/* Setup the VSI tx/rx queue map for TC0 only for now */
		i40e_vsi_setup_queue_map(vsi, &ctxt, enabled_tc, true);
		break;

	case I40E_VSI_SRIOV:
		ctxt.pf_num = hw->pf_id;
		ctxt.vf_num = vsi->vf_id + hw->func_caps.vf_base_id;
		ctxt.uplink_seid = vsi->uplink_seid;
		ctxt.connection_type = 0x1;     /* regular data port */
		ctxt.flags = I40E_AQ_VSI_TYPE_VF;

		ctxt.info.valid_sections |= cpu_to_le16(I40E_AQ_VSI_PROP_SWITCH_VALID);

		/* This VSI is connected to VEB so the switch_id
		 * should be set to zero by default.
		 */
		ctxt.info.switch_id = cpu_to_le16(I40E_AQ_VSI_SW_ID_FLAG_ALLOW_LB);

		ctxt.info.valid_sections |= cpu_to_le16(I40E_AQ_VSI_PROP_VLAN_VALID);
		ctxt.info.port_vlan_flags |= I40E_AQ_VSI_PVLAN_MODE_ALL;
		/* Setup the VSI tx/rx queue map for TC0 only for now */
		i40e_vsi_setup_queue_map(vsi, &ctxt, enabled_tc, true);
		break;

	default:
		return -ENODEV;
	}

	if (vsi->type != I40E_VSI_MAIN) {
		ret = i40e_aq_add_vsi(hw, &ctxt, NULL);
		if (ret) {
			dev_info(&vsi->back->pdev->dev,
				 "add vsi failed, aq_err=%d\n",
				 vsi->back->hw.aq.asq_last_status);
			ret = -ENOENT;
			goto err;
		}
		memcpy(&vsi->info, &ctxt.info, sizeof(ctxt.info));
		vsi->info.valid_sections = 0;
		vsi->seid = ctxt.seid;
		vsi->id = ctxt.vsi_number;
	}

	/* If macvlan filters already exist, force them to get loaded */
	list_for_each_entry_safe(f, ftmp, &vsi->mac_filter_list, list) {
		f->changed = true;
		f_count++;
	}
	if (f_count) {
		vsi->flags |= I40E_VSI_FLAG_FILTER_CHANGED;
		pf->flags |= I40E_FLAG_FILTER_SYNC;
	}

	/* Update VSI BW information */
	ret = i40e_vsi_get_bw_info(vsi);
	if (ret) {
		dev_info(&pf->pdev->dev,
			 "couldn't get vsi bw info, err %d, aq_err %d\n",
			 ret, pf->hw.aq.asq_last_status);
		/* VSI is already added so not tearing that up */
		ret = 0;
	}

err:
	return ret;
}

/**
 * i40e_vsi_release - Delete a VSI and free its resources
 * @vsi: the VSI being removed
 *
 * Returns 0 on success or < 0 on error
 **/
int i40e_vsi_release(struct i40e_vsi *vsi)
{
	struct i40e_mac_filter *f, *ftmp;
	struct i40e_veb *veb = NULL;
	struct i40e_pf *pf;
	u16 uplink_seid;
	int i, n;

	pf = vsi->back;

	/* release of a VEB-owner or last VSI is not allowed */
	if (vsi->flags & I40E_VSI_FLAG_VEB_OWNER) {
		dev_info(&pf->pdev->dev, "VSI %d has existing VEB %d\n",
			 vsi->seid, vsi->uplink_seid);
		return -ENODEV;
	}
	if (vsi == pf->vsi[pf->lan_vsi] &&
	    !test_bit(__I40E_DOWN, &pf->state)) {
		dev_info(&pf->pdev->dev, "Can't remove PF VSI\n");
		return -ENODEV;
	}

	uplink_seid = vsi->uplink_seid;
	if (vsi->type != I40E_VSI_SRIOV) {
		if (vsi->netdev_registered) {
			vsi->netdev_registered = false;
			if (vsi->netdev) {
				/* results in a call to i40e_close() */
				unregister_netdev(vsi->netdev);
				free_netdev(vsi->netdev);
				vsi->netdev = NULL;
			}
		} else {
			if (!test_and_set_bit(__I40E_DOWN, &vsi->state))
				i40e_down(vsi);
			i40e_vsi_free_irq(vsi);
			i40e_vsi_free_tx_resources(vsi);
			i40e_vsi_free_rx_resources(vsi);
		}
		i40e_vsi_disable_irq(vsi);
	}

	list_for_each_entry_safe(f, ftmp, &vsi->mac_filter_list, list)
		i40e_del_filter(vsi, f->macaddr, f->vlan,
				f->is_vf, f->is_netdev);
	i40e_sync_vsi_filters(vsi);

	i40e_vsi_delete(vsi);
	i40e_vsi_free_q_vectors(vsi);
	i40e_vsi_clear_rings(vsi);
	i40e_vsi_clear(vsi);

	/* If this was the last thing on the VEB, except for the
	 * controlling VSI, remove the VEB, which puts the controlling
	 * VSI onto the next level down in the switch.
	 *
	 * Well, okay, there's one more exception here: don't remove
	 * the orphan VEBs yet.  We'll wait for an explicit remove request
	 * from up the network stack.
	 */
	for (n = 0, i = 0; i < pf->hw.func_caps.num_vsis; i++) {
		if (pf->vsi[i] &&
		    pf->vsi[i]->uplink_seid == uplink_seid &&
		    (pf->vsi[i]->flags & I40E_VSI_FLAG_VEB_OWNER) == 0) {
			n++;      /* count the VSIs */
		}
	}
	for (i = 0; i < I40E_MAX_VEB; i++) {
		if (!pf->veb[i])
			continue;
		if (pf->veb[i]->uplink_seid == uplink_seid)
			n++;     /* count the VEBs */
		if (pf->veb[i]->seid == uplink_seid)
			veb = pf->veb[i];
	}
	if (n == 0 && veb && veb->uplink_seid != 0)
		i40e_veb_release(veb);

	return 0;
}

/**
 * i40e_vsi_setup_vectors - Set up the q_vectors for the given VSI
 * @vsi: ptr to the VSI
 *
 * This should only be called after i40e_vsi_mem_alloc() which allocates the
 * corresponding SW VSI structure and initializes num_queue_pairs for the
 * newly allocated VSI.
 *
 * Returns 0 on success or negative on failure
 **/
static int i40e_vsi_setup_vectors(struct i40e_vsi *vsi)
{
	int ret = -ENOENT;
	struct i40e_pf *pf = vsi->back;

	if (vsi->q_vectors[0]) {
		dev_info(&pf->pdev->dev, "VSI %d has existing q_vectors\n",
			 vsi->seid);
		return -EEXIST;
	}

	if (vsi->base_vector) {
		dev_info(&pf->pdev->dev,
			 "VSI %d has non-zero base vector %d\n",
			 vsi->seid, vsi->base_vector);
		return -EEXIST;
	}

	ret = i40e_alloc_q_vectors(vsi);
	if (ret) {
		dev_info(&pf->pdev->dev,
			 "failed to allocate %d q_vector for VSI %d, ret=%d\n",
			 vsi->num_q_vectors, vsi->seid, ret);
		vsi->num_q_vectors = 0;
		goto vector_setup_out;
	}

	if (vsi->num_q_vectors)
		vsi->base_vector = i40e_get_lump(pf, pf->irq_pile,
						 vsi->num_q_vectors, vsi->idx);
	if (vsi->base_vector < 0) {
		dev_info(&pf->pdev->dev,
			 "failed to get q tracking for VSI %d, err=%d\n",
			 vsi->seid, vsi->base_vector);
		i40e_vsi_free_q_vectors(vsi);
		ret = -ENOENT;
		goto vector_setup_out;
	}

vector_setup_out:
	return ret;
}

/**
 * i40e_vsi_reinit_setup - return and reallocate resources for a VSI
 * @vsi: pointer to the vsi.
 *
 * This re-allocates a vsi's queue resources.
 *
 * Returns pointer to the successfully allocated and configured VSI sw struct
 * on success, otherwise returns NULL on failure.
 **/
static struct i40e_vsi *i40e_vsi_reinit_setup(struct i40e_vsi *vsi)
{
	struct i40e_pf *pf = vsi->back;
	u8 enabled_tc;
	int ret;

	i40e_put_lump(pf->qp_pile, vsi->base_queue, vsi->idx);
	i40e_vsi_clear_rings(vsi);

	i40e_vsi_free_arrays(vsi, false);
	i40e_set_num_rings_in_vsi(vsi);
	ret = i40e_vsi_alloc_arrays(vsi, false);
	if (ret)
		goto err_vsi;

	ret = i40e_get_lump(pf, pf->qp_pile, vsi->alloc_queue_pairs, vsi->idx);
	if (ret < 0) {
		dev_info(&pf->pdev->dev, "VSI %d get_lump failed %d\n",
			 vsi->seid, ret);
		goto err_vsi;
	}
	vsi->base_queue = ret;

	/* Update the FW view of the VSI. Force a reset of TC and queue
	 * layout configurations.
	 */
	enabled_tc = pf->vsi[pf->lan_vsi]->tc_config.enabled_tc;
	pf->vsi[pf->lan_vsi]->tc_config.enabled_tc = 0;
	pf->vsi[pf->lan_vsi]->seid = pf->main_vsi_seid;
	i40e_vsi_config_tc(pf->vsi[pf->lan_vsi], enabled_tc);

	/* assign it some queues */
	ret = i40e_alloc_rings(vsi);
	if (ret)
		goto err_rings;

	/* map all of the rings to the q_vectors */
	i40e_vsi_map_rings_to_vectors(vsi);
	return vsi;

err_rings:
	i40e_vsi_free_q_vectors(vsi);
	if (vsi->netdev_registered) {
		vsi->netdev_registered = false;
		unregister_netdev(vsi->netdev);
		free_netdev(vsi->netdev);
		vsi->netdev = NULL;
	}
	i40e_aq_delete_element(&pf->hw, vsi->seid, NULL);
err_vsi:
	i40e_vsi_clear(vsi);
	return NULL;
}

/**
 * i40e_vsi_setup - Set up a VSI by a given type
 * @pf: board private structure
 * @type: VSI type
 * @uplink_seid: the switch element to link to
 * @param1: usage depends upon VSI type. For VF types, indicates VF id
 *
 * This allocates the sw VSI structure and its queue resources, then add a VSI
 * to the identified VEB.
 *
 * Returns pointer to the successfully allocated and configure VSI sw struct on
 * success, otherwise returns NULL on failure.
 **/
struct i40e_vsi *i40e_vsi_setup(struct i40e_pf *pf, u8 type,
				u16 uplink_seid, u32 param1)
{
	struct i40e_vsi *vsi = NULL;
	struct i40e_veb *veb = NULL;
	int ret, i;
	int v_idx;

	/* The requested uplink_seid must be either
	 *     - the PF's port seid
	 *              no VEB is needed because this is the PF
	 *              or this is a Flow Director special case VSI
	 *     - seid of an existing VEB
	 *     - seid of a VSI that owns an existing VEB
	 *     - seid of a VSI that doesn't own a VEB
	 *              a new VEB is created and the VSI becomes the owner
	 *     - seid of the PF VSI, which is what creates the first VEB
	 *              this is a special case of the previous
	 *
	 * Find which uplink_seid we were given and create a new VEB if needed
	 */
	for (i = 0; i < I40E_MAX_VEB; i++) {
		if (pf->veb[i] && pf->veb[i]->seid == uplink_seid) {
			veb = pf->veb[i];
			break;
		}
	}

	if (!veb && uplink_seid != pf->mac_seid) {

		for (i = 0; i < pf->hw.func_caps.num_vsis; i++) {
			if (pf->vsi[i] && pf->vsi[i]->seid == uplink_seid) {
				vsi = pf->vsi[i];
				break;
			}
		}
		if (!vsi) {
			dev_info(&pf->pdev->dev, "no such uplink_seid %d\n",
				 uplink_seid);
			return NULL;
		}

		if (vsi->uplink_seid == pf->mac_seid)
			veb = i40e_veb_setup(pf, 0, pf->mac_seid, vsi->seid,
					     vsi->tc_config.enabled_tc);
		else if ((vsi->flags & I40E_VSI_FLAG_VEB_OWNER) == 0)
			veb = i40e_veb_setup(pf, 0, vsi->uplink_seid, vsi->seid,
					     vsi->tc_config.enabled_tc);

		for (i = 0; i < I40E_MAX_VEB && !veb; i++) {
			if (pf->veb[i] && pf->veb[i]->seid == vsi->uplink_seid)
				veb = pf->veb[i];
		}
		if (!veb) {
			dev_info(&pf->pdev->dev, "couldn't add VEB\n");
			return NULL;
		}

		vsi->flags |= I40E_VSI_FLAG_VEB_OWNER;
		uplink_seid = veb->seid;
	}

	/* get vsi sw struct */
	v_idx = i40e_vsi_mem_alloc(pf, type);
	if (v_idx < 0)
		goto err_alloc;
	vsi = pf->vsi[v_idx];
	vsi->type = type;
	vsi->veb_idx = (veb ? veb->idx : I40E_NO_VEB);

	if (type == I40E_VSI_MAIN)
		pf->lan_vsi = v_idx;
	else if (type == I40E_VSI_SRIOV)
		vsi->vf_id = param1;
	/* assign it some queues */
	ret = i40e_get_lump(pf, pf->qp_pile, vsi->alloc_queue_pairs, vsi->idx);
	if (ret < 0) {
		dev_info(&pf->pdev->dev, "VSI %d get_lump failed %d\n",
			 vsi->seid, ret);
		goto err_vsi;
	}
	vsi->base_queue = ret;

	/* get a VSI from the hardware */
	vsi->uplink_seid = uplink_seid;
	ret = i40e_add_vsi(vsi);
	if (ret)
		goto err_vsi;

	switch (vsi->type) {
	/* setup the netdev if needed */
	case I40E_VSI_MAIN:
	case I40E_VSI_VMDQ2:
		ret = i40e_config_netdev(vsi);
		if (ret)
			goto err_netdev;
		ret = register_netdev(vsi->netdev);
		if (ret)
			goto err_netdev;
		vsi->netdev_registered = true;
		netif_carrier_off(vsi->netdev);
		/* fall through */

	case I40E_VSI_FDIR:
		/* set up vectors and rings if needed */
		ret = i40e_vsi_setup_vectors(vsi);
		if (ret)
			goto err_msix;

		ret = i40e_alloc_rings(vsi);
		if (ret)
			goto err_rings;

		/* map all of the rings to the q_vectors */
		i40e_vsi_map_rings_to_vectors(vsi);

		i40e_vsi_reset_stats(vsi);
		break;

	default:
		/* no netdev or rings for the other VSI types */
		break;
	}

	return vsi;

err_rings:
	i40e_vsi_free_q_vectors(vsi);
err_msix:
	if (vsi->netdev_registered) {
		vsi->netdev_registered = false;
		unregister_netdev(vsi->netdev);
		free_netdev(vsi->netdev);
		vsi->netdev = NULL;
	}
err_netdev:
	i40e_aq_delete_element(&pf->hw, vsi->seid, NULL);
err_vsi:
	i40e_vsi_clear(vsi);
err_alloc:
	return NULL;
}

/**
 * i40e_veb_get_bw_info - Query VEB BW information
 * @veb: the veb to query
 *
 * Query the Tx scheduler BW configuration data for given VEB
 **/
static int i40e_veb_get_bw_info(struct i40e_veb *veb)
{
	struct i40e_aqc_query_switching_comp_ets_config_resp ets_data;
	struct i40e_aqc_query_switching_comp_bw_config_resp bw_data;
	struct i40e_pf *pf = veb->pf;
	struct i40e_hw *hw = &pf->hw;
	u32 tc_bw_max;
	int ret = 0;
	int i;

	ret = i40e_aq_query_switch_comp_bw_config(hw, veb->seid,
						  &bw_data, NULL);
	if (ret) {
		dev_info(&pf->pdev->dev,
			 "query veb bw config failed, aq_err=%d\n",
			 hw->aq.asq_last_status);
		goto out;
	}

	ret = i40e_aq_query_switch_comp_ets_config(hw, veb->seid,
						   &ets_data, NULL);
	if (ret) {
		dev_info(&pf->pdev->dev,
			 "query veb bw ets config failed, aq_err=%d\n",
			 hw->aq.asq_last_status);
		goto out;
	}

	veb->bw_limit = le16_to_cpu(ets_data.port_bw_limit);
	veb->bw_max_quanta = ets_data.tc_bw_max;
	veb->is_abs_credits = bw_data.absolute_credits_enable;
	tc_bw_max = le16_to_cpu(bw_data.tc_bw_max[0]) |
		    (le16_to_cpu(bw_data.tc_bw_max[1]) << 16);
	for (i = 0; i < I40E_MAX_TRAFFIC_CLASS; i++) {
		veb->bw_tc_share_credits[i] = bw_data.tc_bw_share_credits[i];
		veb->bw_tc_limit_credits[i] =
					le16_to_cpu(bw_data.tc_bw_limits[i]);
		veb->bw_tc_max_quanta[i] = ((tc_bw_max >> (i*4)) & 0x7);
	}

out:
	return ret;
}

/**
 * i40e_veb_mem_alloc - Allocates the next available struct veb in the PF
 * @pf: board private structure
 *
 * On error: returns error code (negative)
 * On success: returns vsi index in PF (positive)
 **/
static int i40e_veb_mem_alloc(struct i40e_pf *pf)
{
	int ret = -ENOENT;
	struct i40e_veb *veb;
	int i;

	/* Need to protect the allocation of switch elements at the PF level */
	mutex_lock(&pf->switch_mutex);

	/* VEB list may be fragmented if VEB creation/destruction has
	 * been happening.  We can afford to do a quick scan to look
	 * for any free slots in the list.
	 *
	 * find next empty veb slot, looping back around if necessary
	 */
	i = 0;
	while ((i < I40E_MAX_VEB) && (pf->veb[i] != NULL))
		i++;
	if (i >= I40E_MAX_VEB) {
		ret = -ENOMEM;
		goto err_alloc_veb;  /* out of VEB slots! */
	}

	veb = kzalloc(sizeof(*veb), GFP_KERNEL);
	if (!veb) {
		ret = -ENOMEM;
		goto err_alloc_veb;
	}
	veb->pf = pf;
	veb->idx = i;
	veb->enabled_tc = 1;

	pf->veb[i] = veb;
	ret = i;
err_alloc_veb:
	mutex_unlock(&pf->switch_mutex);
	return ret;
}

/**
 * i40e_switch_branch_release - Delete a branch of the switch tree
 * @branch: where to start deleting
 *
 * This uses recursion to find the tips of the branch to be
 * removed, deleting until we get back to and can delete this VEB.
 **/
static void i40e_switch_branch_release(struct i40e_veb *branch)
{
	struct i40e_pf *pf = branch->pf;
	u16 branch_seid = branch->seid;
	u16 veb_idx = branch->idx;
	int i;

	/* release any VEBs on this VEB - RECURSION */
	for (i = 0; i < I40E_MAX_VEB; i++) {
		if (!pf->veb[i])
			continue;
		if (pf->veb[i]->uplink_seid == branch->seid)
			i40e_switch_branch_release(pf->veb[i]);
	}

	/* Release the VSIs on this VEB, but not the owner VSI.
	 *
	 * NOTE: Removing the last VSI on a VEB has the SIDE EFFECT of removing
	 *       the VEB itself, so don't use (*branch) after this loop.
	 */
	for (i = 0; i < pf->hw.func_caps.num_vsis; i++) {
		if (!pf->vsi[i])
			continue;
		if (pf->vsi[i]->uplink_seid == branch_seid &&
		   (pf->vsi[i]->flags & I40E_VSI_FLAG_VEB_OWNER) == 0) {
			i40e_vsi_release(pf->vsi[i]);
		}
	}

	/* There's one corner case where the VEB might not have been
	 * removed, so double check it here and remove it if needed.
	 * This case happens if the veb was created from the debugfs
	 * commands and no VSIs were added to it.
	 */
	if (pf->veb[veb_idx])
		i40e_veb_release(pf->veb[veb_idx]);
}

/**
 * i40e_veb_clear - remove veb struct
 * @veb: the veb to remove
 **/
static void i40e_veb_clear(struct i40e_veb *veb)
{
	if (!veb)
		return;

	if (veb->pf) {
		struct i40e_pf *pf = veb->pf;

		mutex_lock(&pf->switch_mutex);
		if (pf->veb[veb->idx] == veb)
			pf->veb[veb->idx] = NULL;
		mutex_unlock(&pf->switch_mutex);
	}

	kfree(veb);
}

/**
 * i40e_veb_release - Delete a VEB and free its resources
 * @veb: the VEB being removed
 **/
void i40e_veb_release(struct i40e_veb *veb)
{
	struct i40e_vsi *vsi = NULL;
	struct i40e_pf *pf;
	int i, n = 0;

	pf = veb->pf;

	/* find the remaining VSI and check for extras */
	for (i = 0; i < pf->hw.func_caps.num_vsis; i++) {
		if (pf->vsi[i] && pf->vsi[i]->uplink_seid == veb->seid) {
			n++;
			vsi = pf->vsi[i];
		}
	}
	if (n != 1) {
		dev_info(&pf->pdev->dev,
			 "can't remove VEB %d with %d VSIs left\n",
			 veb->seid, n);
		return;
	}

	/* move the remaining VSI to uplink veb */
	vsi->flags &= ~I40E_VSI_FLAG_VEB_OWNER;
	if (veb->uplink_seid) {
		vsi->uplink_seid = veb->uplink_seid;
		if (veb->uplink_seid == pf->mac_seid)
			vsi->veb_idx = I40E_NO_VEB;
		else
			vsi->veb_idx = veb->veb_idx;
	} else {
		/* floating VEB */
		vsi->uplink_seid = pf->vsi[pf->lan_vsi]->uplink_seid;
		vsi->veb_idx = pf->vsi[pf->lan_vsi]->veb_idx;
	}

	i40e_aq_delete_element(&pf->hw, veb->seid, NULL);
	i40e_veb_clear(veb);

	return;
}

/**
 * i40e_add_veb - create the VEB in the switch
 * @veb: the VEB to be instantiated
 * @vsi: the controlling VSI
 **/
static int i40e_add_veb(struct i40e_veb *veb, struct i40e_vsi *vsi)
{
	bool is_default = (vsi->idx == vsi->back->lan_vsi);
	bool is_cloud = false;
	int ret;

	/* get a VEB from the hardware */
	ret = i40e_aq_add_veb(&veb->pf->hw, veb->uplink_seid, vsi->seid,
			      veb->enabled_tc, is_default,
			      is_cloud, &veb->seid, NULL);
	if (ret) {
		dev_info(&veb->pf->pdev->dev,
			 "couldn't add VEB, err %d, aq_err %d\n",
			 ret, veb->pf->hw.aq.asq_last_status);
		return -EPERM;
	}

	/* get statistics counter */
	ret = i40e_aq_get_veb_parameters(&veb->pf->hw, veb->seid, NULL, NULL,
					 &veb->stats_idx, NULL, NULL, NULL);
	if (ret) {
		dev_info(&veb->pf->pdev->dev,
			 "couldn't get VEB statistics idx, err %d, aq_err %d\n",
			 ret, veb->pf->hw.aq.asq_last_status);
		return -EPERM;
	}
	ret = i40e_veb_get_bw_info(veb);
	if (ret) {
		dev_info(&veb->pf->pdev->dev,
			 "couldn't get VEB bw info, err %d, aq_err %d\n",
			 ret, veb->pf->hw.aq.asq_last_status);
		i40e_aq_delete_element(&veb->pf->hw, veb->seid, NULL);
		return -ENOENT;
	}

	vsi->uplink_seid = veb->seid;
	vsi->veb_idx = veb->idx;
	vsi->flags |= I40E_VSI_FLAG_VEB_OWNER;

	return 0;
}

/**
 * i40e_veb_setup - Set up a VEB
 * @pf: board private structure
 * @flags: VEB setup flags
 * @uplink_seid: the switch element to link to
 * @vsi_seid: the initial VSI seid
 * @enabled_tc: Enabled TC bit-map
 *
 * This allocates the sw VEB structure and links it into the switch
 * It is possible and legal for this to be a duplicate of an already
 * existing VEB.  It is also possible for both uplink and vsi seids
 * to be zero, in order to create a floating VEB.
 *
 * Returns pointer to the successfully allocated VEB sw struct on
 * success, otherwise returns NULL on failure.
 **/
struct i40e_veb *i40e_veb_setup(struct i40e_pf *pf, u16 flags,
				u16 uplink_seid, u16 vsi_seid,
				u8 enabled_tc)
{
	struct i40e_veb *veb, *uplink_veb = NULL;
	int vsi_idx, veb_idx;
	int ret;

	/* if one seid is 0, the other must be 0 to create a floating relay */
	if ((uplink_seid == 0 || vsi_seid == 0) &&
	    (uplink_seid + vsi_seid != 0)) {
		dev_info(&pf->pdev->dev,
			 "one, not both seid's are 0: uplink=%d vsi=%d\n",
			 uplink_seid, vsi_seid);
		return NULL;
	}

	/* make sure there is such a vsi and uplink */
	for (vsi_idx = 0; vsi_idx < pf->hw.func_caps.num_vsis; vsi_idx++)
		if (pf->vsi[vsi_idx] && pf->vsi[vsi_idx]->seid == vsi_seid)
			break;
	if (vsi_idx >= pf->hw.func_caps.num_vsis && vsi_seid != 0) {
		dev_info(&pf->pdev->dev, "vsi seid %d not found\n",
			 vsi_seid);
		return NULL;
	}

	if (uplink_seid && uplink_seid != pf->mac_seid) {
		for (veb_idx = 0; veb_idx < I40E_MAX_VEB; veb_idx++) {
			if (pf->veb[veb_idx] &&
			    pf->veb[veb_idx]->seid == uplink_seid) {
				uplink_veb = pf->veb[veb_idx];
				break;
			}
		}
		if (!uplink_veb) {
			dev_info(&pf->pdev->dev,
				 "uplink seid %d not found\n", uplink_seid);
			return NULL;
		}
	}

	/* get veb sw struct */
	veb_idx = i40e_veb_mem_alloc(pf);
	if (veb_idx < 0)
		goto err_alloc;
	veb = pf->veb[veb_idx];
	veb->flags = flags;
	veb->uplink_seid = uplink_seid;
	veb->veb_idx = (uplink_veb ? uplink_veb->idx : I40E_NO_VEB);
	veb->enabled_tc = (enabled_tc ? enabled_tc : 0x1);

	/* create the VEB in the switch */
	ret = i40e_add_veb(veb, pf->vsi[vsi_idx]);
	if (ret)
		goto err_veb;

	return veb;

err_veb:
	i40e_veb_clear(veb);
err_alloc:
	return NULL;
}

/**
 * i40e_setup_pf_switch_element - set pf vars based on switch type
 * @pf: board private structure
 * @ele: element we are building info from
 * @num_reported: total number of elements
 * @printconfig: should we print the contents
 *
 * helper function to assist in extracting a few useful SEID values.
 **/
static void i40e_setup_pf_switch_element(struct i40e_pf *pf,
				struct i40e_aqc_switch_config_element_resp *ele,
				u16 num_reported, bool printconfig)
{
	u16 downlink_seid = le16_to_cpu(ele->downlink_seid);
	u16 uplink_seid = le16_to_cpu(ele->uplink_seid);
	u8 element_type = ele->element_type;
	u16 seid = le16_to_cpu(ele->seid);

	if (printconfig)
		dev_info(&pf->pdev->dev,
			 "type=%d seid=%d uplink=%d downlink=%d\n",
			 element_type, seid, uplink_seid, downlink_seid);

	switch (element_type) {
	case I40E_SWITCH_ELEMENT_TYPE_MAC:
		pf->mac_seid = seid;
		break;
	case I40E_SWITCH_ELEMENT_TYPE_VEB:
		/* Main VEB? */
		if (uplink_seid != pf->mac_seid)
			break;
		if (pf->lan_veb == I40E_NO_VEB) {
			int v;

			/* find existing or else empty VEB */
			for (v = 0; v < I40E_MAX_VEB; v++) {
				if (pf->veb[v] && (pf->veb[v]->seid == seid)) {
					pf->lan_veb = v;
					break;
				}
			}
			if (pf->lan_veb == I40E_NO_VEB) {
				v = i40e_veb_mem_alloc(pf);
				if (v < 0)
					break;
				pf->lan_veb = v;
			}
		}

		pf->veb[pf->lan_veb]->seid = seid;
		pf->veb[pf->lan_veb]->uplink_seid = pf->mac_seid;
		pf->veb[pf->lan_veb]->pf = pf;
		pf->veb[pf->lan_veb]->veb_idx = I40E_NO_VEB;
		break;
	case I40E_SWITCH_ELEMENT_TYPE_VSI:
		if (num_reported != 1)
			break;
		/* This is immediately after a reset so we can assume this is
		 * the PF's VSI
		 */
		pf->mac_seid = uplink_seid;
		pf->pf_seid = downlink_seid;
		pf->main_vsi_seid = seid;
		if (printconfig)
			dev_info(&pf->pdev->dev,
				 "pf_seid=%d main_vsi_seid=%d\n",
				 pf->pf_seid, pf->main_vsi_seid);
		break;
	case I40E_SWITCH_ELEMENT_TYPE_PF:
	case I40E_SWITCH_ELEMENT_TYPE_VF:
	case I40E_SWITCH_ELEMENT_TYPE_EMP:
	case I40E_SWITCH_ELEMENT_TYPE_BMC:
	case I40E_SWITCH_ELEMENT_TYPE_PE:
	case I40E_SWITCH_ELEMENT_TYPE_PA:
		/* ignore these for now */
		break;
	default:
		dev_info(&pf->pdev->dev, "unknown element type=%d seid=%d\n",
			 element_type, seid);
		break;
	}
}

/**
 * i40e_fetch_switch_configuration - Get switch config from firmware
 * @pf: board private structure
 * @printconfig: should we print the contents
 *
 * Get the current switch configuration from the device and
 * extract a few useful SEID values.
 **/
int i40e_fetch_switch_configuration(struct i40e_pf *pf, bool printconfig)
{
	struct i40e_aqc_get_switch_config_resp *sw_config;
	u16 next_seid = 0;
	int ret = 0;
	u8 *aq_buf;
	int i;

	aq_buf = kzalloc(I40E_AQ_LARGE_BUF, GFP_KERNEL);
	if (!aq_buf)
		return -ENOMEM;

	sw_config = (struct i40e_aqc_get_switch_config_resp *)aq_buf;
	do {
		u16 num_reported, num_total;

		ret = i40e_aq_get_switch_config(&pf->hw, sw_config,
						I40E_AQ_LARGE_BUF,
						&next_seid, NULL);
		if (ret) {
			dev_info(&pf->pdev->dev,
				 "get switch config failed %d aq_err=%x\n",
				 ret, pf->hw.aq.asq_last_status);
			kfree(aq_buf);
			return -ENOENT;
		}

		num_reported = le16_to_cpu(sw_config->header.num_reported);
		num_total = le16_to_cpu(sw_config->header.num_total);

		if (printconfig)
			dev_info(&pf->pdev->dev,
				 "header: %d reported %d total\n",
				 num_reported, num_total);

		if (num_reported) {
			int sz = sizeof(*sw_config) * num_reported;

			kfree(pf->sw_config);
			pf->sw_config = kzalloc(sz, GFP_KERNEL);
			if (pf->sw_config)
				memcpy(pf->sw_config, sw_config, sz);
		}

		for (i = 0; i < num_reported; i++) {
			struct i40e_aqc_switch_config_element_resp *ele =
				&sw_config->element[i];

			i40e_setup_pf_switch_element(pf, ele, num_reported,
						     printconfig);
		}
	} while (next_seid != 0);

	kfree(aq_buf);
	return ret;
}

/**
 * i40e_setup_pf_switch - Setup the HW switch on startup or after reset
 * @pf: board private structure
 * @reinit: if the Main VSI needs to re-initialized.
 *
 * Returns 0 on success, negative value on failure
 **/
static int i40e_setup_pf_switch(struct i40e_pf *pf, bool reinit)
{
	u32 rxfc = 0, txfc = 0, rxfc_reg;
	int ret;

	/* find out what's out there already */
	ret = i40e_fetch_switch_configuration(pf, false);
	if (ret) {
		dev_info(&pf->pdev->dev,
			 "couldn't fetch switch config, err %d, aq_err %d\n",
			 ret, pf->hw.aq.asq_last_status);
		return ret;
	}
	i40e_pf_reset_stats(pf);

	/* fdir VSI must happen first to be sure it gets queue 0, but only
	 * if there is enough room for the fdir VSI
	 */
	if (pf->num_lan_qps > 1)
		i40e_fdir_setup(pf);

	/* first time setup */
	if (pf->lan_vsi == I40E_NO_VSI || reinit) {
		struct i40e_vsi *vsi = NULL;
		u16 uplink_seid;

		/* Set up the PF VSI associated with the PF's main VSI
		 * that is already in the HW switch
		 */
		if (pf->lan_veb != I40E_NO_VEB && pf->veb[pf->lan_veb])
			uplink_seid = pf->veb[pf->lan_veb]->seid;
		else
			uplink_seid = pf->mac_seid;
		if (pf->lan_vsi == I40E_NO_VSI)
			vsi = i40e_vsi_setup(pf, I40E_VSI_MAIN, uplink_seid, 0);
		else if (reinit)
			vsi = i40e_vsi_reinit_setup(pf->vsi[pf->lan_vsi]);
		if (!vsi) {
			dev_info(&pf->pdev->dev, "setup of MAIN VSI failed\n");
			i40e_fdir_teardown(pf);
			return -EAGAIN;
		}
		/* accommodate kcompat by copying the main VSI queue count
		 * into the pf, since this newer code pushes the pf queue
		 * info down a level into a VSI
		 */
		pf->num_rx_queues = vsi->num_queue_pairs;
		pf->num_tx_queues = vsi->num_queue_pairs;
	} else {
		/* force a reset of TC and queue layout configurations */
		u8 enabled_tc = pf->vsi[pf->lan_vsi]->tc_config.enabled_tc;
		pf->vsi[pf->lan_vsi]->tc_config.enabled_tc = 0;
		pf->vsi[pf->lan_vsi]->seid = pf->main_vsi_seid;
		i40e_vsi_config_tc(pf->vsi[pf->lan_vsi], enabled_tc);
	}
	i40e_vlan_stripping_disable(pf->vsi[pf->lan_vsi]);

	/* Setup static PF queue filter control settings */
	ret = i40e_setup_pf_filter_control(pf);
	if (ret) {
		dev_info(&pf->pdev->dev, "setup_pf_filter_control failed: %d\n",
			 ret);
		/* Failure here should not stop continuing other steps */
	}

	/* enable RSS in the HW, even for only one queue, as the stack can use
	 * the hash
	 */
	if ((pf->flags & I40E_FLAG_RSS_ENABLED))
		i40e_config_rss(pf);

	/* fill in link information and enable LSE reporting */
	i40e_aq_get_link_info(&pf->hw, true, NULL, NULL);
	i40e_link_event(pf);

	/* Initialize user-specific link properties */
	pf->fc_autoneg_status = ((pf->hw.phy.link_info.an_info &
				  I40E_AQ_AN_COMPLETED) ? true : false);
	/* requested_mode is set in probe or by ethtool */
	if (!pf->fc_autoneg_status)
		goto no_autoneg;

	if ((pf->hw.phy.link_info.an_info & I40E_AQ_LINK_PAUSE_TX) &&
	    (pf->hw.phy.link_info.an_info & I40E_AQ_LINK_PAUSE_RX))
		pf->hw.fc.current_mode = I40E_FC_FULL;
	else if (pf->hw.phy.link_info.an_info & I40E_AQ_LINK_PAUSE_TX)
		pf->hw.fc.current_mode = I40E_FC_TX_PAUSE;
	else if (pf->hw.phy.link_info.an_info & I40E_AQ_LINK_PAUSE_RX)
		pf->hw.fc.current_mode = I40E_FC_RX_PAUSE;
	else
		pf->hw.fc.current_mode = I40E_FC_NONE;

	/* sync the flow control settings with the auto-neg values */
	switch (pf->hw.fc.current_mode) {
	case I40E_FC_FULL:
		txfc = 1;
		rxfc = 1;
		break;
	case I40E_FC_TX_PAUSE:
		txfc = 1;
		rxfc = 0;
		break;
	case I40E_FC_RX_PAUSE:
		txfc = 0;
		rxfc = 1;
		break;
	case I40E_FC_NONE:
	case I40E_FC_DEFAULT:
		txfc = 0;
		rxfc = 0;
		break;
	case I40E_FC_PFC:
		/* TBD */
		break;
	/* no default case, we have to handle all possibilities here */
	}

	wr32(&pf->hw, I40E_PRTDCB_FCCFG, txfc << I40E_PRTDCB_FCCFG_TFCE_SHIFT);

	rxfc_reg = rd32(&pf->hw, I40E_PRTDCB_MFLCN) &
		   ~I40E_PRTDCB_MFLCN_RFCE_MASK;
	rxfc_reg |= (rxfc << I40E_PRTDCB_MFLCN_RFCE_SHIFT);

	wr32(&pf->hw, I40E_PRTDCB_MFLCN, rxfc_reg);

	goto fc_complete;

no_autoneg:
	/* disable L2 flow control, user can turn it on if they wish */
	wr32(&pf->hw, I40E_PRTDCB_FCCFG, 0);
	wr32(&pf->hw, I40E_PRTDCB_MFLCN, rd32(&pf->hw, I40E_PRTDCB_MFLCN) &
					 ~I40E_PRTDCB_MFLCN_RFCE_MASK);

fc_complete:
	return ret;
}

/**
 * i40e_set_rss_size - helper to set rss_size
 * @pf: board private structure
 * @queues_left: how many queues
 */
static u16 i40e_set_rss_size(struct i40e_pf *pf, int queues_left)
{
	int num_tc0;

	num_tc0 = min_t(int, queues_left, pf->rss_size_max);
	num_tc0 = min_t(int, num_tc0, num_online_cpus());
	num_tc0 = rounddown_pow_of_two(num_tc0);

	return num_tc0;
}

/**
 * i40e_determine_queue_usage - Work out queue distribution
 * @pf: board private structure
 **/
static void i40e_determine_queue_usage(struct i40e_pf *pf)
{
	int accum_tc_size;
	int queues_left;

	pf->num_lan_qps = 0;
	pf->num_tc_qps = rounddown_pow_of_two(pf->num_tc_qps);
	accum_tc_size = (I40E_MAX_TRAFFIC_CLASS - 1) * pf->num_tc_qps;

	/* Find the max queues to be put into basic use.  We'll always be
	 * using TC0, whether or not DCB is running, and TC0 will get the
	 * big RSS set.
	 */
	queues_left = pf->hw.func_caps.num_tx_qp;

	if   (!((pf->flags & I40E_FLAG_MSIX_ENABLED)		 &&
		(pf->flags & I40E_FLAG_MQ_ENABLED))		 ||
		!(pf->flags & (I40E_FLAG_RSS_ENABLED |
		I40E_FLAG_FDIR_ENABLED | I40E_FLAG_DCB_ENABLED)) ||
		(queues_left == 1)) {

		/* one qp for PF, no queues for anything else */
		queues_left = 0;
		pf->rss_size = pf->num_lan_qps = 1;

		/* make sure all the fancies are disabled */
		pf->flags &= ~(I40E_FLAG_RSS_ENABLED       |
				I40E_FLAG_MQ_ENABLED	   |
				I40E_FLAG_FDIR_ENABLED	   |
				I40E_FLAG_FDIR_ATR_ENABLED |
				I40E_FLAG_DCB_ENABLED	   |
				I40E_FLAG_SRIOV_ENABLED	   |
				I40E_FLAG_VMDQ_ENABLED);

	} else if (pf->flags & I40E_FLAG_RSS_ENABLED	  &&
		   !(pf->flags & I40E_FLAG_FDIR_ENABLED)  &&
		   !(pf->flags & I40E_FLAG_DCB_ENABLED)) {

		pf->rss_size = i40e_set_rss_size(pf, queues_left);

		queues_left -= pf->rss_size;
		pf->num_lan_qps = pf->rss_size_max;

	} else if (pf->flags & I40E_FLAG_RSS_ENABLED	  &&
		   !(pf->flags & I40E_FLAG_FDIR_ENABLED)  &&
		   (pf->flags & I40E_FLAG_DCB_ENABLED)) {

		/* save num_tc_qps queues for TCs 1 thru 7 and the rest
		 * are set up for RSS in TC0
		 */
		queues_left -= accum_tc_size;

		pf->rss_size = i40e_set_rss_size(pf, queues_left);

		queues_left -= pf->rss_size;
		if (queues_left < 0) {
			dev_info(&pf->pdev->dev, "not enough queues for DCB\n");
			return;
		}

		pf->num_lan_qps = pf->rss_size_max + accum_tc_size;

	} else if (pf->flags & I40E_FLAG_RSS_ENABLED   &&
		  (pf->flags & I40E_FLAG_FDIR_ENABLED) &&
		  !(pf->flags & I40E_FLAG_DCB_ENABLED)) {

		queues_left -= 1; /* save 1 queue for FD */

		pf->rss_size = i40e_set_rss_size(pf, queues_left);

		queues_left -= pf->rss_size;
		if (queues_left < 0) {
			dev_info(&pf->pdev->dev, "not enough queues for Flow Director\n");
			return;
		}

		pf->num_lan_qps = pf->rss_size_max;

	} else if (pf->flags & I40E_FLAG_RSS_ENABLED   &&
		  (pf->flags & I40E_FLAG_FDIR_ENABLED) &&
		  (pf->flags & I40E_FLAG_DCB_ENABLED)) {

		/* save 1 queue for TCs 1 thru 7,
		 * 1 queue for flow director,
		 * and the rest are set up for RSS in TC0
		 */
		queues_left -= 1;
		queues_left -= accum_tc_size;

		pf->rss_size = i40e_set_rss_size(pf, queues_left);
		queues_left -= pf->rss_size;
		if (queues_left < 0) {
			dev_info(&pf->pdev->dev, "not enough queues for DCB and Flow Director\n");
			return;
		}

		pf->num_lan_qps = pf->rss_size_max + accum_tc_size;

	} else {
		dev_info(&pf->pdev->dev,
			 "Invalid configuration, flags=0x%08llx\n", pf->flags);
		return;
	}

	if ((pf->flags & I40E_FLAG_SRIOV_ENABLED) &&
	    pf->num_vf_qps && pf->num_req_vfs && queues_left) {
		pf->num_req_vfs = min_t(int, pf->num_req_vfs, (queues_left /
							       pf->num_vf_qps));
		queues_left -= (pf->num_req_vfs * pf->num_vf_qps);
	}

	if ((pf->flags & I40E_FLAG_VMDQ_ENABLED) &&
	    pf->num_vmdq_vsis && pf->num_vmdq_qps && queues_left) {
		pf->num_vmdq_vsis = min_t(int, pf->num_vmdq_vsis,
					  (queues_left / pf->num_vmdq_qps));
		queues_left -= (pf->num_vmdq_vsis * pf->num_vmdq_qps);
	}

	pf->queues_left = queues_left;
	return;
}

/**
 * i40e_setup_pf_filter_control - Setup PF static filter control
 * @pf: PF to be setup
 *
 * i40e_setup_pf_filter_control sets up a pf's initial filter control
 * settings. If PE/FCoE are enabled then it will also set the per PF
 * based filter sizes required for them. It also enables Flow director,
 * ethertype and macvlan type filter settings for the pf.
 *
 * Returns 0 on success, negative on failure
 **/
static int i40e_setup_pf_filter_control(struct i40e_pf *pf)
{
	struct i40e_filter_control_settings *settings = &pf->filter_settings;

	settings->hash_lut_size = I40E_HASH_LUT_SIZE_128;

	/* Flow Director is enabled */
	if (pf->flags & (I40E_FLAG_FDIR_ENABLED | I40E_FLAG_FDIR_ATR_ENABLED))
		settings->enable_fdir = true;

	/* Ethtype and MACVLAN filters enabled for PF */
	settings->enable_ethtype = true;
	settings->enable_macvlan = true;

	if (i40e_set_filter_control(&pf->hw, settings))
		return -ENOENT;

	return 0;
}

/**
 * i40e_probe - Device initialization routine
 * @pdev: PCI device information struct
 * @ent: entry in i40e_pci_tbl
 *
 * i40e_probe initializes a pf identified by a pci_dev structure.
 * The OS initialization, configuring of the pf private structure,
 * and a hardware reset occur.
 *
 * Returns 0 on success, negative on failure
 **/
static int i40e_probe(struct pci_dev *pdev, const struct pci_device_id *ent)
{
	struct i40e_driver_version dv;
	struct i40e_pf *pf;
	struct i40e_hw *hw;
	static u16 pfs_found;
	int err = 0;
	u32 len;

	err = pci_enable_device_mem(pdev);
	if (err)
		return err;

	/* set up for high or low dma */
	if (!dma_set_mask(&pdev->dev, DMA_BIT_MASK(64))) {
		/* coherent mask for the same size will always succeed if
		 * dma_set_mask does
		 */
		dma_set_coherent_mask(&pdev->dev, DMA_BIT_MASK(64));
	} else if (!dma_set_mask(&pdev->dev, DMA_BIT_MASK(32))) {
		dma_set_coherent_mask(&pdev->dev, DMA_BIT_MASK(32));
	} else {
		dev_err(&pdev->dev, "DMA configuration failed: %d\n", err);
		err = -EIO;
		goto err_dma;
	}

	/* set up pci connections */
	err = pci_request_selected_regions(pdev, pci_select_bars(pdev,
					   IORESOURCE_MEM), i40e_driver_name);
	if (err) {
		dev_info(&pdev->dev,
			 "pci_request_selected_regions failed %d\n", err);
		goto err_pci_reg;
	}

	pci_enable_pcie_error_reporting(pdev);
	pci_set_master(pdev);

	/* Now that we have a PCI connection, we need to do the
	 * low level device setup.  This is primarily setting up
	 * the Admin Queue structures and then querying for the
	 * device's current profile information.
	 */
	pf = kzalloc(sizeof(*pf), GFP_KERNEL);
	if (!pf) {
		err = -ENOMEM;
		goto err_pf_alloc;
	}
	pf->next_vsi = 0;
	pf->pdev = pdev;
	set_bit(__I40E_DOWN, &pf->state);

	hw = &pf->hw;
	hw->back = pf;
	hw->hw_addr = ioremap(pci_resource_start(pdev, 0),
			      pci_resource_len(pdev, 0));
	if (!hw->hw_addr) {
		err = -EIO;
		dev_info(&pdev->dev, "ioremap(0x%04x, 0x%04x) failed: 0x%x\n",
			 (unsigned int)pci_resource_start(pdev, 0),
			 (unsigned int)pci_resource_len(pdev, 0), err);
		goto err_ioremap;
	}
	hw->vendor_id = pdev->vendor;
	hw->device_id = pdev->device;
	pci_read_config_byte(pdev, PCI_REVISION_ID, &hw->revision_id);
	hw->subsystem_vendor_id = pdev->subsystem_vendor;
	hw->subsystem_device_id = pdev->subsystem_device;
	hw->bus.device = PCI_SLOT(pdev->devfn);
	hw->bus.func = PCI_FUNC(pdev->devfn);
	pf->instance = pfs_found;

	/* do a special CORER for clearing PXE mode once at init */
	if (hw->revision_id == 0 &&
	    (rd32(hw, I40E_GLLAN_RCTL_0) & I40E_GLLAN_RCTL_0_PXE_MODE_MASK)) {
		wr32(hw, I40E_GLGEN_RTRIG, I40E_GLGEN_RTRIG_CORER_MASK);
		i40e_flush(hw);
		msleep(200);
		pf->corer_count++;

		i40e_clear_pxe_mode(hw);
	}

	/* Reset here to make sure all is clean and to define PF 'n' */
	err = i40e_pf_reset(hw);
	if (err) {
		dev_info(&pdev->dev, "Initial pf_reset failed: %d\n", err);
		goto err_pf_reset;
	}
	pf->pfr_count++;

	hw->aq.num_arq_entries = I40E_AQ_LEN;
	hw->aq.num_asq_entries = I40E_AQ_LEN;
	hw->aq.arq_buf_size = I40E_MAX_AQ_BUF_SIZE;
	hw->aq.asq_buf_size = I40E_MAX_AQ_BUF_SIZE;
	pf->adminq_work_limit = I40E_AQ_WORK_LIMIT;
	snprintf(pf->misc_int_name, sizeof(pf->misc_int_name) - 1,
		 "%s-pf%d:misc",
		 dev_driver_string(&pf->pdev->dev), pf->hw.pf_id);

	err = i40e_init_shared_code(hw);
	if (err) {
		dev_info(&pdev->dev, "init_shared_code failed: %d\n", err);
		goto err_pf_reset;
	}

	/* set up a default setting for link flow control */
	pf->hw.fc.requested_mode = I40E_FC_NONE;

	err = i40e_init_adminq(hw);
	dev_info(&pdev->dev, "%s\n", i40e_fw_version_str(hw));
	if (((hw->nvm.version & I40E_NVM_VERSION_HI_MASK)
		 >> I40E_NVM_VERSION_HI_SHIFT) != I40E_CURRENT_NVM_VERSION_HI) {
		dev_info(&pdev->dev,
			 "warning: NVM version not supported, supported version: %02x.%02x\n",
			 I40E_CURRENT_NVM_VERSION_HI,
			 I40E_CURRENT_NVM_VERSION_LO);
	}
	if (err) {
		dev_info(&pdev->dev,
			 "init_adminq failed: %d expecting API %02x.%02x\n",
			 err,
			 I40E_FW_API_VERSION_MAJOR, I40E_FW_API_VERSION_MINOR);
		goto err_pf_reset;
	}

	err = i40e_get_capabilities(pf);
	if (err)
		goto err_adminq_setup;

	err = i40e_sw_init(pf);
	if (err) {
		dev_info(&pdev->dev, "sw_init failed: %d\n", err);
		goto err_sw_init;
	}

	err = i40e_init_lan_hmc(hw, hw->func_caps.num_tx_qp,
				hw->func_caps.num_rx_qp,
				pf->fcoe_hmc_cntx_num, pf->fcoe_hmc_filt_num);
	if (err) {
		dev_info(&pdev->dev, "init_lan_hmc failed: %d\n", err);
		goto err_init_lan_hmc;
	}

	err = i40e_configure_lan_hmc(hw, I40E_HMC_MODEL_DIRECT_ONLY);
	if (err) {
		dev_info(&pdev->dev, "configure_lan_hmc failed: %d\n", err);
		err = -ENOENT;
		goto err_configure_lan_hmc;
	}

	i40e_get_mac_addr(hw, hw->mac.addr);
	if (i40e_validate_mac_addr(hw->mac.addr)) {
		dev_info(&pdev->dev, "invalid MAC address %pM\n", hw->mac.addr);
		err = -EIO;
		goto err_mac_addr;
	}
	dev_info(&pdev->dev, "MAC address: %pM\n", hw->mac.addr);
	memcpy(hw->mac.perm_addr, hw->mac.addr, ETH_ALEN);

	pci_set_drvdata(pdev, pf);
	pci_save_state(pdev);

	/* set up periodic task facility */
	setup_timer(&pf->service_timer, i40e_service_timer, (unsigned long)pf);
	pf->service_timer_period = HZ;

	INIT_WORK(&pf->service_task, i40e_service_task);
	clear_bit(__I40E_SERVICE_SCHED, &pf->state);
	pf->flags |= I40E_FLAG_NEED_LINK_UPDATE;
	pf->link_check_timeout = jiffies;

	/* set up the main switch operations */
	i40e_determine_queue_usage(pf);
	i40e_init_interrupt_scheme(pf);

	/* Set up the *vsi struct based on the number of VSIs in the HW,
	 * and set up our local tracking of the MAIN PF vsi.
	 */
	len = sizeof(struct i40e_vsi *) * pf->hw.func_caps.num_vsis;
	pf->vsi = kzalloc(len, GFP_KERNEL);
	if (!pf->vsi) {
		err = -ENOMEM;
		goto err_switch_setup;
	}

	err = i40e_setup_pf_switch(pf, false);
	if (err) {
		dev_info(&pdev->dev, "setup_pf_switch failed: %d\n", err);
		goto err_vsis;
	}

	/* The main driver is (mostly) up and happy. We need to set this state
	 * before setting up the misc vector or we get a race and the vector
	 * ends up disabled forever.
	 */
	clear_bit(__I40E_DOWN, &pf->state);

	/* In case of MSIX we are going to setup the misc vector right here
	 * to handle admin queue events etc. In case of legacy and MSI
	 * the misc functionality and queue processing is combined in
	 * the same vector and that gets setup at open.
	 */
	if (pf->flags & I40E_FLAG_MSIX_ENABLED) {
		err = i40e_setup_misc_vector(pf);
		if (err) {
			dev_info(&pdev->dev,
				 "setup of misc vector failed: %d\n", err);
			goto err_vsis;
		}
	}

	/* prep for VF support */
	if ((pf->flags & I40E_FLAG_SRIOV_ENABLED) &&
	    (pf->flags & I40E_FLAG_MSIX_ENABLED)) {
		u32 val;

		/* disable link interrupts for VFs */
		val = rd32(hw, I40E_PFGEN_PORTMDIO_NUM);
		val &= ~I40E_PFGEN_PORTMDIO_NUM_VFLINK_STAT_ENA_MASK;
		wr32(hw, I40E_PFGEN_PORTMDIO_NUM, val);
		i40e_flush(hw);
	}

	pfs_found++;

	i40e_dbg_pf_init(pf);

	/* tell the firmware that we're starting */
	dv.major_version = DRV_VERSION_MAJOR;
	dv.minor_version = DRV_VERSION_MINOR;
	dv.build_version = DRV_VERSION_BUILD;
	dv.subbuild_version = 0;
	i40e_aq_send_driver_version(&pf->hw, &dv, NULL);

	/* since everything's happy, start the service_task timer */
	mod_timer(&pf->service_timer,
		  round_jiffies(jiffies + pf->service_timer_period));

	return 0;

	/* Unwind what we've done if something failed in the setup */
err_vsis:
	set_bit(__I40E_DOWN, &pf->state);
err_switch_setup:
	i40e_clear_interrupt_scheme(pf);
	kfree(pf->vsi);
	del_timer_sync(&pf->service_timer);
err_mac_addr:
err_configure_lan_hmc:
	(void)i40e_shutdown_lan_hmc(hw);
err_init_lan_hmc:
	kfree(pf->qp_pile);
	kfree(pf->irq_pile);
err_sw_init:
err_adminq_setup:
	(void)i40e_shutdown_adminq(hw);
err_pf_reset:
	iounmap(hw->hw_addr);
err_ioremap:
	kfree(pf);
err_pf_alloc:
	pci_disable_pcie_error_reporting(pdev);
	pci_release_selected_regions(pdev,
				     pci_select_bars(pdev, IORESOURCE_MEM));
err_pci_reg:
err_dma:
	pci_disable_device(pdev);
	return err;
}

/**
 * i40e_remove - Device removal routine
 * @pdev: PCI device information struct
 *
 * i40e_remove is called by the PCI subsystem to alert the driver
 * that is should release a PCI device.  This could be caused by a
 * Hot-Plug event, or because the driver is going to be removed from
 * memory.
 **/
static void i40e_remove(struct pci_dev *pdev)
{
	struct i40e_pf *pf = pci_get_drvdata(pdev);
	i40e_status ret_code;
	u32 reg;
	int i;

	i40e_dbg_pf_exit(pf);

	if (pf->flags & I40E_FLAG_SRIOV_ENABLED) {
		i40e_free_vfs(pf);
		pf->flags &= ~I40E_FLAG_SRIOV_ENABLED;
	}

	/* no more scheduling of any task */
	set_bit(__I40E_DOWN, &pf->state);
	del_timer_sync(&pf->service_timer);
	cancel_work_sync(&pf->service_task);

	i40e_fdir_teardown(pf);

	/* If there is a switch structure or any orphans, remove them.
	 * This will leave only the PF's VSI remaining.
	 */
	for (i = 0; i < I40E_MAX_VEB; i++) {
		if (!pf->veb[i])
			continue;

		if (pf->veb[i]->uplink_seid == pf->mac_seid ||
		    pf->veb[i]->uplink_seid == 0)
			i40e_switch_branch_release(pf->veb[i]);
	}

	/* Now we can shutdown the PF's VSI, just before we kill
	 * adminq and hmc.
	 */
	if (pf->vsi[pf->lan_vsi])
		i40e_vsi_release(pf->vsi[pf->lan_vsi]);

	i40e_stop_misc_vector(pf);
	if (pf->flags & I40E_FLAG_MSIX_ENABLED) {
		synchronize_irq(pf->msix_entries[0].vector);
		free_irq(pf->msix_entries[0].vector, pf);
	}

	/* shutdown and destroy the HMC */
	ret_code = i40e_shutdown_lan_hmc(&pf->hw);
	if (ret_code)
		dev_warn(&pdev->dev,
			 "Failed to destroy the HMC resources: %d\n", ret_code);

	/* shutdown the adminq */
	i40e_aq_queue_shutdown(&pf->hw, true);
	ret_code = i40e_shutdown_adminq(&pf->hw);
	if (ret_code)
		dev_warn(&pdev->dev,
			 "Failed to destroy the Admin Queue resources: %d\n",
			 ret_code);

	/* Clear all dynamic memory lists of rings, q_vectors, and VSIs */
	i40e_clear_interrupt_scheme(pf);
	for (i = 0; i < pf->hw.func_caps.num_vsis; i++) {
		if (pf->vsi[i]) {
			i40e_vsi_clear_rings(pf->vsi[i]);
			i40e_vsi_clear(pf->vsi[i]);
			pf->vsi[i] = NULL;
		}
	}

	for (i = 0; i < I40E_MAX_VEB; i++) {
		kfree(pf->veb[i]);
		pf->veb[i] = NULL;
	}

	kfree(pf->qp_pile);
	kfree(pf->irq_pile);
	kfree(pf->sw_config);
	kfree(pf->vsi);

	/* force a PF reset to clean anything leftover */
	reg = rd32(&pf->hw, I40E_PFGEN_CTRL);
	wr32(&pf->hw, I40E_PFGEN_CTRL, (reg | I40E_PFGEN_CTRL_PFSWR_MASK));
	i40e_flush(&pf->hw);

	iounmap(pf->hw.hw_addr);
	kfree(pf);
	pci_release_selected_regions(pdev,
				     pci_select_bars(pdev, IORESOURCE_MEM));

	pci_disable_pcie_error_reporting(pdev);
	pci_disable_device(pdev);
}

/**
 * i40e_pci_error_detected - warning that something funky happened in PCI land
 * @pdev: PCI device information struct
 *
 * Called to warn that something happened and the error handling steps
 * are in progress.  Allows the driver to quiesce things, be ready for
 * remediation.
 **/
static pci_ers_result_t i40e_pci_error_detected(struct pci_dev *pdev,
						enum pci_channel_state error)
{
	struct i40e_pf *pf = pci_get_drvdata(pdev);

	dev_info(&pdev->dev, "%s: error %d\n", __func__, error);

	/* shutdown all operations */
	if (!test_bit(__I40E_SUSPENDED, &pf->state)) {
		rtnl_lock();
		i40e_prep_for_reset(pf);
		rtnl_unlock();
	}

	/* Request a slot reset */
	return PCI_ERS_RESULT_NEED_RESET;
}

/**
 * i40e_pci_error_slot_reset - a PCI slot reset just happened
 * @pdev: PCI device information struct
 *
 * Called to find if the driver can work with the device now that
 * the pci slot has been reset.  If a basic connection seems good
 * (registers are readable and have sane content) then return a
 * happy little PCI_ERS_RESULT_xxx.
 **/
static pci_ers_result_t i40e_pci_error_slot_reset(struct pci_dev *pdev)
{
	struct i40e_pf *pf = pci_get_drvdata(pdev);
	pci_ers_result_t result;
	int err;
	u32 reg;

	dev_info(&pdev->dev, "%s\n", __func__);
	if (pci_enable_device_mem(pdev)) {
		dev_info(&pdev->dev,
			 "Cannot re-enable PCI device after reset.\n");
		result = PCI_ERS_RESULT_DISCONNECT;
	} else {
		pci_set_master(pdev);
		pci_restore_state(pdev);
		pci_save_state(pdev);
		pci_wake_from_d3(pdev, false);

		reg = rd32(&pf->hw, I40E_GLGEN_RTRIG);
		if (reg == 0)
			result = PCI_ERS_RESULT_RECOVERED;
		else
			result = PCI_ERS_RESULT_DISCONNECT;
	}

	err = pci_cleanup_aer_uncorrect_error_status(pdev);
	if (err) {
		dev_info(&pdev->dev,
			 "pci_cleanup_aer_uncorrect_error_status failed 0x%0x\n",
			 err);
		/* non-fatal, continue */
	}

	return result;
}

/**
 * i40e_pci_error_resume - restart operations after PCI error recovery
 * @pdev: PCI device information struct
 *
 * Called to allow the driver to bring things back up after PCI error
 * and/or reset recovery has finished.
 **/
static void i40e_pci_error_resume(struct pci_dev *pdev)
{
	struct i40e_pf *pf = pci_get_drvdata(pdev);

	dev_info(&pdev->dev, "%s\n", __func__);
	if (test_bit(__I40E_SUSPENDED, &pf->state))
		return;

	rtnl_lock();
	i40e_handle_reset_warning(pf);
	rtnl_lock();
}

/**
 * i40e_shutdown - PCI callback for shutting down
 * @pdev: PCI device information struct
 **/
static void i40e_shutdown(struct pci_dev *pdev)
{
	struct i40e_pf *pf = pci_get_drvdata(pdev);

	set_bit(__I40E_SUSPENDED, &pf->state);
	set_bit(__I40E_DOWN, &pf->state);
	rtnl_lock();
	i40e_prep_for_reset(pf);
	rtnl_unlock();

	if (system_state == SYSTEM_POWER_OFF) {
		pci_wake_from_d3(pdev, false);    /* No WoL support yet */
		pci_set_power_state(pdev, PCI_D3hot);
	}
}

#ifdef CONFIG_PM
/**
 * i40e_suspend - PCI callback for moving to D3
 * @pdev: PCI device information struct
 **/
static int i40e_suspend(struct pci_dev *pdev, pm_message_t state)
{
	struct i40e_pf *pf = pci_get_drvdata(pdev);

	set_bit(__I40E_SUSPENDED, &pf->state);
	set_bit(__I40E_DOWN, &pf->state);
	rtnl_lock();
	i40e_prep_for_reset(pf);
	rtnl_unlock();

	pci_wake_from_d3(pdev, false);    /* No WoL support yet */
	pci_set_power_state(pdev, PCI_D3hot);

	return 0;
}

/**
 * i40e_resume - PCI callback for waking up from D3
 * @pdev: PCI device information struct
 **/
static int i40e_resume(struct pci_dev *pdev)
{
	struct i40e_pf *pf = pci_get_drvdata(pdev);
	u32 err;

	pci_set_power_state(pdev, PCI_D0);
	pci_restore_state(pdev);
	/* pci_restore_state() clears dev->state_saves, so
	 * call pci_save_state() again to restore it.
	 */
	pci_save_state(pdev);

	err = pci_enable_device_mem(pdev);
	if (err) {
		dev_err(&pdev->dev,
			"%s: Cannot enable PCI device from suspend\n",
			__func__);
		return err;
	}
	pci_set_master(pdev);

	/* no wakeup events while running */
	pci_wake_from_d3(pdev, false);

	/* handling the reset will rebuild the device state */
	if (test_and_clear_bit(__I40E_SUSPENDED, &pf->state)) {
		clear_bit(__I40E_DOWN, &pf->state);
		rtnl_lock();
		i40e_reset_and_rebuild(pf, false);
		rtnl_unlock();
	}

	return 0;
}

#endif
static const struct pci_error_handlers i40e_err_handler = {
	.error_detected = i40e_pci_error_detected,
	.slot_reset = i40e_pci_error_slot_reset,
	.resume = i40e_pci_error_resume,
};

static struct pci_driver i40e_driver = {
	.name     = i40e_driver_name,
	.id_table = i40e_pci_tbl,
	.probe    = i40e_probe,
	.remove   = i40e_remove,
#ifdef CONFIG_PM
	.suspend  = i40e_suspend,
	.resume   = i40e_resume,
#endif
	.shutdown = i40e_shutdown,
	.err_handler = &i40e_err_handler,
	.sriov_configure = i40e_pci_sriov_configure,
};

/**
 * i40e_init_module - Driver registration routine
 *
 * i40e_init_module is the first routine called when the driver is
 * loaded. All it does is register with the PCI subsystem.
 **/
static int __init i40e_init_module(void)
{
	pr_info("%s: %s - version %s\n", i40e_driver_name,
		i40e_driver_string, i40e_driver_version_str);
	pr_info("%s: %s\n", i40e_driver_name, i40e_copyright);
	i40e_dbg_init();
	return pci_register_driver(&i40e_driver);
}
module_init(i40e_init_module);

/**
 * i40e_exit_module - Driver exit cleanup routine
 *
 * i40e_exit_module is called just before the driver is removed
 * from memory.
 **/
static void __exit i40e_exit_module(void)
{
	pci_unregister_driver(&i40e_driver);
	i40e_dbg_exit();
}
module_exit(i40e_exit_module);<|MERGE_RESOLUTION|>--- conflicted
+++ resolved
@@ -354,11 +354,11 @@
 	struct rtnl_link_stats64 *vsi_stats = i40e_get_vsi_stats_struct(vsi);
 	int i;
 
-<<<<<<< HEAD
+
 	if (test_bit(__I40E_DOWN, &vsi->state))
-=======
+		return stats;
+
 	if (!vsi->tx_rings)
->>>>>>> 35eecf05
 		return stats;
 
 	rcu_read_lock();

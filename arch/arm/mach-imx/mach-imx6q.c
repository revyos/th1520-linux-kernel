--- conflicted
+++ resolved
@@ -131,14 +131,10 @@
 
 static void __init imx6q_init_machine(void)
 {
-<<<<<<< HEAD
-	imx6q_enet_phy_init();
-=======
 	struct device *parent;
 
 	imx_print_silicon_rev(cpu_is_imx6dl() ? "i.MX6DL" : "i.MX6Q",
 			      imx_get_soc_revision());
->>>>>>> d8ec26d7
 
 	mxc_arch_reset_init_dt();
 
@@ -240,11 +236,7 @@
 
 static void __init imx6q_init_irq(void)
 {
-<<<<<<< HEAD
-	imx6q_init_revision();
-=======
 	imx_init_revision_from_anatop();
->>>>>>> d8ec26d7
 	imx_init_l2cache();
 	imx_src_init();
 	imx_gpc_init();

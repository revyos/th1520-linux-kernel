// SPDX-License-Identifier: GPL-2.0
/*
 *    Out of line spinlock code.
 *
 *    Copyright IBM Corp. 2004, 2006
 *    Author(s): Martin Schwidefsky (schwidefsky@de.ibm.com)
 */

#include <linux/types.h>
#include <linux/export.h>
#include <linux/spinlock.h>
#include <linux/jiffies.h>
#include <linux/init.h>
#include <linux/smp.h>
#include <linux/percpu.h>
#include <asm/alternative.h>
#include <asm/io.h>

int spin_retry = -1;

static int __init spin_retry_init(void)
{
	if (spin_retry < 0)
		spin_retry = 1000;
	return 0;
}
early_initcall(spin_retry_init);

/*
 * spin_retry= parameter
 */
static int __init spin_retry_setup(char *str)
{
	spin_retry = simple_strtoul(str, &str, 0);
	return 1;
}
__setup("spin_retry=", spin_retry_setup);

struct spin_wait {
	struct spin_wait *next, *prev;
	int node_id;
} __aligned(32);

static DEFINE_PER_CPU_ALIGNED(struct spin_wait, spin_wait[4]);

#define _Q_LOCK_CPU_OFFSET	0
#define _Q_LOCK_STEAL_OFFSET	16
#define _Q_TAIL_IDX_OFFSET	18
#define _Q_TAIL_CPU_OFFSET	20

#define _Q_LOCK_CPU_MASK	0x0000ffff
#define _Q_LOCK_STEAL_ADD	0x00010000
#define _Q_LOCK_STEAL_MASK	0x00030000
#define _Q_TAIL_IDX_MASK	0x000c0000
#define _Q_TAIL_CPU_MASK	0xfff00000

#define _Q_LOCK_MASK		(_Q_LOCK_CPU_MASK | _Q_LOCK_STEAL_MASK)
#define _Q_TAIL_MASK		(_Q_TAIL_IDX_MASK | _Q_TAIL_CPU_MASK)

void arch_spin_lock_setup(int cpu)
{
	struct spin_wait *node;
	int ix;

	node = per_cpu_ptr(&spin_wait[0], cpu);
	for (ix = 0; ix < 4; ix++, node++) {
		memset(node, 0, sizeof(*node));
		node->node_id = ((cpu + 1) << _Q_TAIL_CPU_OFFSET) +
			(ix << _Q_TAIL_IDX_OFFSET);
	}
}

static inline int arch_load_niai4(int *lock)
{
	int owner;

	asm_inline volatile(
<<<<<<< HEAD
		ALTERNATIVE("", ".insn rre,0xb2fa0000,4,0", 49)	/* NIAI 4 */
=======
		ALTERNATIVE("nop", ".insn rre,0xb2fa0000,4,0", 49) /* NIAI 4 */
>>>>>>> 88084a3d
		"	l	%0,%1\n"
		: "=d" (owner) : "Q" (*lock) : "memory");
	return owner;
}

static inline int arch_cmpxchg_niai8(int *lock, int old, int new)
{
	int expected = old;

	asm_inline volatile(
<<<<<<< HEAD
		ALTERNATIVE("", ".insn rre,0xb2fa0000,8,0", 49)	/* NIAI 8 */
=======
		ALTERNATIVE("nop", ".insn rre,0xb2fa0000,8,0", 49) /* NIAI 8 */
>>>>>>> 88084a3d
		"	cs	%0,%3,%1\n"
		: "=d" (old), "=Q" (*lock)
		: "0" (old), "d" (new), "Q" (*lock)
		: "cc", "memory");
	return expected == old;
}

static inline struct spin_wait *arch_spin_decode_tail(int lock)
{
	int ix, cpu;

	ix = (lock & _Q_TAIL_IDX_MASK) >> _Q_TAIL_IDX_OFFSET;
	cpu = (lock & _Q_TAIL_CPU_MASK) >> _Q_TAIL_CPU_OFFSET;
	return per_cpu_ptr(&spin_wait[ix], cpu - 1);
}

static inline int arch_spin_yield_target(int lock, struct spin_wait *node)
{
	if (lock & _Q_LOCK_CPU_MASK)
		return lock & _Q_LOCK_CPU_MASK;
	if (node == NULL || node->prev == NULL)
		return 0;	/* 0 -> no target cpu */
	while (node->prev)
		node = node->prev;
	return node->node_id >> _Q_TAIL_CPU_OFFSET;
}

static inline void arch_spin_lock_queued(arch_spinlock_t *lp)
{
	struct spin_wait *node, *next;
	int lockval, ix, node_id, tail_id, old, new, owner, count;

	ix = S390_lowcore.spinlock_index++;
	barrier();
	lockval = SPINLOCK_LOCKVAL;	/* cpu + 1 */
	node = this_cpu_ptr(&spin_wait[ix]);
	node->prev = node->next = NULL;
	node_id = node->node_id;

	/* Enqueue the node for this CPU in the spinlock wait queue */
	while (1) {
		old = READ_ONCE(lp->lock);
		if ((old & _Q_LOCK_CPU_MASK) == 0 &&
		    (old & _Q_LOCK_STEAL_MASK) != _Q_LOCK_STEAL_MASK) {
			/*
			 * The lock is free but there may be waiters.
			 * With no waiters simply take the lock, if there
			 * are waiters try to steal the lock. The lock may
			 * be stolen three times before the next queued
			 * waiter will get the lock.
			 */
			new = (old ? (old + _Q_LOCK_STEAL_ADD) : 0) | lockval;
			if (__atomic_cmpxchg_bool(&lp->lock, old, new))
				/* Got the lock */
				goto out;
			/* lock passing in progress */
			continue;
		}
		/* Make the node of this CPU the new tail. */
		new = node_id | (old & _Q_LOCK_MASK);
		if (__atomic_cmpxchg_bool(&lp->lock, old, new))
			break;
	}
	/* Set the 'next' pointer of the tail node in the queue */
	tail_id = old & _Q_TAIL_MASK;
	if (tail_id != 0) {
		node->prev = arch_spin_decode_tail(tail_id);
		WRITE_ONCE(node->prev->next, node);
	}

	/* Pass the virtual CPU to the lock holder if it is not running */
	owner = arch_spin_yield_target(old, node);
	if (owner && arch_vcpu_is_preempted(owner - 1))
		smp_yield_cpu(owner - 1);

	/* Spin on the CPU local node->prev pointer */
	if (tail_id != 0) {
		count = spin_retry;
		while (READ_ONCE(node->prev) != NULL) {
			if (count-- >= 0)
				continue;
			count = spin_retry;
			/* Query running state of lock holder again. */
			owner = arch_spin_yield_target(old, node);
			if (owner && arch_vcpu_is_preempted(owner - 1))
				smp_yield_cpu(owner - 1);
		}
	}

	/* Spin on the lock value in the spinlock_t */
	count = spin_retry;
	while (1) {
		old = READ_ONCE(lp->lock);
		owner = old & _Q_LOCK_CPU_MASK;
		if (!owner) {
			tail_id = old & _Q_TAIL_MASK;
			new = ((tail_id != node_id) ? tail_id : 0) | lockval;
			if (__atomic_cmpxchg_bool(&lp->lock, old, new))
				/* Got the lock */
				break;
			continue;
		}
		if (count-- >= 0)
			continue;
		count = spin_retry;
		if (!MACHINE_IS_LPAR || arch_vcpu_is_preempted(owner - 1))
			smp_yield_cpu(owner - 1);
	}

	/* Pass lock_spin job to next CPU in the queue */
	if (node_id && tail_id != node_id) {
		/* Wait until the next CPU has set up the 'next' pointer */
		while ((next = READ_ONCE(node->next)) == NULL)
			;
		next->prev = NULL;
	}

 out:
	S390_lowcore.spinlock_index--;
}

static inline void arch_spin_lock_classic(arch_spinlock_t *lp)
{
	int lockval, old, new, owner, count;

	lockval = SPINLOCK_LOCKVAL;	/* cpu + 1 */

	/* Pass the virtual CPU to the lock holder if it is not running */
	owner = arch_spin_yield_target(READ_ONCE(lp->lock), NULL);
	if (owner && arch_vcpu_is_preempted(owner - 1))
		smp_yield_cpu(owner - 1);

	count = spin_retry;
	while (1) {
		old = arch_load_niai4(&lp->lock);
		owner = old & _Q_LOCK_CPU_MASK;
		/* Try to get the lock if it is free. */
		if (!owner) {
			new = (old & _Q_TAIL_MASK) | lockval;
			if (arch_cmpxchg_niai8(&lp->lock, old, new)) {
				/* Got the lock */
				return;
			}
			continue;
		}
		if (count-- >= 0)
			continue;
		count = spin_retry;
		if (!MACHINE_IS_LPAR || arch_vcpu_is_preempted(owner - 1))
			smp_yield_cpu(owner - 1);
	}
}

void arch_spin_lock_wait(arch_spinlock_t *lp)
{
	if (test_cpu_flag(CIF_DEDICATED_CPU))
		arch_spin_lock_queued(lp);
	else
		arch_spin_lock_classic(lp);
}
EXPORT_SYMBOL(arch_spin_lock_wait);

int arch_spin_trylock_retry(arch_spinlock_t *lp)
{
	int cpu = SPINLOCK_LOCKVAL;
	int owner, count;

	for (count = spin_retry; count > 0; count--) {
		owner = READ_ONCE(lp->lock);
		/* Try to get the lock if it is free. */
		if (!owner) {
			if (__atomic_cmpxchg_bool(&lp->lock, 0, cpu))
				return 1;
		}
	}
	return 0;
}
EXPORT_SYMBOL(arch_spin_trylock_retry);

void arch_read_lock_wait(arch_rwlock_t *rw)
{
	if (unlikely(in_interrupt())) {
		while (READ_ONCE(rw->cnts) & 0x10000)
			barrier();
		return;
	}

	/* Remove this reader again to allow recursive read locking */
	__atomic_add_const(-1, &rw->cnts);
	/* Put the reader into the wait queue */
	arch_spin_lock(&rw->wait);
	/* Now add this reader to the count value again */
	__atomic_add_const(1, &rw->cnts);
	/* Loop until the writer is done */
	while (READ_ONCE(rw->cnts) & 0x10000)
		barrier();
	arch_spin_unlock(&rw->wait);
}
EXPORT_SYMBOL(arch_read_lock_wait);

void arch_write_lock_wait(arch_rwlock_t *rw)
{
	int old;

	/* Add this CPU to the write waiters */
	__atomic_add(0x20000, &rw->cnts);

	/* Put the writer into the wait queue */
	arch_spin_lock(&rw->wait);

	while (1) {
		old = READ_ONCE(rw->cnts);
		if ((old & 0x1ffff) == 0 &&
		    __atomic_cmpxchg_bool(&rw->cnts, old, old | 0x10000))
			/* Got the lock */
			break;
		barrier();
	}

	arch_spin_unlock(&rw->wait);
}
EXPORT_SYMBOL(arch_write_lock_wait);

void arch_spin_relax(arch_spinlock_t *lp)
{
	int cpu;

	cpu = READ_ONCE(lp->lock) & _Q_LOCK_CPU_MASK;
	if (!cpu)
		return;
	if (MACHINE_IS_LPAR && !arch_vcpu_is_preempted(cpu - 1))
		return;
	smp_yield_cpu(cpu - 1);
}
EXPORT_SYMBOL(arch_spin_relax);<|MERGE_RESOLUTION|>--- conflicted
+++ resolved
@@ -75,11 +75,7 @@
 	int owner;
 
 	asm_inline volatile(
-<<<<<<< HEAD
-		ALTERNATIVE("", ".insn rre,0xb2fa0000,4,0", 49)	/* NIAI 4 */
-=======
 		ALTERNATIVE("nop", ".insn rre,0xb2fa0000,4,0", 49) /* NIAI 4 */
->>>>>>> 88084a3d
 		"	l	%0,%1\n"
 		: "=d" (owner) : "Q" (*lock) : "memory");
 	return owner;
@@ -90,11 +86,7 @@
 	int expected = old;
 
 	asm_inline volatile(
-<<<<<<< HEAD
-		ALTERNATIVE("", ".insn rre,0xb2fa0000,8,0", 49)	/* NIAI 8 */
-=======
 		ALTERNATIVE("nop", ".insn rre,0xb2fa0000,8,0", 49) /* NIAI 8 */
->>>>>>> 88084a3d
 		"	cs	%0,%3,%1\n"
 		: "=d" (old), "=Q" (*lock)
 		: "0" (old), "d" (new), "Q" (*lock)

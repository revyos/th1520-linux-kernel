VERSION = 3
PATCHLEVEL = 3
SUBLEVEL = 0
<<<<<<< HEAD
EXTRAVERSION = -rc1
=======
EXTRAVERSION = -rc4
>>>>>>> e2920638
NAME = Saber-toothed Squirrel

# *DOCUMENTATION*
# To see a list of typical targets execute "make help"
# More info can be located in ./README
# Comments in this file are targeted only to the developer, do not
# expect to learn how to build the kernel reading this file.

# Do not:
# o  use make's built-in rules and variables
#    (this increases performance and avoids hard-to-debug behaviour);
# o  print "Entering directory ...";
MAKEFLAGS += -rR --no-print-directory

# Avoid funny character set dependencies
unexport LC_ALL
LC_COLLATE=C
LC_NUMERIC=C
export LC_COLLATE LC_NUMERIC

# We are using a recursive build, so we need to do a little thinking
# to get the ordering right.
#
# Most importantly: sub-Makefiles should only ever modify files in
# their own directory. If in some directory we have a dependency on
# a file in another dir (which doesn't happen often, but it's often
# unavoidable when linking the built-in.o targets which finally
# turn into vmlinux), we will call a sub make in that other dir, and
# after that we are sure that everything which is in that other dir
# is now up to date.
#
# The only cases where we need to modify files which have global
# effects are thus separated out and done before the recursive
# descending is started. They are now explicitly listed as the
# prepare rule.

# To put more focus on warnings, be less verbose as default
# Use 'make V=1' to see the full commands

ifeq ("$(origin V)", "command line")
  KBUILD_VERBOSE = $(V)
endif
ifndef KBUILD_VERBOSE
  KBUILD_VERBOSE = 0
endif

# Call a source code checker (by default, "sparse") as part of the
# C compilation.
#
# Use 'make C=1' to enable checking of only re-compiled files.
# Use 'make C=2' to enable checking of *all* source files, regardless
# of whether they are re-compiled or not.
#
# See the file "Documentation/sparse.txt" for more details, including
# where to get the "sparse" utility.

ifeq ("$(origin C)", "command line")
  KBUILD_CHECKSRC = $(C)
endif
ifndef KBUILD_CHECKSRC
  KBUILD_CHECKSRC = 0
endif

# Use make M=dir to specify directory of external module to build
# Old syntax make ... SUBDIRS=$PWD is still supported
# Setting the environment variable KBUILD_EXTMOD take precedence
ifdef SUBDIRS
  KBUILD_EXTMOD ?= $(SUBDIRS)
endif

ifeq ("$(origin M)", "command line")
  KBUILD_EXTMOD := $(M)
endif

# kbuild supports saving output files in a separate directory.
# To locate output files in a separate directory two syntaxes are supported.
# In both cases the working directory must be the root of the kernel src.
# 1) O=
# Use "make O=dir/to/store/output/files/"
#
# 2) Set KBUILD_OUTPUT
# Set the environment variable KBUILD_OUTPUT to point to the directory
# where the output files shall be placed.
# export KBUILD_OUTPUT=dir/to/store/output/files/
# make
#
# The O= assignment takes precedence over the KBUILD_OUTPUT environment
# variable.


# KBUILD_SRC is set on invocation of make in OBJ directory
# KBUILD_SRC is not intended to be used by the regular user (for now)
ifeq ($(KBUILD_SRC),)

# OK, Make called in directory where kernel src resides
# Do we want to locate output files in a separate directory?
ifeq ("$(origin O)", "command line")
  KBUILD_OUTPUT := $(O)
endif

ifeq ("$(origin W)", "command line")
  export KBUILD_ENABLE_EXTRA_GCC_CHECKS := $(W)
endif

# That's our default target when none is given on the command line
PHONY := _all
_all:

# Cancel implicit rules on top Makefile
$(CURDIR)/Makefile Makefile: ;

ifneq ($(KBUILD_OUTPUT),)
# Invoke a second make in the output directory, passing relevant variables
# check that the output directory actually exists
saved-output := $(KBUILD_OUTPUT)
KBUILD_OUTPUT := $(shell cd $(KBUILD_OUTPUT) && /bin/pwd)
$(if $(KBUILD_OUTPUT),, \
     $(error output directory "$(saved-output)" does not exist))

PHONY += $(MAKECMDGOALS) sub-make

$(filter-out _all sub-make $(CURDIR)/Makefile, $(MAKECMDGOALS)) _all: sub-make
	$(Q)@:

sub-make: FORCE
	$(if $(KBUILD_VERBOSE:1=),@)$(MAKE) -C $(KBUILD_OUTPUT) \
	KBUILD_SRC=$(CURDIR) \
	KBUILD_EXTMOD="$(KBUILD_EXTMOD)" -f $(CURDIR)/Makefile \
	$(filter-out _all sub-make,$(MAKECMDGOALS))

# Leave processing to above invocation of make
skip-makefile := 1
endif # ifneq ($(KBUILD_OUTPUT),)
endif # ifeq ($(KBUILD_SRC),)

# We process the rest of the Makefile if this is the final invocation of make
ifeq ($(skip-makefile),)

# If building an external module we do not care about the all: rule
# but instead _all depend on modules
PHONY += all
ifeq ($(KBUILD_EXTMOD),)
_all: all
else
_all: modules
endif

srctree		:= $(if $(KBUILD_SRC),$(KBUILD_SRC),$(CURDIR))
objtree		:= $(CURDIR)
src		:= $(srctree)
obj		:= $(objtree)

VPATH		:= $(srctree)$(if $(KBUILD_EXTMOD),:$(KBUILD_EXTMOD))

export srctree objtree VPATH


# SUBARCH tells the usermode build what the underlying arch is.  That is set
# first, and if a usermode build is happening, the "ARCH=um" on the command
# line overrides the setting of ARCH below.  If a native build is happening,
# then ARCH is assigned, getting whatever value it gets normally, and 
# SUBARCH is subsequently ignored.

SUBARCH := $(shell uname -m | sed -e s/i.86/i386/ -e s/sun4u/sparc64/ \
				  -e s/arm.*/arm/ -e s/sa110/arm/ \
				  -e s/s390x/s390/ -e s/parisc64/parisc/ \
				  -e s/ppc.*/powerpc/ -e s/mips.*/mips/ \
				  -e s/sh[234].*/sh/ )

# Cross compiling and selecting different set of gcc/bin-utils
# ---------------------------------------------------------------------------
#
# When performing cross compilation for other architectures ARCH shall be set
# to the target architecture. (See arch/* for the possibilities).
# ARCH can be set during invocation of make:
# make ARCH=ia64
# Another way is to have ARCH set in the environment.
# The default ARCH is the host where make is executed.

# CROSS_COMPILE specify the prefix used for all executables used
# during compilation. Only gcc and related bin-utils executables
# are prefixed with $(CROSS_COMPILE).
# CROSS_COMPILE can be set on the command line
# make CROSS_COMPILE=ia64-linux-
# Alternatively CROSS_COMPILE can be set in the environment.
# A third alternative is to store a setting in .config so that plain
# "make" in the configured kernel build directory always uses that.
# Default value for CROSS_COMPILE is not to prefix executables
# Note: Some architectures assign CROSS_COMPILE in their arch/*/Makefile
export KBUILD_BUILDHOST := $(SUBARCH)
ARCH		?= $(SUBARCH)
CROSS_COMPILE	?= $(CONFIG_CROSS_COMPILE:"%"=%)

# Architecture as present in compile.h
UTS_MACHINE 	:= $(ARCH)
SRCARCH 	:= $(ARCH)

# Additional ARCH settings for x86
ifeq ($(ARCH),i386)
        SRCARCH := x86
endif
ifeq ($(ARCH),x86_64)
        SRCARCH := x86
endif

# Additional ARCH settings for sparc
ifeq ($(ARCH),sparc32)
       SRCARCH := sparc
endif
ifeq ($(ARCH),sparc64)
       SRCARCH := sparc
endif

# Additional ARCH settings for sh
ifeq ($(ARCH),sh64)
       SRCARCH := sh
endif

# Additional ARCH settings for tile
ifeq ($(ARCH),tilepro)
       SRCARCH := tile
endif
ifeq ($(ARCH),tilegx)
       SRCARCH := tile
endif

# Where to locate arch specific headers
hdr-arch  := $(SRCARCH)

ifeq ($(ARCH),m68knommu)
       hdr-arch  := m68k
endif

KCONFIG_CONFIG	?= .config
export KCONFIG_CONFIG

# SHELL used by kbuild
CONFIG_SHELL := $(shell if [ -x "$$BASH" ]; then echo $$BASH; \
	  else if [ -x /bin/bash ]; then echo /bin/bash; \
	  else echo sh; fi ; fi)

HOSTCC       = gcc
HOSTCXX      = g++
HOSTCFLAGS   = -Wall -Wmissing-prototypes -Wstrict-prototypes -O2 -fomit-frame-pointer
HOSTCXXFLAGS = -O2

# Decide whether to build built-in, modular, or both.
# Normally, just do built-in.

KBUILD_MODULES :=
KBUILD_BUILTIN := 1

#	If we have only "make modules", don't compile built-in objects.
#	When we're building modules with modversions, we need to consider
#	the built-in objects during the descend as well, in order to
#	make sure the checksums are up to date before we record them.

ifeq ($(MAKECMDGOALS),modules)
  KBUILD_BUILTIN := $(if $(CONFIG_MODVERSIONS),1)
endif

#	If we have "make <whatever> modules", compile modules
#	in addition to whatever we do anyway.
#	Just "make" or "make all" shall build modules as well

ifneq ($(filter all _all modules,$(MAKECMDGOALS)),)
  KBUILD_MODULES := 1
endif

ifeq ($(MAKECMDGOALS),)
  KBUILD_MODULES := 1
endif

export KBUILD_MODULES KBUILD_BUILTIN
export KBUILD_CHECKSRC KBUILD_SRC KBUILD_EXTMOD

# Beautify output
# ---------------------------------------------------------------------------
#
# Normally, we echo the whole command before executing it. By making
# that echo $($(quiet)$(cmd)), we now have the possibility to set
# $(quiet) to choose other forms of output instead, e.g.
#
#         quiet_cmd_cc_o_c = Compiling $(RELDIR)/$@
#         cmd_cc_o_c       = $(CC) $(c_flags) -c -o $@ $<
#
# If $(quiet) is empty, the whole command will be printed.
# If it is set to "quiet_", only the short version will be printed. 
# If it is set to "silent_", nothing will be printed at all, since
# the variable $(silent_cmd_cc_o_c) doesn't exist.
#
# A simple variant is to prefix commands with $(Q) - that's useful
# for commands that shall be hidden in non-verbose mode.
#
#	$(Q)ln $@ :<
#
# If KBUILD_VERBOSE equals 0 then the above command will be hidden.
# If KBUILD_VERBOSE equals 1 then the above command is displayed.

ifeq ($(KBUILD_VERBOSE),1)
  quiet =
  Q =
else
  quiet=quiet_
  Q = @
endif

# If the user is running make -s (silent mode), suppress echoing of
# commands

ifneq ($(filter s% -s%,$(MAKEFLAGS)),)
  quiet=silent_
endif

export quiet Q KBUILD_VERBOSE


# Look for make include files relative to root of kernel src
MAKEFLAGS += --include-dir=$(srctree)

# We need some generic definitions (do not try to remake the file).
$(srctree)/scripts/Kbuild.include: ;
include $(srctree)/scripts/Kbuild.include

# Make variables (CC, etc...)

AS		= $(CROSS_COMPILE)as
LD		= $(CROSS_COMPILE)ld
CC		= $(CROSS_COMPILE)gcc
CPP		= $(CC) -E
AR		= $(CROSS_COMPILE)ar
NM		= $(CROSS_COMPILE)nm
STRIP		= $(CROSS_COMPILE)strip
OBJCOPY		= $(CROSS_COMPILE)objcopy
OBJDUMP		= $(CROSS_COMPILE)objdump
AWK		= awk
GENKSYMS	= scripts/genksyms/genksyms
INSTALLKERNEL  := installkernel
DEPMOD		= /sbin/depmod
KALLSYMS	= scripts/kallsyms
PERL		= perl
CHECK		= sparse

CHECKFLAGS     := -D__linux__ -Dlinux -D__STDC__ -Dunix -D__unix__ \
		  -Wbitwise -Wno-return-void $(CF)
CFLAGS_MODULE   =
AFLAGS_MODULE   =
LDFLAGS_MODULE  =
CFLAGS_KERNEL	=
AFLAGS_KERNEL	=
CFLAGS_GCOV	= -fprofile-arcs -ftest-coverage


# Use LINUXINCLUDE when you must reference the include/ directory.
# Needed to be compatible with the O= option
LINUXINCLUDE    := -I$(srctree)/arch/$(hdr-arch)/include \
                   -Iarch/$(hdr-arch)/include/generated -Iinclude \
                   $(if $(KBUILD_SRC), -I$(srctree)/include) \
                   -include $(srctree)/include/linux/kconfig.h

KBUILD_CPPFLAGS := -D__KERNEL__

KBUILD_CFLAGS   := -Wall -Wundef -Wstrict-prototypes -Wno-trigraphs \
		   -fno-strict-aliasing -fno-common \
		   -Werror-implicit-function-declaration \
		   -Wno-format-security \
		   -fno-delete-null-pointer-checks
KBUILD_AFLAGS_KERNEL :=
KBUILD_CFLAGS_KERNEL :=
KBUILD_AFLAGS   := -D__ASSEMBLY__
KBUILD_AFLAGS_MODULE  := -DMODULE
KBUILD_CFLAGS_MODULE  := -DMODULE
KBUILD_LDFLAGS_MODULE := -T $(srctree)/scripts/module-common.lds

# Read KERNELRELEASE from include/config/kernel.release (if it exists)
KERNELRELEASE = $(shell cat include/config/kernel.release 2> /dev/null)
KERNELVERSION = $(VERSION)$(if $(PATCHLEVEL),.$(PATCHLEVEL)$(if $(SUBLEVEL),.$(SUBLEVEL)))$(EXTRAVERSION)

export VERSION PATCHLEVEL SUBLEVEL KERNELRELEASE KERNELVERSION
export ARCH SRCARCH CONFIG_SHELL HOSTCC HOSTCFLAGS CROSS_COMPILE AS LD CC
export CPP AR NM STRIP OBJCOPY OBJDUMP
export MAKE AWK GENKSYMS INSTALLKERNEL PERL UTS_MACHINE
export HOSTCXX HOSTCXXFLAGS LDFLAGS_MODULE CHECK CHECKFLAGS

export KBUILD_CPPFLAGS NOSTDINC_FLAGS LINUXINCLUDE OBJCOPYFLAGS LDFLAGS
export KBUILD_CFLAGS CFLAGS_KERNEL CFLAGS_MODULE CFLAGS_GCOV
export KBUILD_AFLAGS AFLAGS_KERNEL AFLAGS_MODULE
export KBUILD_AFLAGS_MODULE KBUILD_CFLAGS_MODULE KBUILD_LDFLAGS_MODULE
export KBUILD_AFLAGS_KERNEL KBUILD_CFLAGS_KERNEL
export KBUILD_ARFLAGS

# When compiling out-of-tree modules, put MODVERDIR in the module
# tree rather than in the kernel tree. The kernel tree might
# even be read-only.
export MODVERDIR := $(if $(KBUILD_EXTMOD),$(firstword $(KBUILD_EXTMOD))/).tmp_versions

# Files to ignore in find ... statements

RCS_FIND_IGNORE := \( -name SCCS -o -name BitKeeper -o -name .svn -o -name CVS -o -name .pc -o -name .hg -o -name .git \) -prune -o
export RCS_TAR_IGNORE := --exclude SCCS --exclude BitKeeper --exclude .svn --exclude CVS --exclude .pc --exclude .hg --exclude .git

# ===========================================================================
# Rules shared between *config targets and build targets

# Basic helpers built in scripts/
PHONY += scripts_basic
scripts_basic:
	$(Q)$(MAKE) $(build)=scripts/basic
	$(Q)rm -f .tmp_quiet_recordmcount

# To avoid any implicit rule to kick in, define an empty command.
scripts/basic/%: scripts_basic ;

PHONY += outputmakefile
# outputmakefile generates a Makefile in the output directory, if using a
# separate output directory. This allows convenient use of make in the
# output directory.
outputmakefile:
ifneq ($(KBUILD_SRC),)
	$(Q)ln -fsn $(srctree) source
	$(Q)$(CONFIG_SHELL) $(srctree)/scripts/mkmakefile \
	    $(srctree) $(objtree) $(VERSION) $(PATCHLEVEL)
endif

# Support for using generic headers in asm-generic
PHONY += asm-generic
asm-generic:
	$(Q)$(MAKE) -f $(srctree)/scripts/Makefile.asm-generic \
	            obj=arch/$(SRCARCH)/include/generated/asm

# To make sure we do not include .config for any of the *config targets
# catch them early, and hand them over to scripts/kconfig/Makefile
# It is allowed to specify more targets when calling make, including
# mixing *config targets and build targets.
# For example 'make oldconfig all'.
# Detect when mixed targets is specified, and make a second invocation
# of make so .config is not included in this case either (for *config).

no-dot-config-targets := clean mrproper distclean \
			 cscope gtags TAGS tags help %docs check% coccicheck \
			 include/linux/version.h headers_% archheaders \
			 kernelversion %src-pkg

config-targets := 0
mixed-targets  := 0
dot-config     := 1

ifneq ($(filter $(no-dot-config-targets), $(MAKECMDGOALS)),)
	ifeq ($(filter-out $(no-dot-config-targets), $(MAKECMDGOALS)),)
		dot-config := 0
	endif
endif

ifeq ($(KBUILD_EXTMOD),)
        ifneq ($(filter config %config,$(MAKECMDGOALS)),)
                config-targets := 1
                ifneq ($(filter-out config %config,$(MAKECMDGOALS)),)
                        mixed-targets := 1
                endif
        endif
endif

ifeq ($(mixed-targets),1)
# ===========================================================================
# We're called with mixed targets (*config and build targets).
# Handle them one by one.

%:: FORCE
	$(Q)$(MAKE) -C $(srctree) KBUILD_SRC= $@

else
ifeq ($(config-targets),1)
# ===========================================================================
# *config targets only - make sure prerequisites are updated, and descend
# in scripts/kconfig to make the *config target

# Read arch specific Makefile to set KBUILD_DEFCONFIG as needed.
# KBUILD_DEFCONFIG may point out an alternative default configuration
# used for 'make defconfig'
include $(srctree)/arch/$(SRCARCH)/Makefile
export KBUILD_DEFCONFIG KBUILD_KCONFIG

config: scripts_basic outputmakefile FORCE
	$(Q)mkdir -p include/linux include/config
	$(Q)$(MAKE) $(build)=scripts/kconfig $@

%config: scripts_basic outputmakefile FORCE
	$(Q)mkdir -p include/linux include/config
	$(Q)$(MAKE) $(build)=scripts/kconfig $@

else
# ===========================================================================
# Build targets only - this includes vmlinux, arch specific targets, clean
# targets and others. In general all targets except *config targets.

ifeq ($(KBUILD_EXTMOD),)
# Additional helpers built in scripts/
# Carefully list dependencies so we do not try to build scripts twice
# in parallel
PHONY += scripts
scripts: scripts_basic include/config/auto.conf include/config/tristate.conf
	$(Q)$(MAKE) $(build)=$(@)

# Objects we will link into vmlinux / subdirs we need to visit
init-y		:= init/
drivers-y	:= drivers/ sound/ firmware/
net-y		:= net/
libs-y		:= lib/
core-y		:= usr/
endif # KBUILD_EXTMOD

ifeq ($(dot-config),1)
# Read in config
-include include/config/auto.conf

ifeq ($(KBUILD_EXTMOD),)
# Read in dependencies to all Kconfig* files, make sure to run
# oldconfig if changes are detected.
-include include/config/auto.conf.cmd

# To avoid any implicit rule to kick in, define an empty command
$(KCONFIG_CONFIG) include/config/auto.conf.cmd: ;

# If .config is newer than include/config/auto.conf, someone tinkered
# with it and forgot to run make oldconfig.
# if auto.conf.cmd is missing then we are probably in a cleaned tree so
# we execute the config step to be sure to catch updated Kconfig files
include/config/%.conf: $(KCONFIG_CONFIG) include/config/auto.conf.cmd
	$(Q)$(MAKE) -f $(srctree)/Makefile silentoldconfig
else
# external modules needs include/generated/autoconf.h and include/config/auto.conf
# but do not care if they are up-to-date. Use auto.conf to trigger the test
PHONY += include/config/auto.conf

include/config/auto.conf:
	$(Q)test -e include/generated/autoconf.h -a -e $@ || (		\
	echo;								\
	echo "  ERROR: Kernel configuration is invalid.";		\
	echo "         include/generated/autoconf.h or $@ are missing.";\
	echo "         Run 'make oldconfig && make prepare' on kernel src to fix it.";	\
	echo;								\
	/bin/false)

endif # KBUILD_EXTMOD

else
# Dummy target needed, because used as prerequisite
include/config/auto.conf: ;
endif # $(dot-config)

# The all: target is the default when no target is given on the
# command line.
# This allow a user to issue only 'make' to build a kernel including modules
# Defaults to vmlinux, but the arch makefile usually adds further targets
all: vmlinux

ifdef CONFIG_CC_OPTIMIZE_FOR_SIZE
KBUILD_CFLAGS	+= -Os
else
KBUILD_CFLAGS	+= -O2
endif

include $(srctree)/arch/$(SRCARCH)/Makefile

ifneq ($(CONFIG_FRAME_WARN),0)
KBUILD_CFLAGS += $(call cc-option,-Wframe-larger-than=${CONFIG_FRAME_WARN})
endif

# Force gcc to behave correct even for buggy distributions
ifndef CONFIG_CC_STACKPROTECTOR
KBUILD_CFLAGS += $(call cc-option, -fno-stack-protector)
endif

# This warning generated too much noise in a regular build.
# Use make W=1 to enable this warning (see scripts/Makefile.build)
KBUILD_CFLAGS += $(call cc-disable-warning, unused-but-set-variable)

ifdef CONFIG_FRAME_POINTER
KBUILD_CFLAGS	+= -fno-omit-frame-pointer -fno-optimize-sibling-calls
else
# Some targets (ARM with Thumb2, for example), can't be built with frame
# pointers.  For those, we don't have FUNCTION_TRACER automatically
# select FRAME_POINTER.  However, FUNCTION_TRACER adds -pg, and this is
# incompatible with -fomit-frame-pointer with current GCC, so we don't use
# -fomit-frame-pointer with FUNCTION_TRACER.
ifndef CONFIG_FUNCTION_TRACER
KBUILD_CFLAGS	+= -fomit-frame-pointer
endif
endif

ifdef CONFIG_DEBUG_INFO
KBUILD_CFLAGS	+= -g
KBUILD_AFLAGS	+= -gdwarf-2
endif

ifdef CONFIG_DEBUG_INFO_REDUCED
KBUILD_CFLAGS 	+= $(call cc-option, -femit-struct-debug-baseonly)
endif

ifdef CONFIG_FUNCTION_TRACER
KBUILD_CFLAGS	+= -pg
ifdef CONFIG_DYNAMIC_FTRACE
	ifdef CONFIG_HAVE_C_RECORDMCOUNT
		BUILD_C_RECORDMCOUNT := y
		export BUILD_C_RECORDMCOUNT
	endif
endif
endif

# We trigger additional mismatches with less inlining
ifdef CONFIG_DEBUG_SECTION_MISMATCH
KBUILD_CFLAGS += $(call cc-option, -fno-inline-functions-called-once)
endif

# arch Makefile may override CC so keep this after arch Makefile is included
NOSTDINC_FLAGS += -nostdinc -isystem $(shell $(CC) -print-file-name=include)
CHECKFLAGS     += $(NOSTDINC_FLAGS)

# warn about C99 declaration after statement
KBUILD_CFLAGS += $(call cc-option,-Wdeclaration-after-statement,)

# disable pointer signed / unsigned warnings in gcc 4.0
KBUILD_CFLAGS += $(call cc-disable-warning, pointer-sign)

# disable invalid "can't wrap" optimizations for signed / pointers
KBUILD_CFLAGS	+= $(call cc-option,-fno-strict-overflow)

# conserve stack if available
KBUILD_CFLAGS   += $(call cc-option,-fconserve-stack)

# use the deterministic mode of AR if available
KBUILD_ARFLAGS := $(call ar-option,D)

# check for 'asm goto'
ifeq ($(shell $(CONFIG_SHELL) $(srctree)/scripts/gcc-goto.sh $(CC)), y)
	KBUILD_CFLAGS += -DCC_HAVE_ASM_GOTO
endif

# Add user supplied CPPFLAGS, AFLAGS and CFLAGS as the last assignments
# But warn user when we do so
warn-assign = \
$(warning "WARNING: Appending $$K$(1) ($(K$(1))) from $(origin K$(1)) to kernel $$$(1)")

ifneq ($(KCPPFLAGS),)
        $(call warn-assign,CPPFLAGS)
        KBUILD_CPPFLAGS += $(KCPPFLAGS)
endif
ifneq ($(KAFLAGS),)
        $(call warn-assign,AFLAGS)
        KBUILD_AFLAGS += $(KAFLAGS)
endif
ifneq ($(KCFLAGS),)
        $(call warn-assign,CFLAGS)
        KBUILD_CFLAGS += $(KCFLAGS)
endif

# Use --build-id when available.
LDFLAGS_BUILD_ID = $(patsubst -Wl$(comma)%,%,\
			      $(call cc-ldoption, -Wl$(comma)--build-id,))
KBUILD_LDFLAGS_MODULE += $(LDFLAGS_BUILD_ID)
LDFLAGS_vmlinux += $(LDFLAGS_BUILD_ID)

ifeq ($(CONFIG_STRIP_ASM_SYMS),y)
LDFLAGS_vmlinux	+= $(call ld-option, -X,)
endif

# Default kernel image to build when no specific target is given.
# KBUILD_IMAGE may be overruled on the command line or
# set in the environment
# Also any assignments in arch/$(ARCH)/Makefile take precedence over
# this default value
export KBUILD_IMAGE ?= vmlinux

#
# INSTALL_PATH specifies where to place the updated kernel and system map
# images. Default is /boot, but you can set it to other values
export	INSTALL_PATH ?= /boot

#
# INSTALL_MOD_PATH specifies a prefix to MODLIB for module directory
# relocations required by build roots.  This is not defined in the
# makefile but the argument can be passed to make if needed.
#

MODLIB	= $(INSTALL_MOD_PATH)/lib/modules/$(KERNELRELEASE)
export MODLIB

#
#  INSTALL_MOD_STRIP, if defined, will cause modules to be
#  stripped after they are installed.  If INSTALL_MOD_STRIP is '1', then
#  the default option --strip-debug will be used.  Otherwise,
#  INSTALL_MOD_STRIP value will be used as the options to the strip command.

ifdef INSTALL_MOD_STRIP
ifeq ($(INSTALL_MOD_STRIP),1)
mod_strip_cmd = $(STRIP) --strip-debug
else
mod_strip_cmd = $(STRIP) $(INSTALL_MOD_STRIP)
endif # INSTALL_MOD_STRIP=1
else
mod_strip_cmd = true
endif # INSTALL_MOD_STRIP
export mod_strip_cmd


ifeq ($(KBUILD_EXTMOD),)
core-y		+= kernel/ mm/ fs/ ipc/ security/ crypto/ block/

vmlinux-dirs	:= $(patsubst %/,%,$(filter %/, $(init-y) $(init-m) \
		     $(core-y) $(core-m) $(drivers-y) $(drivers-m) \
		     $(net-y) $(net-m) $(libs-y) $(libs-m)))

vmlinux-alldirs	:= $(sort $(vmlinux-dirs) $(patsubst %/,%,$(filter %/, \
		     $(init-n) $(init-) \
		     $(core-n) $(core-) $(drivers-n) $(drivers-) \
		     $(net-n)  $(net-)  $(libs-n)    $(libs-))))

init-y		:= $(patsubst %/, %/built-in.o, $(init-y))
core-y		:= $(patsubst %/, %/built-in.o, $(core-y))
drivers-y	:= $(patsubst %/, %/built-in.o, $(drivers-y))
net-y		:= $(patsubst %/, %/built-in.o, $(net-y))
libs-y1		:= $(patsubst %/, %/lib.a, $(libs-y))
libs-y2		:= $(patsubst %/, %/built-in.o, $(libs-y))
libs-y		:= $(libs-y1) $(libs-y2)

# Build vmlinux
# ---------------------------------------------------------------------------
# vmlinux is built from the objects selected by $(vmlinux-init) and
# $(vmlinux-main). Most are built-in.o files from top-level directories
# in the kernel tree, others are specified in arch/$(ARCH)/Makefile.
# Ordering when linking is important, and $(vmlinux-init) must be first.
#
# vmlinux
#   ^
#   |
#   +-< $(vmlinux-init)
#   |   +--< init/version.o + more
#   |
#   +--< $(vmlinux-main)
#   |    +--< driver/built-in.o mm/built-in.o + more
#   |
#   +-< kallsyms.o (see description in CONFIG_KALLSYMS section)
#
# vmlinux version (uname -v) cannot be updated during normal
# descending-into-subdirs phase since we do not yet know if we need to
# update vmlinux.
# Therefore this step is delayed until just before final link of vmlinux -
# except in the kallsyms case where it is done just before adding the
# symbols to the kernel.
#
# System.map is generated to document addresses of all kernel symbols

vmlinux-init := $(head-y) $(init-y)
vmlinux-main := $(core-y) $(libs-y) $(drivers-y) $(net-y)
vmlinux-all  := $(vmlinux-init) $(vmlinux-main)
vmlinux-lds  := arch/$(SRCARCH)/kernel/vmlinux.lds
export KBUILD_VMLINUX_OBJS := $(vmlinux-all)

# Rule to link vmlinux - also used during CONFIG_KALLSYMS
# May be overridden by arch/$(ARCH)/Makefile
quiet_cmd_vmlinux__ ?= LD      $@
      cmd_vmlinux__ ?= $(LD) $(LDFLAGS) $(LDFLAGS_vmlinux) -o $@ \
      -T $(vmlinux-lds) $(vmlinux-init)                          \
      --start-group $(vmlinux-main) --end-group                  \
      $(filter-out $(vmlinux-lds) $(vmlinux-init) $(vmlinux-main) vmlinux.o FORCE ,$^)

# Generate new vmlinux version
quiet_cmd_vmlinux_version = GEN     .version
      cmd_vmlinux_version = set -e;                     \
	if [ ! -r .version ]; then			\
	  rm -f .version;				\
	  echo 1 >.version;				\
	else						\
	  mv .version .old_version;			\
	  expr 0$$(cat .old_version) + 1 >.version;	\
	fi;						\
	$(MAKE) $(build)=init

# Generate System.map
quiet_cmd_sysmap = SYSMAP
      cmd_sysmap = $(CONFIG_SHELL) $(srctree)/scripts/mksysmap

# Link of vmlinux
# If CONFIG_KALLSYMS is set .version is already updated
# Generate System.map and verify that the content is consistent
# Use + in front of the vmlinux_version rule to silent warning with make -j2
# First command is ':' to allow us to use + in front of the rule
define rule_vmlinux__
	:
	$(if $(CONFIG_KALLSYMS),,+$(call cmd,vmlinux_version))

	$(call cmd,vmlinux__)
	$(Q)echo 'cmd_$@ := $(cmd_vmlinux__)' > $(@D)/.$(@F).cmd

	$(Q)$(if $($(quiet)cmd_sysmap),                                      \
	  echo '  $($(quiet)cmd_sysmap)  System.map' &&)                     \
	$(cmd_sysmap) $@ System.map;                                         \
	if [ $$? -ne 0 ]; then                                               \
		rm -f $@;                                                    \
		/bin/false;                                                  \
	fi;
	$(verify_kallsyms)
endef


ifdef CONFIG_KALLSYMS
# Generate section listing all symbols and add it into vmlinux $(kallsyms.o)
# It's a three stage process:
# o .tmp_vmlinux1 has all symbols and sections, but __kallsyms is
#   empty
#   Running kallsyms on that gives us .tmp_kallsyms1.o with
#   the right size - vmlinux version (uname -v) is updated during this step
# o .tmp_vmlinux2 now has a __kallsyms section of the right size,
#   but due to the added section, some addresses have shifted.
#   From here, we generate a correct .tmp_kallsyms2.o
# o The correct .tmp_kallsyms2.o is linked into the final vmlinux.
# o Verify that the System.map from vmlinux matches the map from
#   .tmp_vmlinux2, just in case we did not generate kallsyms correctly.
# o If 'make KALLSYMS_EXTRA_PASS=1" was used, do an extra pass using
#   .tmp_vmlinux3 and .tmp_kallsyms3.o.  This is only meant as a
#   temporary bypass to allow the kernel to be built while the
#   maintainers work out what went wrong with kallsyms.

last_kallsyms := 2

ifdef KALLSYMS_EXTRA_PASS
ifneq ($(KALLSYMS_EXTRA_PASS),0)
last_kallsyms := 3
endif
endif

kallsyms.o := .tmp_kallsyms$(last_kallsyms).o

define verify_kallsyms
	$(Q)$(if $($(quiet)cmd_sysmap),                                      \
	  echo '  $($(quiet)cmd_sysmap)  .tmp_System.map' &&)                \
	  $(cmd_sysmap) .tmp_vmlinux$(last_kallsyms) .tmp_System.map
	$(Q)cmp -s System.map .tmp_System.map ||                             \
		(echo Inconsistent kallsyms data;                            \
		 echo This is a bug - please report about it;                \
		 echo Try "make KALLSYMS_EXTRA_PASS=1" as a workaround;      \
		 rm .tmp_kallsyms* ; /bin/false )
endef

# Update vmlinux version before link
# Use + in front of this rule to silent warning about make -j1
# First command is ':' to allow us to use + in front of this rule
cmd_ksym_ld = $(cmd_vmlinux__)
define rule_ksym_ld
	: 
	+$(call cmd,vmlinux_version)
	$(call cmd,vmlinux__)
	$(Q)echo 'cmd_$@ := $(cmd_vmlinux__)' > $(@D)/.$(@F).cmd
endef

# Generate .S file with all kernel symbols
quiet_cmd_kallsyms = KSYM    $@
      cmd_kallsyms = $(NM) -n $< | $(KALLSYMS) \
                     $(if $(CONFIG_KALLSYMS_ALL),--all-symbols) > $@

.tmp_kallsyms1.o .tmp_kallsyms2.o .tmp_kallsyms3.o: %.o: %.S scripts FORCE
	$(call if_changed_dep,as_o_S)

.tmp_kallsyms%.S: .tmp_vmlinux% $(KALLSYMS)
	$(call cmd,kallsyms)

# .tmp_vmlinux1 must be complete except kallsyms, so update vmlinux version
.tmp_vmlinux1: $(vmlinux-lds) $(vmlinux-all) FORCE
	$(call if_changed_rule,ksym_ld)

.tmp_vmlinux2: $(vmlinux-lds) $(vmlinux-all) .tmp_kallsyms1.o FORCE
	$(call if_changed,vmlinux__)

.tmp_vmlinux3: $(vmlinux-lds) $(vmlinux-all) .tmp_kallsyms2.o FORCE
	$(call if_changed,vmlinux__)

# Needs to visit scripts/ before $(KALLSYMS) can be used.
$(KALLSYMS): scripts ;

# Generate some data for debugging strange kallsyms problems
debug_kallsyms: .tmp_map$(last_kallsyms)

.tmp_map%: .tmp_vmlinux% FORCE
	($(OBJDUMP) -h $< | $(AWK) '/^ +[0-9]/{print $$4 " 0 " $$2}'; $(NM) $<) | sort > $@

.tmp_map3: .tmp_map2

.tmp_map2: .tmp_map1

endif # ifdef CONFIG_KALLSYMS

# Do modpost on a prelinked vmlinux. The finally linked vmlinux has
# relevant sections renamed as per the linker script.
quiet_cmd_vmlinux-modpost = LD      $@
      cmd_vmlinux-modpost = $(LD) $(LDFLAGS) -r -o $@                          \
	 $(vmlinux-init) --start-group $(vmlinux-main) --end-group             \
	 $(filter-out $(vmlinux-init) $(vmlinux-main) FORCE ,$^)
define rule_vmlinux-modpost
	:
	+$(call cmd,vmlinux-modpost)
	$(Q)$(MAKE) -f $(srctree)/scripts/Makefile.modpost $@
	$(Q)echo 'cmd_$@ := $(cmd_vmlinux-modpost)' > $(dot-target).cmd
endef

# vmlinux image - including updated kernel symbols
vmlinux: $(vmlinux-lds) $(vmlinux-init) $(vmlinux-main) vmlinux.o $(kallsyms.o) FORCE
ifdef CONFIG_HEADERS_CHECK
	$(Q)$(MAKE) -f $(srctree)/Makefile headers_check
endif
ifdef CONFIG_SAMPLES
	$(Q)$(MAKE) $(build)=samples
endif
ifdef CONFIG_BUILD_DOCSRC
	$(Q)$(MAKE) $(build)=Documentation
endif
	$(call vmlinux-modpost)
	$(call if_changed_rule,vmlinux__)
	$(Q)rm -f .old_version

# build vmlinux.o first to catch section mismatch errors early
ifdef CONFIG_KALLSYMS
.tmp_vmlinux1: vmlinux.o
endif

modpost-init := $(filter-out init/built-in.o, $(vmlinux-init))
vmlinux.o: $(modpost-init) $(vmlinux-main) FORCE
	$(call if_changed_rule,vmlinux-modpost)

# The actual objects are generated when descending, 
# make sure no implicit rule kicks in
$(sort $(vmlinux-init) $(vmlinux-main)) $(vmlinux-lds): $(vmlinux-dirs) ;

# Handle descending into subdirectories listed in $(vmlinux-dirs)
# Preset locale variables to speed up the build process. Limit locale
# tweaks to this spot to avoid wrong language settings when running
# make menuconfig etc.
# Error messages still appears in the original language

PHONY += $(vmlinux-dirs)
$(vmlinux-dirs): prepare scripts
	$(Q)$(MAKE) $(build)=$@

# Store (new) KERNELRELASE string in include/config/kernel.release
include/config/kernel.release: include/config/auto.conf FORCE
	$(Q)rm -f $@
	$(Q)echo "$(KERNELVERSION)$$($(CONFIG_SHELL) $(srctree)/scripts/setlocalversion $(srctree))" > $@


# Things we need to do before we recursively start building the kernel
# or the modules are listed in "prepare".
# A multi level approach is used. prepareN is processed before prepareN-1.
# archprepare is used in arch Makefiles and when processed asm symlink,
# version.h and scripts_basic is processed / created.

# Listed in dependency order
PHONY += prepare archprepare prepare0 prepare1 prepare2 prepare3

# prepare3 is used to check if we are building in a separate output directory,
# and if so do:
# 1) Check that make has not been executed in the kernel src $(srctree)
prepare3: include/config/kernel.release
ifneq ($(KBUILD_SRC),)
	@$(kecho) '  Using $(srctree) as source for kernel'
	$(Q)if [ -f $(srctree)/.config -o -d $(srctree)/include/config ]; then \
		echo "  $(srctree) is not clean, please run 'make mrproper'";\
		echo "  in the '$(srctree)' directory.";\
		/bin/false; \
	fi;
endif

# prepare2 creates a makefile if using a separate output directory
prepare2: prepare3 outputmakefile asm-generic

prepare1: prepare2 include/linux/version.h include/generated/utsrelease.h \
                   include/config/auto.conf
	$(cmd_crmodverdir)

archprepare: archheaders prepare1 scripts_basic

prepare0: archprepare FORCE
	$(Q)$(MAKE) $(build)=.

# All the preparing..
prepare: prepare0

# Generate some files
# ---------------------------------------------------------------------------

# KERNELRELEASE can change from a few different places, meaning version.h
# needs to be updated, so this check is forced on all builds

uts_len := 64
define filechk_utsrelease.h
	if [ `echo -n "$(KERNELRELEASE)" | wc -c ` -gt $(uts_len) ]; then \
	  echo '"$(KERNELRELEASE)" exceeds $(uts_len) characters' >&2;    \
	  exit 1;                                                         \
	fi;                                                               \
	(echo \#define UTS_RELEASE \"$(KERNELRELEASE)\";)
endef

define filechk_version.h
	(echo \#define LINUX_VERSION_CODE $(shell                             \
	expr $(VERSION) \* 65536 + 0$(PATCHLEVEL) \* 256 + 0$(SUBLEVEL));    \
	echo '#define KERNEL_VERSION(a,b,c) (((a) << 16) + ((b) << 8) + (c))';)
endef

include/linux/version.h: $(srctree)/Makefile FORCE
	$(call filechk,version.h)

include/generated/utsrelease.h: include/config/kernel.release FORCE
	$(call filechk,utsrelease.h)

PHONY += headerdep
headerdep:
	$(Q)find $(srctree)/include/ -name '*.h' | xargs --max-args 1 \
	$(srctree)/scripts/headerdep.pl -I$(srctree)/include

# ---------------------------------------------------------------------------

PHONY += depend dep
depend dep:
	@echo '*** Warning: make $@ is unnecessary now.'

# ---------------------------------------------------------------------------
# Firmware install
INSTALL_FW_PATH=$(INSTALL_MOD_PATH)/lib/firmware
export INSTALL_FW_PATH

PHONY += firmware_install
firmware_install: FORCE
	@mkdir -p $(objtree)/firmware
	$(Q)$(MAKE) -f $(srctree)/scripts/Makefile.fwinst obj=firmware __fw_install

# ---------------------------------------------------------------------------
# Kernel headers

#Default location for installed headers
export INSTALL_HDR_PATH = $(objtree)/usr

hdr-inst := -rR -f $(srctree)/scripts/Makefile.headersinst obj

# If we do an all arch process set dst to asm-$(hdr-arch)
hdr-dst = $(if $(KBUILD_HEADERS), dst=include/asm-$(hdr-arch), dst=include/asm)

PHONY += archheaders
archheaders:

PHONY += __headers
__headers: include/linux/version.h scripts_basic asm-generic archheaders FORCE
	$(Q)$(MAKE) $(build)=scripts build_unifdef

PHONY += headers_install_all
headers_install_all:
	$(Q)$(CONFIG_SHELL) $(srctree)/scripts/headers.sh install

PHONY += headers_install
headers_install: __headers
	$(if $(wildcard $(srctree)/arch/$(hdr-arch)/include/asm/Kbuild),, \
	$(error Headers not exportable for the $(SRCARCH) architecture))
	$(Q)$(MAKE) $(hdr-inst)=include
	$(Q)$(MAKE) $(hdr-inst)=arch/$(hdr-arch)/include/asm $(hdr-dst)

PHONY += headers_check_all
headers_check_all: headers_install_all
	$(Q)$(CONFIG_SHELL) $(srctree)/scripts/headers.sh check

PHONY += headers_check
headers_check: headers_install
	$(Q)$(MAKE) $(hdr-inst)=include HDRCHECK=1
	$(Q)$(MAKE) $(hdr-inst)=arch/$(hdr-arch)/include/asm $(hdr-dst) HDRCHECK=1

# ---------------------------------------------------------------------------
# Modules

ifdef CONFIG_MODULES

# By default, build modules as well

all: modules

#	Build modules
#
#	A module can be listed more than once in obj-m resulting in
#	duplicate lines in modules.order files.  Those are removed
#	using awk while concatenating to the final file.

PHONY += modules
modules: $(vmlinux-dirs) $(if $(KBUILD_BUILTIN),vmlinux) modules.builtin
	$(Q)$(AWK) '!x[$$0]++' $(vmlinux-dirs:%=$(objtree)/%/modules.order) > $(objtree)/modules.order
	@$(kecho) '  Building modules, stage 2.';
	$(Q)$(MAKE) -f $(srctree)/scripts/Makefile.modpost
	$(Q)$(MAKE) -f $(srctree)/scripts/Makefile.fwinst obj=firmware __fw_modbuild

modules.builtin: $(vmlinux-dirs:%=%/modules.builtin)
	$(Q)$(AWK) '!x[$$0]++' $^ > $(objtree)/modules.builtin

%/modules.builtin: include/config/auto.conf
	$(Q)$(MAKE) $(modbuiltin)=$*


# Target to prepare building external modules
PHONY += modules_prepare
modules_prepare: prepare scripts

# Target to install modules
PHONY += modules_install
modules_install: _modinst_ _modinst_post

PHONY += _modinst_
_modinst_:
	@rm -rf $(MODLIB)/kernel
	@rm -f $(MODLIB)/source
	@mkdir -p $(MODLIB)/kernel
	@ln -s $(srctree) $(MODLIB)/source
	@if [ ! $(objtree) -ef  $(MODLIB)/build ]; then \
		rm -f $(MODLIB)/build ; \
		ln -s $(objtree) $(MODLIB)/build ; \
	fi
	@cp -f $(objtree)/modules.order $(MODLIB)/
	@cp -f $(objtree)/modules.builtin $(MODLIB)/
	$(Q)$(MAKE) -f $(srctree)/scripts/Makefile.modinst

# This depmod is only for convenience to give the initial
# boot a modules.dep even before / is mounted read-write.  However the
# boot script depmod is the master version.
PHONY += _modinst_post
_modinst_post: _modinst_
	$(Q)$(MAKE) -f $(srctree)/scripts/Makefile.fwinst obj=firmware __fw_modinst
	$(call cmd,depmod)

else # CONFIG_MODULES

# Modules not configured
# ---------------------------------------------------------------------------

modules modules_install: FORCE
	@echo
	@echo "The present kernel configuration has modules disabled."
	@echo "Type 'make config' and enable loadable module support."
	@echo "Then build a kernel with module support enabled."
	@echo
	@exit 1

endif # CONFIG_MODULES

###
# Cleaning is done on three levels.
# make clean     Delete most generated files
#                Leave enough to build external modules
# make mrproper  Delete the current configuration, and all generated files
# make distclean Remove editor backup files, patch leftover files and the like

# Directories & files removed with 'make clean'
CLEAN_DIRS  += $(MODVERDIR)
CLEAN_FILES +=	vmlinux System.map \
                .tmp_kallsyms* .tmp_version .tmp_vmlinux* .tmp_System.map

# Directories & files removed with 'make mrproper'
MRPROPER_DIRS  += include/config usr/include include/generated          \
                  arch/*/include/generated
MRPROPER_FILES += .config .config.old .version .old_version             \
                  include/linux/version.h                               \
		  Module.symvers tags TAGS cscope* GPATH GTAGS GRTAGS GSYMS

# clean - Delete most, but leave enough to build external modules
#
clean: rm-dirs  := $(CLEAN_DIRS)
clean: rm-files := $(CLEAN_FILES)
clean-dirs      := $(addprefix _clean_, . $(vmlinux-alldirs) Documentation)

PHONY += $(clean-dirs) clean archclean
$(clean-dirs):
	$(Q)$(MAKE) $(clean)=$(patsubst _clean_%,%,$@)

clean: archclean

# mrproper - Delete all generated files, including .config
#
mrproper: rm-dirs  := $(wildcard $(MRPROPER_DIRS))
mrproper: rm-files := $(wildcard $(MRPROPER_FILES))
mrproper-dirs      := $(addprefix _mrproper_,Documentation/DocBook scripts)

PHONY += $(mrproper-dirs) mrproper archmrproper
$(mrproper-dirs):
	$(Q)$(MAKE) $(clean)=$(patsubst _mrproper_%,%,$@)

mrproper: clean archmrproper $(mrproper-dirs)
	$(call cmd,rmdirs)
	$(call cmd,rmfiles)

# distclean
#
PHONY += distclean

distclean: mrproper
	@find $(srctree) $(RCS_FIND_IGNORE) \
		\( -name '*.orig' -o -name '*.rej' -o -name '*~' \
		-o -name '*.bak' -o -name '#*#' -o -name '.*.orig' \
		-o -name '.*.rej' \
		-o -name '*%' -o -name '.*.cmd' -o -name 'core' \) \
		-type f -print | xargs rm -f


# Packaging of the kernel to various formats
# ---------------------------------------------------------------------------
# rpm target kept for backward compatibility
package-dir	:= $(srctree)/scripts/package

%src-pkg: FORCE
	$(Q)$(MAKE) $(build)=$(package-dir) $@
%pkg: include/config/kernel.release FORCE
	$(Q)$(MAKE) $(build)=$(package-dir) $@
rpm: include/config/kernel.release FORCE
	$(Q)$(MAKE) $(build)=$(package-dir) $@


# Brief documentation of the typical targets used
# ---------------------------------------------------------------------------

boards := $(wildcard $(srctree)/arch/$(SRCARCH)/configs/*_defconfig)
boards := $(notdir $(boards))
board-dirs := $(dir $(wildcard $(srctree)/arch/$(SRCARCH)/configs/*/*_defconfig))
board-dirs := $(sort $(notdir $(board-dirs:/=)))

help:
	@echo  'Cleaning targets:'
	@echo  '  clean		  - Remove most generated files but keep the config and'
	@echo  '                    enough build support to build external modules'
	@echo  '  mrproper	  - Remove all generated files + config + various backup files'
	@echo  '  distclean	  - mrproper + remove editor backup and patch files'
	@echo  ''
	@echo  'Configuration targets:'
	@$(MAKE) -f $(srctree)/scripts/kconfig/Makefile help
	@echo  ''
	@echo  'Other generic targets:'
	@echo  '  all		  - Build all targets marked with [*]'
	@echo  '* vmlinux	  - Build the bare kernel'
	@echo  '* modules	  - Build all modules'
	@echo  '  modules_install - Install all modules to INSTALL_MOD_PATH (default: /)'
	@echo  '  firmware_install- Install all firmware to INSTALL_FW_PATH'
	@echo  '                    (default: $$(INSTALL_MOD_PATH)/lib/firmware)'
	@echo  '  dir/            - Build all files in dir and below'
	@echo  '  dir/file.[oisS] - Build specified target only'
	@echo  '  dir/file.lst    - Build specified mixed source/assembly target only'
	@echo  '                    (requires a recent binutils and recent build (System.map))'
	@echo  '  dir/file.ko     - Build module including final link'
	@echo  '  modules_prepare - Set up for building external modules'
	@echo  '  tags/TAGS	  - Generate tags file for editors'
	@echo  '  cscope	  - Generate cscope index'
	@echo  '  gtags           - Generate GNU GLOBAL index'
	@echo  '  kernelrelease	  - Output the release version string'
	@echo  '  kernelversion	  - Output the version stored in Makefile'
	@echo  '  headers_install - Install sanitised kernel headers to INSTALL_HDR_PATH'; \
	 echo  '                    (default: $(INSTALL_HDR_PATH))'; \
	 echo  ''
	@echo  'Static analysers'
	@echo  '  checkstack      - Generate a list of stack hogs'
	@echo  '  namespacecheck  - Name space analysis on compiled kernel'
	@echo  '  versioncheck    - Sanity check on version.h usage'
	@echo  '  includecheck    - Check for duplicate included header files'
	@echo  '  export_report   - List the usages of all exported symbols'
	@echo  '  headers_check   - Sanity check on exported headers'
	@echo  '  headerdep       - Detect inclusion cycles in headers'
	@$(MAKE) -f $(srctree)/scripts/Makefile.help checker-help
	@echo  ''
	@echo  'Kernel packaging:'
	@$(MAKE) $(build)=$(package-dir) help
	@echo  ''
	@echo  'Documentation targets:'
	@$(MAKE) -f $(srctree)/Documentation/DocBook/Makefile dochelp
	@echo  ''
	@echo  'Architecture specific targets ($(SRCARCH)):'
	@$(if $(archhelp),$(archhelp),\
		echo '  No architecture specific help defined for $(SRCARCH)')
	@echo  ''
	@$(if $(boards), \
		$(foreach b, $(boards), \
		printf "  %-24s - Build for %s\\n" $(b) $(subst _defconfig,,$(b));) \
		echo '')
	@$(if $(board-dirs), \
		$(foreach b, $(board-dirs), \
		printf "  %-16s - Show %s-specific targets\\n" help-$(b) $(b);) \
		printf "  %-16s - Show all of the above\\n" help-boards; \
		echo '')

	@echo  '  make V=0|1 [targets] 0 => quiet build (default), 1 => verbose build'
	@echo  '  make V=2   [targets] 2 => give reason for rebuild of target'
	@echo  '  make O=dir [targets] Locate all output files in "dir", including .config'
	@echo  '  make C=1   [targets] Check all c source with $$CHECK (sparse by default)'
	@echo  '  make C=2   [targets] Force check of all c source with $$CHECK'
	@echo  '  make RECORDMCOUNT_WARN=1 [targets] Warn about ignored mcount sections'
	@echo  '  make W=n   [targets] Enable extra gcc checks, n=1,2,3 where'
	@echo  '		1: warnings which may be relevant and do not occur too often'
	@echo  '		2: warnings which occur quite often but may still be relevant'
	@echo  '		3: more obscure warnings, can most likely be ignored'
	@echo  '		Multiple levels can be combined with W=12 or W=123'
	@echo  ''
	@echo  'Execute "make" or "make all" to build all targets marked with [*] '
	@echo  'For further info see the ./README file'


help-board-dirs := $(addprefix help-,$(board-dirs))

help-boards: $(help-board-dirs)

boards-per-dir = $(notdir $(wildcard $(srctree)/arch/$(SRCARCH)/configs/$*/*_defconfig))

$(help-board-dirs): help-%:
	@echo  'Architecture specific targets ($(SRCARCH) $*):'
	@$(if $(boards-per-dir), \
		$(foreach b, $(boards-per-dir), \
		printf "  %-24s - Build for %s\\n" $*/$(b) $(subst _defconfig,,$(b));) \
		echo '')


# Documentation targets
# ---------------------------------------------------------------------------
%docs: scripts_basic FORCE
	$(Q)$(MAKE) $(build)=scripts build_docproc
	$(Q)$(MAKE) $(build)=Documentation/DocBook $@

else # KBUILD_EXTMOD

###
# External module support.
# When building external modules the kernel used as basis is considered
# read-only, and no consistency checks are made and the make
# system is not used on the basis kernel. If updates are required
# in the basis kernel ordinary make commands (without M=...) must
# be used.
#
# The following are the only valid targets when building external
# modules.
# make M=dir clean     Delete all automatically generated files
# make M=dir modules   Make all modules in specified dir
# make M=dir	       Same as 'make M=dir modules'
# make M=dir modules_install
#                      Install the modules built in the module directory
#                      Assumes install directory is already created

# We are always building modules
KBUILD_MODULES := 1
PHONY += crmodverdir
crmodverdir:
	$(cmd_crmodverdir)

PHONY += $(objtree)/Module.symvers
$(objtree)/Module.symvers:
	@test -e $(objtree)/Module.symvers || ( \
	echo; \
	echo "  WARNING: Symbol version dump $(objtree)/Module.symvers"; \
	echo "           is missing; modules will have no dependencies and modversions."; \
	echo )

module-dirs := $(addprefix _module_,$(KBUILD_EXTMOD))
PHONY += $(module-dirs) modules
$(module-dirs): crmodverdir $(objtree)/Module.symvers
	$(Q)$(MAKE) $(build)=$(patsubst _module_%,%,$@)

modules: $(module-dirs)
	@$(kecho) '  Building modules, stage 2.';
	$(Q)$(MAKE) -f $(srctree)/scripts/Makefile.modpost

PHONY += modules_install
modules_install: _emodinst_ _emodinst_post

install-dir := $(if $(INSTALL_MOD_DIR),$(INSTALL_MOD_DIR),extra)
PHONY += _emodinst_
_emodinst_:
	$(Q)mkdir -p $(MODLIB)/$(install-dir)
	$(Q)$(MAKE) -f $(srctree)/scripts/Makefile.modinst

PHONY += _emodinst_post
_emodinst_post: _emodinst_
	$(call cmd,depmod)

clean-dirs := $(addprefix _clean_,$(KBUILD_EXTMOD))

PHONY += $(clean-dirs) clean
$(clean-dirs):
	$(Q)$(MAKE) $(clean)=$(patsubst _clean_%,%,$@)

clean:	rm-dirs := $(MODVERDIR)
clean: rm-files := $(KBUILD_EXTMOD)/Module.symvers

help:
	@echo  '  Building external modules.'
	@echo  '  Syntax: make -C path/to/kernel/src M=$$PWD target'
	@echo  ''
	@echo  '  modules         - default target, build the module(s)'
	@echo  '  modules_install - install the module'
	@echo  '  clean           - remove generated files in module directory only'
	@echo  ''

# Dummies...
PHONY += prepare scripts
prepare: ;
scripts: ;
endif # KBUILD_EXTMOD

clean: $(clean-dirs)
	$(call cmd,rmdirs)
	$(call cmd,rmfiles)
	@find $(if $(KBUILD_EXTMOD), $(KBUILD_EXTMOD), .) $(RCS_FIND_IGNORE) \
		\( -name '*.[oas]' -o -name '*.ko' -o -name '.*.cmd' \
		-o -name '.*.d' -o -name '.*.tmp' -o -name '*.mod.c' \
		-o -name '*.symtypes' -o -name 'modules.order' \
		-o -name modules.builtin -o -name '.tmp_*.o.*' \
		-o -name '*.gcno' \) -type f -print | xargs rm -f

# Generate tags for editors
# ---------------------------------------------------------------------------
quiet_cmd_tags = GEN     $@
      cmd_tags = $(CONFIG_SHELL) $(srctree)/scripts/tags.sh $@

tags TAGS cscope gtags: FORCE
	$(call cmd,tags)

# Scripts to check various things for consistency
# ---------------------------------------------------------------------------

PHONY += includecheck versioncheck coccicheck namespacecheck export_report

includecheck:
	find $(srctree)/* $(RCS_FIND_IGNORE) \
		-name '*.[hcS]' -type f -print | sort \
		| xargs $(PERL) -w $(srctree)/scripts/checkincludes.pl

versioncheck:
	find $(srctree)/* $(RCS_FIND_IGNORE) \
		-name '*.[hcS]' -type f -print | sort \
		| xargs $(PERL) -w $(srctree)/scripts/checkversion.pl

coccicheck:
	$(Q)$(CONFIG_SHELL) $(srctree)/scripts/$@

namespacecheck:
	$(PERL) $(srctree)/scripts/namespace.pl

export_report:
	$(PERL) $(srctree)/scripts/export_report.pl

endif #ifeq ($(config-targets),1)
endif #ifeq ($(mixed-targets),1)

PHONY += checkstack kernelrelease kernelversion

# UML needs a little special treatment here.  It wants to use the host
# toolchain, so needs $(SUBARCH) passed to checkstack.pl.  Everyone
# else wants $(ARCH), including people doing cross-builds, which means
# that $(SUBARCH) doesn't work here.
ifeq ($(ARCH), um)
CHECKSTACK_ARCH := $(SUBARCH)
else
CHECKSTACK_ARCH := $(ARCH)
endif
checkstack:
	$(OBJDUMP) -d vmlinux $$(find . -name '*.ko') | \
	$(PERL) $(src)/scripts/checkstack.pl $(CHECKSTACK_ARCH)

kernelrelease:
	@echo "$(KERNELVERSION)$$($(CONFIG_SHELL) $(srctree)/scripts/setlocalversion $(srctree))"

kernelversion:
	@echo $(KERNELVERSION)

# Single targets
# ---------------------------------------------------------------------------
# Single targets are compatible with:
# - build with mixed source and output
# - build with separate output dir 'make O=...'
# - external modules
#
#  target-dir => where to store outputfile
#  build-dir  => directory in kernel source tree to use

ifeq ($(KBUILD_EXTMOD),)
        build-dir  = $(patsubst %/,%,$(dir $@))
        target-dir = $(dir $@)
else
        zap-slash=$(filter-out .,$(patsubst %/,%,$(dir $@)))
        build-dir  = $(KBUILD_EXTMOD)$(if $(zap-slash),/$(zap-slash))
        target-dir = $(if $(KBUILD_EXTMOD),$(dir $<),$(dir $@))
endif

%.s: %.c prepare scripts FORCE
	$(Q)$(MAKE) $(build)=$(build-dir) $(target-dir)$(notdir $@)
%.i: %.c prepare scripts FORCE
	$(Q)$(MAKE) $(build)=$(build-dir) $(target-dir)$(notdir $@)
%.o: %.c prepare scripts FORCE
	$(Q)$(MAKE) $(build)=$(build-dir) $(target-dir)$(notdir $@)
%.lst: %.c prepare scripts FORCE
	$(Q)$(MAKE) $(build)=$(build-dir) $(target-dir)$(notdir $@)
%.s: %.S prepare scripts FORCE
	$(Q)$(MAKE) $(build)=$(build-dir) $(target-dir)$(notdir $@)
%.o: %.S prepare scripts FORCE
	$(Q)$(MAKE) $(build)=$(build-dir) $(target-dir)$(notdir $@)
%.symtypes: %.c prepare scripts FORCE
	$(Q)$(MAKE) $(build)=$(build-dir) $(target-dir)$(notdir $@)

# Modules
/: prepare scripts FORCE
	$(cmd_crmodverdir)
	$(Q)$(MAKE) KBUILD_MODULES=$(if $(CONFIG_MODULES),1) \
	$(build)=$(build-dir)
%/: prepare scripts FORCE
	$(cmd_crmodverdir)
	$(Q)$(MAKE) KBUILD_MODULES=$(if $(CONFIG_MODULES),1) \
	$(build)=$(build-dir)
%.ko: prepare scripts FORCE
	$(cmd_crmodverdir)
	$(Q)$(MAKE) KBUILD_MODULES=$(if $(CONFIG_MODULES),1)   \
	$(build)=$(build-dir) $(@:.ko=.o)
	$(Q)$(MAKE) -f $(srctree)/scripts/Makefile.modpost

# FIXME Should go into a make.lib or something 
# ===========================================================================

quiet_cmd_rmdirs = $(if $(wildcard $(rm-dirs)),CLEAN   $(wildcard $(rm-dirs)))
      cmd_rmdirs = rm -rf $(rm-dirs)

quiet_cmd_rmfiles = $(if $(wildcard $(rm-files)),CLEAN   $(wildcard $(rm-files)))
      cmd_rmfiles = rm -f $(rm-files)

# Run depmod only if we have System.map and depmod is executable
quiet_cmd_depmod = DEPMOD  $(KERNELRELEASE)
      cmd_depmod = $(CONFIG_SHELL) $(srctree)/scripts/depmod.sh $(DEPMOD) \
                   $(KERNELRELEASE)

# Create temporary dir for module support files
# clean it up only when building all modules
cmd_crmodverdir = $(Q)mkdir -p $(MODVERDIR) \
                  $(if $(KBUILD_MODULES),; rm -f $(MODVERDIR)/*)

a_flags = -Wp,-MD,$(depfile) $(KBUILD_AFLAGS) $(AFLAGS_KERNEL) \
	  $(KBUILD_AFLAGS_KERNEL)                              \
	  $(NOSTDINC_FLAGS) $(LINUXINCLUDE) $(KBUILD_CPPFLAGS) \
	  $(modkern_aflags) $(EXTRA_AFLAGS) $(AFLAGS_$(basetarget).o)

quiet_cmd_as_o_S = AS      $@
cmd_as_o_S       = $(CC) $(a_flags) -c -o $@ $<

# read all saved command lines

targets := $(wildcard $(sort $(targets)))
cmd_files := $(wildcard .*.cmd $(foreach f,$(targets),$(dir $(f)).$(notdir $(f)).cmd))

ifneq ($(cmd_files),)
  $(cmd_files): ;	# Do not try to update included dependency files
  include $(cmd_files)
endif

# Shorthand for $(Q)$(MAKE) -f scripts/Makefile.clean obj=dir
# Usage:
# $(Q)$(MAKE) $(clean)=dir
clean := -f $(if $(KBUILD_SRC),$(srctree)/)scripts/Makefile.clean obj

endif	# skip-makefile

PHONY += FORCE
FORCE:

# Declare the contents of the .PHONY variable as phony.  We keep that
# information in a variable so we can use it in if_changed and friends.
.PHONY: $(PHONY)<|MERGE_RESOLUTION|>--- conflicted
+++ resolved
@@ -1,11 +1,7 @@
 VERSION = 3
 PATCHLEVEL = 3
 SUBLEVEL = 0
-<<<<<<< HEAD
-EXTRAVERSION = -rc1
-=======
 EXTRAVERSION = -rc4
->>>>>>> e2920638
 NAME = Saber-toothed Squirrel
 
 # *DOCUMENTATION*

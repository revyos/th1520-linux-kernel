--- conflicted
+++ resolved
@@ -3599,11 +3599,7 @@
 							    elems->eht_cap_len,
 							    sta);
 
-<<<<<<< HEAD
-			bss_conf->eht_support = sta->sta.eht_cap.has_eht;
-=======
 			bss_conf->eht_support = sta->sta.deflink.eht_cap.has_eht;
->>>>>>> 88084a3d
 		} else {
 			bss_conf->eht_support = false;
 		}
@@ -4960,10 +4956,6 @@
 		sdata->flags &= ~IEEE80211_SDATA_DISCONNECT_HW_RESTART;
 		mlme_dbg(sdata, "driver requested disconnect after hardware restart\n");
 		ieee80211_sta_connection_lost(sdata,
-<<<<<<< HEAD
-					      ifmgd->associated->bssid,
-=======
->>>>>>> 88084a3d
 					      WLAN_REASON_UNSPECIFIED,
 					      true);
 		sdata_unlock(sdata);

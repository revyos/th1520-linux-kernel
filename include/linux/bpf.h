/* SPDX-License-Identifier: GPL-2.0-only */
/* Copyright (c) 2011-2014 PLUMgrid, http://plumgrid.com
 */
#ifndef _LINUX_BPF_H
#define _LINUX_BPF_H 1

#include <uapi/linux/bpf.h>

#include <linux/workqueue.h>
#include <linux/file.h>
#include <linux/percpu.h>
#include <linux/err.h>
#include <linux/rbtree_latch.h>
#include <linux/numa.h>
#include <linux/mm_types.h>
#include <linux/wait.h>
#include <linux/refcount.h>
#include <linux/mutex.h>
#include <linux/module.h>
#include <linux/kallsyms.h>
#include <linux/capability.h>
#include <linux/sched/mm.h>
#include <linux/slab.h>
<<<<<<< HEAD
=======
#include <linux/percpu-refcount.h>
>>>>>>> 7aef27f0

struct bpf_verifier_env;
struct bpf_verifier_log;
struct perf_event;
struct bpf_prog;
struct bpf_prog_aux;
struct bpf_map;
struct sock;
struct seq_file;
struct btf;
struct btf_type;
struct exception_table_entry;
struct seq_operations;
struct bpf_iter_aux_info;
struct bpf_local_storage;
struct bpf_local_storage_map;
struct kobject;
struct mem_cgroup;

extern struct idr btf_idr;
extern spinlock_t btf_idr_lock;
extern struct kobject *btf_kobj;

typedef int (*bpf_iter_init_seq_priv_t)(void *private_data,
					struct bpf_iter_aux_info *aux);
typedef void (*bpf_iter_fini_seq_priv_t)(void *private_data);
struct bpf_iter_seq_info {
	const struct seq_operations *seq_ops;
	bpf_iter_init_seq_priv_t init_seq_private;
	bpf_iter_fini_seq_priv_t fini_seq_private;
	u32 seq_priv_size;
};

/* map is generic key/value storage optionally accesible by eBPF programs */
struct bpf_map_ops {
	/* funcs callable from userspace (via syscall) */
	int (*map_alloc_check)(union bpf_attr *attr);
	struct bpf_map *(*map_alloc)(union bpf_attr *attr);
	void (*map_release)(struct bpf_map *map, struct file *map_file);
	void (*map_free)(struct bpf_map *map);
	int (*map_get_next_key)(struct bpf_map *map, void *key, void *next_key);
	void (*map_release_uref)(struct bpf_map *map);
	void *(*map_lookup_elem_sys_only)(struct bpf_map *map, void *key);
	int (*map_lookup_batch)(struct bpf_map *map, const union bpf_attr *attr,
				union bpf_attr __user *uattr);
	int (*map_lookup_and_delete_batch)(struct bpf_map *map,
					   const union bpf_attr *attr,
					   union bpf_attr __user *uattr);
	int (*map_update_batch)(struct bpf_map *map, const union bpf_attr *attr,
				union bpf_attr __user *uattr);
	int (*map_delete_batch)(struct bpf_map *map, const union bpf_attr *attr,
				union bpf_attr __user *uattr);

	/* funcs callable from userspace and from eBPF programs */
	void *(*map_lookup_elem)(struct bpf_map *map, void *key);
	int (*map_update_elem)(struct bpf_map *map, void *key, void *value, u64 flags);
	int (*map_delete_elem)(struct bpf_map *map, void *key);
	int (*map_push_elem)(struct bpf_map *map, void *value, u64 flags);
	int (*map_pop_elem)(struct bpf_map *map, void *value);
	int (*map_peek_elem)(struct bpf_map *map, void *value);

	/* funcs called by prog_array and perf_event_array map */
	void *(*map_fd_get_ptr)(struct bpf_map *map, struct file *map_file,
				int fd);
	void (*map_fd_put_ptr)(void *ptr);
	int (*map_gen_lookup)(struct bpf_map *map, struct bpf_insn *insn_buf);
	u32 (*map_fd_sys_lookup_elem)(void *ptr);
	void (*map_seq_show_elem)(struct bpf_map *map, void *key,
				  struct seq_file *m);
	int (*map_check_btf)(const struct bpf_map *map,
			     const struct btf *btf,
			     const struct btf_type *key_type,
			     const struct btf_type *value_type);

	/* Prog poke tracking helpers. */
	int (*map_poke_track)(struct bpf_map *map, struct bpf_prog_aux *aux);
	void (*map_poke_untrack)(struct bpf_map *map, struct bpf_prog_aux *aux);
	void (*map_poke_run)(struct bpf_map *map, u32 key, struct bpf_prog *old,
			     struct bpf_prog *new);

	/* Direct value access helpers. */
	int (*map_direct_value_addr)(const struct bpf_map *map,
				     u64 *imm, u32 off);
	int (*map_direct_value_meta)(const struct bpf_map *map,
				     u64 imm, u32 *off);
	int (*map_mmap)(struct bpf_map *map, struct vm_area_struct *vma);
	__poll_t (*map_poll)(struct bpf_map *map, struct file *filp,
			     struct poll_table_struct *pts);

	/* Functions called by bpf_local_storage maps */
	int (*map_local_storage_charge)(struct bpf_local_storage_map *smap,
					void *owner, u32 size);
	void (*map_local_storage_uncharge)(struct bpf_local_storage_map *smap,
					   void *owner, u32 size);
	struct bpf_local_storage __rcu ** (*map_owner_storage_ptr)(void *owner);

	/* map_meta_equal must be implemented for maps that can be
	 * used as an inner map.  It is a runtime check to ensure
	 * an inner map can be inserted to an outer map.
	 *
	 * Some properties of the inner map has been used during the
	 * verification time.  When inserting an inner map at the runtime,
	 * map_meta_equal has to ensure the inserting map has the same
	 * properties that the verifier has used earlier.
	 */
	bool (*map_meta_equal)(const struct bpf_map *meta0,
			       const struct bpf_map *meta1);

	/* BTF name and id of struct allocated by map_alloc */
	const char * const map_btf_name;
	int *map_btf_id;

	/* bpf_iter info used to open a seq_file */
	const struct bpf_iter_seq_info *iter_seq_info;
};

struct bpf_map {
	/* The first two cachelines with read-mostly members of which some
	 * are also accessed in fast-path (e.g. ops, max_entries).
	 */
	const struct bpf_map_ops *ops ____cacheline_aligned;
	struct bpf_map *inner_map_meta;
#ifdef CONFIG_SECURITY
	void *security;
#endif
	enum bpf_map_type map_type;
	u32 key_size;
	u32 value_size;
	u32 max_entries;
	u32 map_flags;
	int spin_lock_off; /* >=0 valid offset, <0 error */
	u32 id;
	int numa_node;
	u32 btf_key_type_id;
	u32 btf_value_type_id;
	struct btf *btf;
#ifdef CONFIG_MEMCG_KMEM
	struct mem_cgroup *memcg;
#endif
	char name[BPF_OBJ_NAME_LEN];
	u32 btf_vmlinux_value_type_id;
	bool bypass_spec_v1;
	bool frozen; /* write-once; write-protected by freeze_mutex */
	/* 22 bytes hole */

	/* The 3rd and 4th cacheline with misc members to avoid false sharing
	 * particularly with refcounting.
	 */
	atomic64_t refcnt ____cacheline_aligned;
	atomic64_t usercnt;
	struct work_struct work;
	struct mutex freeze_mutex;
	u64 writecnt; /* writable mmap cnt; protected by freeze_mutex */
};

static inline bool map_value_has_spin_lock(const struct bpf_map *map)
{
	return map->spin_lock_off >= 0;
}

static inline void check_and_init_map_lock(struct bpf_map *map, void *dst)
{
	if (likely(!map_value_has_spin_lock(map)))
		return;
	*(struct bpf_spin_lock *)(dst + map->spin_lock_off) =
		(struct bpf_spin_lock){};
}

/* copy everything but bpf_spin_lock */
static inline void copy_map_value(struct bpf_map *map, void *dst, void *src)
{
	if (unlikely(map_value_has_spin_lock(map))) {
		u32 off = map->spin_lock_off;

		memcpy(dst, src, off);
		memcpy(dst + off + sizeof(struct bpf_spin_lock),
		       src + off + sizeof(struct bpf_spin_lock),
		       map->value_size - off - sizeof(struct bpf_spin_lock));
	} else {
		memcpy(dst, src, map->value_size);
	}
}
void copy_map_value_locked(struct bpf_map *map, void *dst, void *src,
			   bool lock_src);
int bpf_obj_name_cpy(char *dst, const char *src, unsigned int size);

struct bpf_offload_dev;
struct bpf_offloaded_map;

struct bpf_map_dev_ops {
	int (*map_get_next_key)(struct bpf_offloaded_map *map,
				void *key, void *next_key);
	int (*map_lookup_elem)(struct bpf_offloaded_map *map,
			       void *key, void *value);
	int (*map_update_elem)(struct bpf_offloaded_map *map,
			       void *key, void *value, u64 flags);
	int (*map_delete_elem)(struct bpf_offloaded_map *map, void *key);
};

struct bpf_offloaded_map {
	struct bpf_map map;
	struct net_device *netdev;
	const struct bpf_map_dev_ops *dev_ops;
	void *dev_priv;
	struct list_head offloads;
};

static inline struct bpf_offloaded_map *map_to_offmap(struct bpf_map *map)
{
	return container_of(map, struct bpf_offloaded_map, map);
}

static inline bool bpf_map_offload_neutral(const struct bpf_map *map)
{
	return map->map_type == BPF_MAP_TYPE_PERF_EVENT_ARRAY;
}

static inline bool bpf_map_support_seq_show(const struct bpf_map *map)
{
	return (map->btf_value_type_id || map->btf_vmlinux_value_type_id) &&
		map->ops->map_seq_show_elem;
}

int map_check_no_btf(const struct bpf_map *map,
		     const struct btf *btf,
		     const struct btf_type *key_type,
		     const struct btf_type *value_type);

bool bpf_map_meta_equal(const struct bpf_map *meta0,
			const struct bpf_map *meta1);

extern const struct bpf_map_ops bpf_map_offload_ops;

/* function argument constraints */
enum bpf_arg_type {
	ARG_DONTCARE = 0,	/* unused argument in helper function */

	/* the following constraints used to prototype
	 * bpf_map_lookup/update/delete_elem() functions
	 */
	ARG_CONST_MAP_PTR,	/* const argument used as pointer to bpf_map */
	ARG_PTR_TO_MAP_KEY,	/* pointer to stack used as map key */
	ARG_PTR_TO_MAP_VALUE,	/* pointer to stack used as map value */
	ARG_PTR_TO_UNINIT_MAP_VALUE,	/* pointer to valid memory used to store a map value */
	ARG_PTR_TO_MAP_VALUE_OR_NULL,	/* pointer to stack used as map value or NULL */

	/* the following constraints used to prototype bpf_memcmp() and other
	 * functions that access data on eBPF program stack
	 */
	ARG_PTR_TO_MEM,		/* pointer to valid memory (stack, packet, map value) */
	ARG_PTR_TO_MEM_OR_NULL, /* pointer to valid memory or NULL */
	ARG_PTR_TO_UNINIT_MEM,	/* pointer to memory does not need to be initialized,
				 * helper function must fill all bytes or clear
				 * them in error case.
				 */

	ARG_CONST_SIZE,		/* number of bytes accessed from memory */
	ARG_CONST_SIZE_OR_ZERO,	/* number of bytes accessed from memory or 0 */

	ARG_PTR_TO_CTX,		/* pointer to context */
	ARG_PTR_TO_CTX_OR_NULL,	/* pointer to context or NULL */
	ARG_ANYTHING,		/* any (initialized) argument is ok */
	ARG_PTR_TO_SPIN_LOCK,	/* pointer to bpf_spin_lock */
	ARG_PTR_TO_SOCK_COMMON,	/* pointer to sock_common */
	ARG_PTR_TO_INT,		/* pointer to int */
	ARG_PTR_TO_LONG,	/* pointer to long */
	ARG_PTR_TO_SOCKET,	/* pointer to bpf_sock (fullsock) */
	ARG_PTR_TO_SOCKET_OR_NULL,	/* pointer to bpf_sock (fullsock) or NULL */
	ARG_PTR_TO_BTF_ID,	/* pointer to in-kernel struct */
	ARG_PTR_TO_ALLOC_MEM,	/* pointer to dynamically allocated memory */
	ARG_PTR_TO_ALLOC_MEM_OR_NULL,	/* pointer to dynamically allocated memory or NULL */
	ARG_CONST_ALLOC_SIZE_OR_ZERO,	/* number of allocated bytes requested */
	ARG_PTR_TO_BTF_ID_SOCK_COMMON,	/* pointer to in-kernel sock_common or bpf-mirrored bpf_sock */
	ARG_PTR_TO_PERCPU_BTF_ID,	/* pointer to in-kernel percpu type */
	__BPF_ARG_TYPE_MAX,
};

/* type of values returned from helper functions */
enum bpf_return_type {
	RET_INTEGER,			/* function returns integer */
	RET_VOID,			/* function doesn't return anything */
	RET_PTR_TO_MAP_VALUE,		/* returns a pointer to map elem value */
	RET_PTR_TO_MAP_VALUE_OR_NULL,	/* returns a pointer to map elem value or NULL */
	RET_PTR_TO_SOCKET_OR_NULL,	/* returns a pointer to a socket or NULL */
	RET_PTR_TO_TCP_SOCK_OR_NULL,	/* returns a pointer to a tcp_sock or NULL */
	RET_PTR_TO_SOCK_COMMON_OR_NULL,	/* returns a pointer to a sock_common or NULL */
	RET_PTR_TO_ALLOC_MEM_OR_NULL,	/* returns a pointer to dynamically allocated memory or NULL */
	RET_PTR_TO_BTF_ID_OR_NULL,	/* returns a pointer to a btf_id or NULL */
	RET_PTR_TO_MEM_OR_BTF_ID_OR_NULL, /* returns a pointer to a valid memory or a btf_id or NULL */
	RET_PTR_TO_MEM_OR_BTF_ID,	/* returns a pointer to a valid memory or a btf_id */
	RET_PTR_TO_BTF_ID,		/* returns a pointer to a btf_id */
};

/* eBPF function prototype used by verifier to allow BPF_CALLs from eBPF programs
 * to in-kernel helper functions and for adjusting imm32 field in BPF_CALL
 * instructions after verifying
 */
struct bpf_func_proto {
	u64 (*func)(u64 r1, u64 r2, u64 r3, u64 r4, u64 r5);
	bool gpl_only;
	bool pkt_access;
	enum bpf_return_type ret_type;
	union {
		struct {
			enum bpf_arg_type arg1_type;
			enum bpf_arg_type arg2_type;
			enum bpf_arg_type arg3_type;
			enum bpf_arg_type arg4_type;
			enum bpf_arg_type arg5_type;
		};
		enum bpf_arg_type arg_type[5];
	};
	union {
		struct {
			u32 *arg1_btf_id;
			u32 *arg2_btf_id;
			u32 *arg3_btf_id;
			u32 *arg4_btf_id;
			u32 *arg5_btf_id;
		};
		u32 *arg_btf_id[5];
	};
	int *ret_btf_id; /* return value btf_id */
	bool (*allowed)(const struct bpf_prog *prog);
};

/* bpf_context is intentionally undefined structure. Pointer to bpf_context is
 * the first argument to eBPF programs.
 * For socket filters: 'struct bpf_context *' == 'struct sk_buff *'
 */
struct bpf_context;

enum bpf_access_type {
	BPF_READ = 1,
	BPF_WRITE = 2
};

/* types of values stored in eBPF registers */
/* Pointer types represent:
 * pointer
 * pointer + imm
 * pointer + (u16) var
 * pointer + (u16) var + imm
 * if (range > 0) then [ptr, ptr + range - off) is safe to access
 * if (id > 0) means that some 'var' was added
 * if (off > 0) means that 'imm' was added
 */
enum bpf_reg_type {
	NOT_INIT = 0,		 /* nothing was written into register */
	SCALAR_VALUE,		 /* reg doesn't contain a valid pointer */
	PTR_TO_CTX,		 /* reg points to bpf_context */
	CONST_PTR_TO_MAP,	 /* reg points to struct bpf_map */
	PTR_TO_MAP_VALUE,	 /* reg points to map element value */
	PTR_TO_MAP_VALUE_OR_NULL,/* points to map elem value or NULL */
	PTR_TO_STACK,		 /* reg == frame_pointer + offset */
	PTR_TO_PACKET_META,	 /* skb->data - meta_len */
	PTR_TO_PACKET,		 /* reg points to skb->data */
	PTR_TO_PACKET_END,	 /* skb->data + headlen */
	PTR_TO_FLOW_KEYS,	 /* reg points to bpf_flow_keys */
	PTR_TO_SOCKET,		 /* reg points to struct bpf_sock */
	PTR_TO_SOCKET_OR_NULL,	 /* reg points to struct bpf_sock or NULL */
	PTR_TO_SOCK_COMMON,	 /* reg points to sock_common */
	PTR_TO_SOCK_COMMON_OR_NULL, /* reg points to sock_common or NULL */
	PTR_TO_TCP_SOCK,	 /* reg points to struct tcp_sock */
	PTR_TO_TCP_SOCK_OR_NULL, /* reg points to struct tcp_sock or NULL */
	PTR_TO_TP_BUFFER,	 /* reg points to a writable raw tp's buffer */
	PTR_TO_XDP_SOCK,	 /* reg points to struct xdp_sock */
	/* PTR_TO_BTF_ID points to a kernel struct that does not need
	 * to be null checked by the BPF program. This does not imply the
	 * pointer is _not_ null and in practice this can easily be a null
	 * pointer when reading pointer chains. The assumption is program
	 * context will handle null pointer dereference typically via fault
	 * handling. The verifier must keep this in mind and can make no
	 * assumptions about null or non-null when doing branch analysis.
	 * Further, when passed into helpers the helpers can not, without
	 * additional context, assume the value is non-null.
	 */
	PTR_TO_BTF_ID,
	/* PTR_TO_BTF_ID_OR_NULL points to a kernel struct that has not
	 * been checked for null. Used primarily to inform the verifier
	 * an explicit null check is required for this struct.
	 */
	PTR_TO_BTF_ID_OR_NULL,
	PTR_TO_MEM,		 /* reg points to valid memory region */
	PTR_TO_MEM_OR_NULL,	 /* reg points to valid memory region or NULL */
	PTR_TO_RDONLY_BUF,	 /* reg points to a readonly buffer */
	PTR_TO_RDONLY_BUF_OR_NULL, /* reg points to a readonly buffer or NULL */
	PTR_TO_RDWR_BUF,	 /* reg points to a read/write buffer */
	PTR_TO_RDWR_BUF_OR_NULL, /* reg points to a read/write buffer or NULL */
	PTR_TO_PERCPU_BTF_ID,	 /* reg points to a percpu kernel variable */
};

/* The information passed from prog-specific *_is_valid_access
 * back to the verifier.
 */
struct bpf_insn_access_aux {
	enum bpf_reg_type reg_type;
	union {
		int ctx_field_size;
		struct {
			struct btf *btf;
			u32 btf_id;
		};
	};
	struct bpf_verifier_log *log; /* for verbose logs */
};

static inline void
bpf_ctx_record_field_size(struct bpf_insn_access_aux *aux, u32 size)
{
	aux->ctx_field_size = size;
}

struct bpf_prog_ops {
	int (*test_run)(struct bpf_prog *prog, const union bpf_attr *kattr,
			union bpf_attr __user *uattr);
};

struct bpf_verifier_ops {
	/* return eBPF function prototype for verification */
	const struct bpf_func_proto *
	(*get_func_proto)(enum bpf_func_id func_id,
			  const struct bpf_prog *prog);

	/* return true if 'size' wide access at offset 'off' within bpf_context
	 * with 'type' (read or write) is allowed
	 */
	bool (*is_valid_access)(int off, int size, enum bpf_access_type type,
				const struct bpf_prog *prog,
				struct bpf_insn_access_aux *info);
	int (*gen_prologue)(struct bpf_insn *insn, bool direct_write,
			    const struct bpf_prog *prog);
	int (*gen_ld_abs)(const struct bpf_insn *orig,
			  struct bpf_insn *insn_buf);
	u32 (*convert_ctx_access)(enum bpf_access_type type,
				  const struct bpf_insn *src,
				  struct bpf_insn *dst,
				  struct bpf_prog *prog, u32 *target_size);
	int (*btf_struct_access)(struct bpf_verifier_log *log,
				 const struct btf *btf,
				 const struct btf_type *t, int off, int size,
				 enum bpf_access_type atype,
				 u32 *next_btf_id);
};

struct bpf_prog_offload_ops {
	/* verifier basic callbacks */
	int (*insn_hook)(struct bpf_verifier_env *env,
			 int insn_idx, int prev_insn_idx);
	int (*finalize)(struct bpf_verifier_env *env);
	/* verifier optimization callbacks (called after .finalize) */
	int (*replace_insn)(struct bpf_verifier_env *env, u32 off,
			    struct bpf_insn *insn);
	int (*remove_insns)(struct bpf_verifier_env *env, u32 off, u32 cnt);
	/* program management callbacks */
	int (*prepare)(struct bpf_prog *prog);
	int (*translate)(struct bpf_prog *prog);
	void (*destroy)(struct bpf_prog *prog);
};

struct bpf_prog_offload {
	struct bpf_prog		*prog;
	struct net_device	*netdev;
	struct bpf_offload_dev	*offdev;
	void			*dev_priv;
	struct list_head	offloads;
	bool			dev_state;
	bool			opt_failed;
	void			*jited_image;
	u32			jited_len;
};

enum bpf_cgroup_storage_type {
	BPF_CGROUP_STORAGE_SHARED,
	BPF_CGROUP_STORAGE_PERCPU,
	__BPF_CGROUP_STORAGE_MAX
};

#define MAX_BPF_CGROUP_STORAGE_TYPE __BPF_CGROUP_STORAGE_MAX

/* The longest tracepoint has 12 args.
 * See include/trace/bpf_probe.h
 */
#define MAX_BPF_FUNC_ARGS 12

struct btf_func_model {
	u8 ret_size;
	u8 nr_args;
	u8 arg_size[MAX_BPF_FUNC_ARGS];
};

/* Restore arguments before returning from trampoline to let original function
 * continue executing. This flag is used for fentry progs when there are no
 * fexit progs.
 */
#define BPF_TRAMP_F_RESTORE_REGS	BIT(0)
/* Call original function after fentry progs, but before fexit progs.
 * Makes sense for fentry/fexit, normal calls and indirect calls.
 */
#define BPF_TRAMP_F_CALL_ORIG		BIT(1)
/* Skip current frame and return to parent.  Makes sense for fentry/fexit
 * programs only. Should not be used with normal calls and indirect calls.
 */
#define BPF_TRAMP_F_SKIP_FRAME		BIT(2)

/* Each call __bpf_prog_enter + call bpf_func + call __bpf_prog_exit is ~50
 * bytes on x86.  Pick a number to fit into BPF_IMAGE_SIZE / 2
 */
#define BPF_MAX_TRAMP_PROGS 38

struct bpf_tramp_progs {
	struct bpf_prog *progs[BPF_MAX_TRAMP_PROGS];
	int nr_progs;
};

/* Different use cases for BPF trampoline:
 * 1. replace nop at the function entry (kprobe equivalent)
 *    flags = BPF_TRAMP_F_RESTORE_REGS
 *    fentry = a set of programs to run before returning from trampoline
 *
 * 2. replace nop at the function entry (kprobe + kretprobe equivalent)
 *    flags = BPF_TRAMP_F_CALL_ORIG | BPF_TRAMP_F_SKIP_FRAME
 *    orig_call = fentry_ip + MCOUNT_INSN_SIZE
 *    fentry = a set of program to run before calling original function
 *    fexit = a set of program to run after original function
 *
 * 3. replace direct call instruction anywhere in the function body
 *    or assign a function pointer for indirect call (like tcp_congestion_ops->cong_avoid)
 *    With flags = 0
 *      fentry = a set of programs to run before returning from trampoline
 *    With flags = BPF_TRAMP_F_CALL_ORIG
 *      orig_call = original callback addr or direct function addr
 *      fentry = a set of program to run before calling original function
 *      fexit = a set of program to run after original function
 */
struct bpf_tramp_image;
int arch_prepare_bpf_trampoline(struct bpf_tramp_image *tr, void *image, void *image_end,
				const struct btf_func_model *m, u32 flags,
				struct bpf_tramp_progs *tprogs,
				void *orig_call);
/* these two functions are called from generated trampoline */
u64 notrace __bpf_prog_enter(struct bpf_prog *prog);
void notrace __bpf_prog_exit(struct bpf_prog *prog, u64 start);
u64 notrace __bpf_prog_enter_sleepable(struct bpf_prog *prog);
void notrace __bpf_prog_exit_sleepable(struct bpf_prog *prog, u64 start);
<<<<<<< HEAD
=======
void notrace __bpf_tramp_enter(struct bpf_tramp_image *tr);
void notrace __bpf_tramp_exit(struct bpf_tramp_image *tr);
>>>>>>> 7aef27f0

struct bpf_ksym {
	unsigned long		 start;
	unsigned long		 end;
	char			 name[KSYM_NAME_LEN];
	struct list_head	 lnode;
	struct latch_tree_node	 tnode;
	bool			 prog;
};

enum bpf_tramp_prog_type {
	BPF_TRAMP_FENTRY,
	BPF_TRAMP_FEXIT,
	BPF_TRAMP_MODIFY_RETURN,
	BPF_TRAMP_MAX,
	BPF_TRAMP_REPLACE, /* more than MAX */
};

struct bpf_tramp_image {
	void *image;
	struct bpf_ksym ksym;
	struct percpu_ref pcref;
	void *ip_after_call;
	void *ip_epilogue;
	union {
		struct rcu_head rcu;
		struct work_struct work;
	};
};

struct bpf_trampoline {
	/* hlist for trampoline_table */
	struct hlist_node hlist;
	/* serializes access to fields of this trampoline */
	struct mutex mutex;
	refcount_t refcnt;
	u64 key;
	struct {
		struct btf_func_model model;
		void *addr;
		bool ftrace_managed;
	} func;
	/* if !NULL this is BPF_PROG_TYPE_EXT program that extends another BPF
	 * program by replacing one of its functions. func.addr is the address
	 * of the function it replaced.
	 */
	struct bpf_prog *extension_prog;
	/* list of BPF programs using this trampoline */
	struct hlist_head progs_hlist[BPF_TRAMP_MAX];
	/* Number of attached programs. A counter per kind. */
	int progs_cnt[BPF_TRAMP_MAX];
	/* Executable image of trampoline */
	struct bpf_tramp_image *cur_image;
	u64 selector;
};

struct bpf_attach_target_info {
	struct btf_func_model fmodel;
	long tgt_addr;
	const char *tgt_name;
	const struct btf_type *tgt_type;
};

#define BPF_DISPATCHER_MAX 48 /* Fits in 2048B */

struct bpf_dispatcher_prog {
	struct bpf_prog *prog;
	refcount_t users;
};

struct bpf_dispatcher {
	/* dispatcher mutex */
	struct mutex mutex;
	void *func;
	struct bpf_dispatcher_prog progs[BPF_DISPATCHER_MAX];
	int num_progs;
	void *image;
	u32 image_off;
	struct bpf_ksym ksym;
};

static __always_inline unsigned int bpf_dispatcher_nop_func(
	const void *ctx,
	const struct bpf_insn *insnsi,
	unsigned int (*bpf_func)(const void *,
				 const struct bpf_insn *))
{
	return bpf_func(ctx, insnsi);
}
#ifdef CONFIG_BPF_JIT
int bpf_trampoline_link_prog(struct bpf_prog *prog, struct bpf_trampoline *tr);
int bpf_trampoline_unlink_prog(struct bpf_prog *prog, struct bpf_trampoline *tr);
struct bpf_trampoline *bpf_trampoline_get(u64 key,
					  struct bpf_attach_target_info *tgt_info);
void bpf_trampoline_put(struct bpf_trampoline *tr);
#define BPF_DISPATCHER_INIT(_name) {				\
	.mutex = __MUTEX_INITIALIZER(_name.mutex),		\
	.func = &_name##_func,					\
	.progs = {},						\
	.num_progs = 0,						\
	.image = NULL,						\
	.image_off = 0,						\
	.ksym = {						\
		.name  = #_name,				\
		.lnode = LIST_HEAD_INIT(_name.ksym.lnode),	\
	},							\
}

#define DEFINE_BPF_DISPATCHER(name)					\
	noinline unsigned int bpf_dispatcher_##name##_func(		\
		const void *ctx,					\
		const struct bpf_insn *insnsi,				\
		unsigned int (*bpf_func)(const void *,			\
					 const struct bpf_insn *))	\
	{								\
		return bpf_func(ctx, insnsi);				\
	}								\
	EXPORT_SYMBOL(bpf_dispatcher_##name##_func);			\
	struct bpf_dispatcher bpf_dispatcher_##name =			\
		BPF_DISPATCHER_INIT(bpf_dispatcher_##name);
#define DECLARE_BPF_DISPATCHER(name)					\
	unsigned int bpf_dispatcher_##name##_func(			\
		const void *ctx,					\
		const struct bpf_insn *insnsi,				\
		unsigned int (*bpf_func)(const void *,			\
					 const struct bpf_insn *));	\
	extern struct bpf_dispatcher bpf_dispatcher_##name;
#define BPF_DISPATCHER_FUNC(name) bpf_dispatcher_##name##_func
#define BPF_DISPATCHER_PTR(name) (&bpf_dispatcher_##name)
void bpf_dispatcher_change_prog(struct bpf_dispatcher *d, struct bpf_prog *from,
				struct bpf_prog *to);
/* Called only from JIT-enabled code, so there's no need for stubs. */
void *bpf_jit_alloc_exec_page(void);
void bpf_image_ksym_add(void *data, struct bpf_ksym *ksym);
void bpf_image_ksym_del(struct bpf_ksym *ksym);
void bpf_ksym_add(struct bpf_ksym *ksym);
void bpf_ksym_del(struct bpf_ksym *ksym);
int bpf_jit_charge_modmem(u32 pages);
void bpf_jit_uncharge_modmem(u32 pages);
#else
static inline int bpf_trampoline_link_prog(struct bpf_prog *prog,
					   struct bpf_trampoline *tr)
{
	return -ENOTSUPP;
}
static inline int bpf_trampoline_unlink_prog(struct bpf_prog *prog,
					     struct bpf_trampoline *tr)
{
	return -ENOTSUPP;
}
static inline struct bpf_trampoline *bpf_trampoline_get(u64 key,
							struct bpf_attach_target_info *tgt_info)
{
	return ERR_PTR(-EOPNOTSUPP);
}
static inline void bpf_trampoline_put(struct bpf_trampoline *tr) {}
#define DEFINE_BPF_DISPATCHER(name)
#define DECLARE_BPF_DISPATCHER(name)
#define BPF_DISPATCHER_FUNC(name) bpf_dispatcher_nop_func
#define BPF_DISPATCHER_PTR(name) NULL
static inline void bpf_dispatcher_change_prog(struct bpf_dispatcher *d,
					      struct bpf_prog *from,
					      struct bpf_prog *to) {}
static inline bool is_bpf_image_address(unsigned long address)
{
	return false;
}
#endif

struct bpf_func_info_aux {
	u16 linkage;
	bool unreliable;
};

enum bpf_jit_poke_reason {
	BPF_POKE_REASON_TAIL_CALL,
};

/* Descriptor of pokes pointing /into/ the JITed image. */
struct bpf_jit_poke_descriptor {
	void *tailcall_target;
	void *tailcall_bypass;
	void *bypass_addr;
	union {
		struct {
			struct bpf_map *map;
			u32 key;
		} tail_call;
	};
	bool tailcall_target_stable;
	u8 adj_off;
	u16 reason;
	u32 insn_idx;
};

/* reg_type info for ctx arguments */
struct bpf_ctx_arg_aux {
	u32 offset;
	enum bpf_reg_type reg_type;
	u32 btf_id;
};

struct btf_mod_pair {
	struct btf *btf;
	struct module *module;
};

struct bpf_prog_aux {
	atomic64_t refcnt;
	u32 used_map_cnt;
	u32 used_btf_cnt;
	u32 max_ctx_offset;
	u32 max_pkt_offset;
	u32 max_tp_access;
	u32 stack_depth;
	u32 id;
	u32 func_cnt; /* used by non-func prog as the number of func progs */
	u32 func_idx; /* 0 for non-func prog, the index in func array for func prog */
	u32 attach_btf_id; /* in-kernel BTF type id to attach to */
	u32 ctx_arg_info_size;
	u32 max_rdonly_access;
	u32 max_rdwr_access;
	struct btf *attach_btf;
	const struct bpf_ctx_arg_aux *ctx_arg_info;
	struct mutex dst_mutex; /* protects dst_* pointers below, *after* prog becomes visible */
	struct bpf_prog *dst_prog;
	struct bpf_trampoline *dst_trampoline;
	enum bpf_prog_type saved_dst_prog_type;
	enum bpf_attach_type saved_dst_attach_type;
	bool verifier_zext; /* Zero extensions has been inserted by verifier. */
	bool offload_requested;
	bool attach_btf_trace; /* true if attaching to BTF-enabled raw tp */
	bool func_proto_unreliable;
	bool sleepable;
	bool tail_call_reachable;
	struct hlist_node tramp_hlist;
	/* BTF_KIND_FUNC_PROTO for valid attach_btf_id */
	const struct btf_type *attach_func_proto;
	/* function name for valid attach_btf_id */
	const char *attach_func_name;
	struct bpf_prog **func;
	void *jit_data; /* JIT specific data. arch dependent */
	struct bpf_jit_poke_descriptor *poke_tab;
	u32 size_poke_tab;
	struct bpf_ksym ksym;
	const struct bpf_prog_ops *ops;
	struct bpf_map **used_maps;
	struct mutex used_maps_mutex; /* mutex for used_maps and used_map_cnt */
	struct btf_mod_pair *used_btfs;
	struct bpf_prog *prog;
	struct user_struct *user;
	u64 load_time; /* ns since boottime */
	struct bpf_map *cgroup_storage[MAX_BPF_CGROUP_STORAGE_TYPE];
	char name[BPF_OBJ_NAME_LEN];
#ifdef CONFIG_SECURITY
	void *security;
#endif
	struct bpf_prog_offload *offload;
	struct btf *btf;
	struct bpf_func_info *func_info;
	struct bpf_func_info_aux *func_info_aux;
	/* bpf_line_info loaded from userspace.  linfo->insn_off
	 * has the xlated insn offset.
	 * Both the main and sub prog share the same linfo.
	 * The subprog can access its first linfo by
	 * using the linfo_idx.
	 */
	struct bpf_line_info *linfo;
	/* jited_linfo is the jited addr of the linfo.  It has a
	 * one to one mapping to linfo:
	 * jited_linfo[i] is the jited addr for the linfo[i]->insn_off.
	 * Both the main and sub prog share the same jited_linfo.
	 * The subprog can access its first jited_linfo by
	 * using the linfo_idx.
	 */
	void **jited_linfo;
	u32 func_info_cnt;
	u32 nr_linfo;
	/* subprog can use linfo_idx to access its first linfo and
	 * jited_linfo.
	 * main prog always has linfo_idx == 0
	 */
	u32 linfo_idx;
	u32 num_exentries;
	struct exception_table_entry *extable;
	union {
		struct work_struct work;
		struct rcu_head	rcu;
	};
};

struct bpf_array_aux {
	/* 'Ownership' of prog array is claimed by the first program that
	 * is going to use this map or by the first program which FD is
	 * stored in the map to make sure that all callers and callees have
	 * the same prog type and JITed flag.
	 */
	enum bpf_prog_type type;
	bool jited;
	/* Programs with direct jumps into programs part of this array. */
	struct list_head poke_progs;
	struct bpf_map *map;
	struct mutex poke_mutex;
	struct work_struct work;
};

struct bpf_link {
	atomic64_t refcnt;
	u32 id;
	enum bpf_link_type type;
	const struct bpf_link_ops *ops;
	struct bpf_prog *prog;
	struct work_struct work;
};

struct bpf_link_ops {
	void (*release)(struct bpf_link *link);
	void (*dealloc)(struct bpf_link *link);
	int (*detach)(struct bpf_link *link);
	int (*update_prog)(struct bpf_link *link, struct bpf_prog *new_prog,
			   struct bpf_prog *old_prog);
	void (*show_fdinfo)(const struct bpf_link *link, struct seq_file *seq);
	int (*fill_link_info)(const struct bpf_link *link,
			      struct bpf_link_info *info);
};

struct bpf_link_primer {
	struct bpf_link *link;
	struct file *file;
	int fd;
	u32 id;
};

struct bpf_struct_ops_value;
struct btf_type;
struct btf_member;

#define BPF_STRUCT_OPS_MAX_NR_MEMBERS 64
struct bpf_struct_ops {
	const struct bpf_verifier_ops *verifier_ops;
	int (*init)(struct btf *btf);
	int (*check_member)(const struct btf_type *t,
			    const struct btf_member *member);
	int (*init_member)(const struct btf_type *t,
			   const struct btf_member *member,
			   void *kdata, const void *udata);
	int (*reg)(void *kdata);
	void (*unreg)(void *kdata);
	const struct btf_type *type;
	const struct btf_type *value_type;
	const char *name;
	struct btf_func_model func_models[BPF_STRUCT_OPS_MAX_NR_MEMBERS];
	u32 type_id;
	u32 value_id;
};

#if defined(CONFIG_BPF_JIT) && defined(CONFIG_BPF_SYSCALL)
#define BPF_MODULE_OWNER ((void *)((0xeB9FUL << 2) + POISON_POINTER_DELTA))
const struct bpf_struct_ops *bpf_struct_ops_find(u32 type_id);
void bpf_struct_ops_init(struct btf *btf, struct bpf_verifier_log *log);
bool bpf_struct_ops_get(const void *kdata);
void bpf_struct_ops_put(const void *kdata);
int bpf_struct_ops_map_sys_lookup_elem(struct bpf_map *map, void *key,
				       void *value);
static inline bool bpf_try_module_get(const void *data, struct module *owner)
{
	if (owner == BPF_MODULE_OWNER)
		return bpf_struct_ops_get(data);
	else
		return try_module_get(owner);
}
static inline void bpf_module_put(const void *data, struct module *owner)
{
	if (owner == BPF_MODULE_OWNER)
		bpf_struct_ops_put(data);
	else
		module_put(owner);
}
#else
static inline const struct bpf_struct_ops *bpf_struct_ops_find(u32 type_id)
{
	return NULL;
}
static inline void bpf_struct_ops_init(struct btf *btf,
				       struct bpf_verifier_log *log)
{
}
static inline bool bpf_try_module_get(const void *data, struct module *owner)
{
	return try_module_get(owner);
}
static inline void bpf_module_put(const void *data, struct module *owner)
{
	module_put(owner);
}
static inline int bpf_struct_ops_map_sys_lookup_elem(struct bpf_map *map,
						     void *key,
						     void *value)
{
	return -EINVAL;
}
#endif

struct bpf_array {
	struct bpf_map map;
	u32 elem_size;
	u32 index_mask;
	struct bpf_array_aux *aux;
	union {
		char value[0] __aligned(8);
		void *ptrs[0] __aligned(8);
		void __percpu *pptrs[0] __aligned(8);
	};
};

#define BPF_COMPLEXITY_LIMIT_INSNS      1000000 /* yes. 1M insns */
#define MAX_TAIL_CALL_CNT 32

#define BPF_F_ACCESS_MASK	(BPF_F_RDONLY |		\
				 BPF_F_RDONLY_PROG |	\
				 BPF_F_WRONLY |		\
				 BPF_F_WRONLY_PROG)

#define BPF_MAP_CAN_READ	BIT(0)
#define BPF_MAP_CAN_WRITE	BIT(1)

static inline u32 bpf_map_flags_to_cap(struct bpf_map *map)
{
	u32 access_flags = map->map_flags & (BPF_F_RDONLY_PROG | BPF_F_WRONLY_PROG);

	/* Combination of BPF_F_RDONLY_PROG | BPF_F_WRONLY_PROG is
	 * not possible.
	 */
	if (access_flags & BPF_F_RDONLY_PROG)
		return BPF_MAP_CAN_READ;
	else if (access_flags & BPF_F_WRONLY_PROG)
		return BPF_MAP_CAN_WRITE;
	else
		return BPF_MAP_CAN_READ | BPF_MAP_CAN_WRITE;
}

static inline bool bpf_map_flags_access_ok(u32 access_flags)
{
	return (access_flags & (BPF_F_RDONLY_PROG | BPF_F_WRONLY_PROG)) !=
	       (BPF_F_RDONLY_PROG | BPF_F_WRONLY_PROG);
}

struct bpf_event_entry {
	struct perf_event *event;
	struct file *perf_file;
	struct file *map_file;
	struct rcu_head rcu;
};

bool bpf_prog_array_compatible(struct bpf_array *array, const struct bpf_prog *fp);
int bpf_prog_calc_tag(struct bpf_prog *fp);

const struct bpf_func_proto *bpf_get_trace_printk_proto(void);

typedef unsigned long (*bpf_ctx_copy_t)(void *dst, const void *src,
					unsigned long off, unsigned long len);
typedef u32 (*bpf_convert_ctx_access_t)(enum bpf_access_type type,
					const struct bpf_insn *src,
					struct bpf_insn *dst,
					struct bpf_prog *prog,
					u32 *target_size);

u64 bpf_event_output(struct bpf_map *map, u64 flags, void *meta, u64 meta_size,
		     void *ctx, u64 ctx_size, bpf_ctx_copy_t ctx_copy);

/* an array of programs to be executed under rcu_lock.
 *
 * Typical usage:
 * ret = BPF_PROG_RUN_ARRAY(&bpf_prog_array, ctx, BPF_PROG_RUN);
 *
 * the structure returned by bpf_prog_array_alloc() should be populated
 * with program pointers and the last pointer must be NULL.
 * The user has to keep refcnt on the program and make sure the program
 * is removed from the array before bpf_prog_put().
 * The 'struct bpf_prog_array *' should only be replaced with xchg()
 * since other cpus are walking the array of pointers in parallel.
 */
struct bpf_prog_array_item {
	struct bpf_prog *prog;
	struct bpf_cgroup_storage *cgroup_storage[MAX_BPF_CGROUP_STORAGE_TYPE];
};

struct bpf_prog_array {
	struct rcu_head rcu;
	struct bpf_prog_array_item items[];
};

struct bpf_prog_array *bpf_prog_array_alloc(u32 prog_cnt, gfp_t flags);
void bpf_prog_array_free(struct bpf_prog_array *progs);
int bpf_prog_array_length(struct bpf_prog_array *progs);
bool bpf_prog_array_is_empty(struct bpf_prog_array *array);
int bpf_prog_array_copy_to_user(struct bpf_prog_array *progs,
				__u32 __user *prog_ids, u32 cnt);

void bpf_prog_array_delete_safe(struct bpf_prog_array *progs,
				struct bpf_prog *old_prog);
int bpf_prog_array_delete_safe_at(struct bpf_prog_array *array, int index);
int bpf_prog_array_update_at(struct bpf_prog_array *array, int index,
			     struct bpf_prog *prog);
int bpf_prog_array_copy_info(struct bpf_prog_array *array,
			     u32 *prog_ids, u32 request_cnt,
			     u32 *prog_cnt);
int bpf_prog_array_copy(struct bpf_prog_array *old_array,
			struct bpf_prog *exclude_prog,
			struct bpf_prog *include_prog,
			struct bpf_prog_array **new_array);

/* BPF program asks to bypass CAP_NET_BIND_SERVICE in bind. */
#define BPF_RET_BIND_NO_CAP_NET_BIND_SERVICE			(1 << 0)
/* BPF program asks to set CN on the packet. */
#define BPF_RET_SET_CN						(1 << 0)

#define BPF_PROG_RUN_ARRAY_FLAGS(array, ctx, func, ret_flags)		\
	({								\
		struct bpf_prog_array_item *_item;			\
		struct bpf_prog *_prog;					\
		struct bpf_prog_array *_array;				\
		u32 _ret = 1;						\
		u32 func_ret;						\
		migrate_disable();					\
		rcu_read_lock();					\
		_array = rcu_dereference(array);			\
		_item = &_array->items[0];				\
		while ((_prog = READ_ONCE(_item->prog))) {		\
			bpf_cgroup_storage_set(_item->cgroup_storage);	\
			func_ret = func(_prog, ctx);			\
			_ret &= (func_ret & 1);				\
			*(ret_flags) |= (func_ret >> 1);			\
			_item++;					\
		}							\
		rcu_read_unlock();					\
		migrate_enable();					\
		_ret;							\
	 })

<<<<<<< HEAD
#define __BPF_PROG_RUN_ARRAY(array, ctx, func, check_non_null)	\
=======
#define __BPF_PROG_RUN_ARRAY(array, ctx, func, check_non_null, set_cg_storage)	\
>>>>>>> 7aef27f0
	({						\
		struct bpf_prog_array_item *_item;	\
		struct bpf_prog *_prog;			\
		struct bpf_prog_array *_array;		\
		u32 _ret = 1;				\
		migrate_disable();			\
		rcu_read_lock();			\
		_array = rcu_dereference(array);	\
		if (unlikely(check_non_null && !_array))\
			goto _out;			\
		_item = &_array->items[0];		\
		while ((_prog = READ_ONCE(_item->prog))) {		\
			if (set_cg_storage)		\
				bpf_cgroup_storage_set(_item->cgroup_storage);	\
			_ret &= func(_prog, ctx);	\
			_item++;			\
		}					\
_out:							\
		rcu_read_unlock();			\
		migrate_enable();			\
		_ret;					\
	 })

/* To be used by __cgroup_bpf_run_filter_skb for EGRESS BPF progs
 * so BPF programs can request cwr for TCP packets.
 *
 * Current cgroup skb programs can only return 0 or 1 (0 to drop the
 * packet. This macro changes the behavior so the low order bit
 * indicates whether the packet should be dropped (0) or not (1)
 * and the next bit is a congestion notification bit. This could be
 * used by TCP to call tcp_enter_cwr()
 *
 * Hence, new allowed return values of CGROUP EGRESS BPF programs are:
 *   0: drop packet
 *   1: keep packet
 *   2: drop packet and cn
 *   3: keep packet and cn
 *
 * This macro then converts it to one of the NET_XMIT or an error
 * code that is then interpreted as drop packet (and no cn):
 *   0: NET_XMIT_SUCCESS  skb should be transmitted
 *   1: NET_XMIT_DROP     skb should be dropped and cn
 *   2: NET_XMIT_CN       skb should be transmitted and cn
 *   3: -EPERM            skb should be dropped
 */
#define BPF_PROG_CGROUP_INET_EGRESS_RUN_ARRAY(array, ctx, func)		\
	({						\
		u32 _flags = 0;				\
		bool _cn;				\
		u32 _ret;				\
		_ret = BPF_PROG_RUN_ARRAY_FLAGS(array, ctx, func, &_flags); \
		_cn = _flags & BPF_RET_SET_CN;		\
		if (_ret)				\
			_ret = (_cn ? NET_XMIT_CN : NET_XMIT_SUCCESS);	\
		else					\
			_ret = (_cn ? NET_XMIT_DROP : -EPERM);		\
		_ret;					\
	})

#define BPF_PROG_RUN_ARRAY(array, ctx, func)		\
	__BPF_PROG_RUN_ARRAY(array, ctx, func, false, true)

#define BPF_PROG_RUN_ARRAY_CHECK(array, ctx, func)	\
	__BPF_PROG_RUN_ARRAY(array, ctx, func, true, false)

#ifdef CONFIG_BPF_SYSCALL
DECLARE_PER_CPU(int, bpf_prog_active);
extern struct mutex bpf_stats_enabled_mutex;

/*
 * Block execution of BPF programs attached to instrumentation (perf,
 * kprobes, tracepoints) to prevent deadlocks on map operations as any of
 * these events can happen inside a region which holds a map bucket lock
 * and can deadlock on it.
 *
 * Use the preemption safe inc/dec variants on RT because migrate disable
 * is preemptible on RT and preemption in the middle of the RMW operation
 * might lead to inconsistent state. Use the raw variants for non RT
 * kernels as migrate_disable() maps to preempt_disable() so the slightly
 * more expensive save operation can be avoided.
 */
static inline void bpf_disable_instrumentation(void)
{
	migrate_disable();
	if (IS_ENABLED(CONFIG_PREEMPT_RT))
		this_cpu_inc(bpf_prog_active);
	else
		__this_cpu_inc(bpf_prog_active);
}

static inline void bpf_enable_instrumentation(void)
{
	if (IS_ENABLED(CONFIG_PREEMPT_RT))
		this_cpu_dec(bpf_prog_active);
	else
		__this_cpu_dec(bpf_prog_active);
	migrate_enable();
}

extern const struct file_operations bpf_map_fops;
extern const struct file_operations bpf_prog_fops;
extern const struct file_operations bpf_iter_fops;

#define BPF_PROG_TYPE(_id, _name, prog_ctx_type, kern_ctx_type) \
	extern const struct bpf_prog_ops _name ## _prog_ops; \
	extern const struct bpf_verifier_ops _name ## _verifier_ops;
#define BPF_MAP_TYPE(_id, _ops) \
	extern const struct bpf_map_ops _ops;
#define BPF_LINK_TYPE(_id, _name)
#include <linux/bpf_types.h>
#undef BPF_PROG_TYPE
#undef BPF_MAP_TYPE
#undef BPF_LINK_TYPE

extern const struct bpf_prog_ops bpf_offload_prog_ops;
extern const struct bpf_verifier_ops tc_cls_act_analyzer_ops;
extern const struct bpf_verifier_ops xdp_analyzer_ops;

struct bpf_prog *bpf_prog_get(u32 ufd);
struct bpf_prog *bpf_prog_get_type_dev(u32 ufd, enum bpf_prog_type type,
				       bool attach_drv);
void bpf_prog_add(struct bpf_prog *prog, int i);
void bpf_prog_sub(struct bpf_prog *prog, int i);
void bpf_prog_inc(struct bpf_prog *prog);
struct bpf_prog * __must_check bpf_prog_inc_not_zero(struct bpf_prog *prog);
void bpf_prog_put(struct bpf_prog *prog);

void bpf_prog_free_id(struct bpf_prog *prog, bool do_idr_lock);
void bpf_map_free_id(struct bpf_map *map, bool do_idr_lock);

struct bpf_map *bpf_map_get(u32 ufd);
struct bpf_map *bpf_map_get_with_uref(u32 ufd);
struct bpf_map *__bpf_map_get(struct fd f);
void bpf_map_inc(struct bpf_map *map);
void bpf_map_inc_with_uref(struct bpf_map *map);
struct bpf_map * __must_check bpf_map_inc_not_zero(struct bpf_map *map);
void bpf_map_put_with_uref(struct bpf_map *map);
void bpf_map_put(struct bpf_map *map);
void *bpf_map_area_alloc(u64 size, int numa_node);
void *bpf_map_area_mmapable_alloc(u64 size, int numa_node);
void bpf_map_area_free(void *base);
void bpf_map_init_from_attr(struct bpf_map *map, union bpf_attr *attr);
int  generic_map_lookup_batch(struct bpf_map *map,
			      const union bpf_attr *attr,
			      union bpf_attr __user *uattr);
int  generic_map_update_batch(struct bpf_map *map,
			      const union bpf_attr *attr,
			      union bpf_attr __user *uattr);
int  generic_map_delete_batch(struct bpf_map *map,
			      const union bpf_attr *attr,
			      union bpf_attr __user *uattr);
struct bpf_map *bpf_map_get_curr_or_next(u32 *id);
struct bpf_prog *bpf_prog_get_curr_or_next(u32 *id);

#ifdef CONFIG_MEMCG_KMEM
void *bpf_map_kmalloc_node(const struct bpf_map *map, size_t size, gfp_t flags,
			   int node);
void *bpf_map_kzalloc(const struct bpf_map *map, size_t size, gfp_t flags);
void __percpu *bpf_map_alloc_percpu(const struct bpf_map *map, size_t size,
				    size_t align, gfp_t flags);
#else
static inline void *
bpf_map_kmalloc_node(const struct bpf_map *map, size_t size, gfp_t flags,
		     int node)
{
	return kmalloc_node(size, flags, node);
}

static inline void *
bpf_map_kzalloc(const struct bpf_map *map, size_t size, gfp_t flags)
{
	return kzalloc(size, flags);
}

static inline void __percpu *
bpf_map_alloc_percpu(const struct bpf_map *map, size_t size, size_t align,
		     gfp_t flags)
{
	return __alloc_percpu_gfp(size, align, flags);
}
#endif

extern int sysctl_unprivileged_bpf_disabled;

static inline bool bpf_allow_ptr_leaks(void)
{
	return perfmon_capable();
}

static inline bool bpf_allow_uninit_stack(void)
{
	return perfmon_capable();
}

static inline bool bpf_allow_ptr_to_map_access(void)
{
	return perfmon_capable();
}

static inline bool bpf_bypass_spec_v1(void)
{
	return perfmon_capable();
}

static inline bool bpf_bypass_spec_v4(void)
{
	return perfmon_capable();
}

int bpf_map_new_fd(struct bpf_map *map, int flags);
int bpf_prog_new_fd(struct bpf_prog *prog);

void bpf_link_init(struct bpf_link *link, enum bpf_link_type type,
		   const struct bpf_link_ops *ops, struct bpf_prog *prog);
int bpf_link_prime(struct bpf_link *link, struct bpf_link_primer *primer);
int bpf_link_settle(struct bpf_link_primer *primer);
void bpf_link_cleanup(struct bpf_link_primer *primer);
void bpf_link_inc(struct bpf_link *link);
void bpf_link_put(struct bpf_link *link);
int bpf_link_new_fd(struct bpf_link *link);
struct file *bpf_link_new_file(struct bpf_link *link, int *reserved_fd);
struct bpf_link *bpf_link_get_from_fd(u32 ufd);

int bpf_obj_pin_user(u32 ufd, const char __user *pathname);
int bpf_obj_get_user(const char __user *pathname, int flags);

#define BPF_ITER_FUNC_PREFIX "bpf_iter_"
#define DEFINE_BPF_ITER_FUNC(target, args...)			\
	extern int bpf_iter_ ## target(args);			\
	int __init bpf_iter_ ## target(args) { return 0; }

struct bpf_iter_aux_info {
	struct bpf_map *map;
};

typedef int (*bpf_iter_attach_target_t)(struct bpf_prog *prog,
					union bpf_iter_link_info *linfo,
					struct bpf_iter_aux_info *aux);
typedef void (*bpf_iter_detach_target_t)(struct bpf_iter_aux_info *aux);
typedef void (*bpf_iter_show_fdinfo_t) (const struct bpf_iter_aux_info *aux,
					struct seq_file *seq);
typedef int (*bpf_iter_fill_link_info_t)(const struct bpf_iter_aux_info *aux,
					 struct bpf_link_info *info);

enum bpf_iter_feature {
	BPF_ITER_RESCHED	= BIT(0),
};

#define BPF_ITER_CTX_ARG_MAX 2
struct bpf_iter_reg {
	const char *target;
	bpf_iter_attach_target_t attach_target;
	bpf_iter_detach_target_t detach_target;
	bpf_iter_show_fdinfo_t show_fdinfo;
	bpf_iter_fill_link_info_t fill_link_info;
	u32 ctx_arg_info_size;
	u32 feature;
	struct bpf_ctx_arg_aux ctx_arg_info[BPF_ITER_CTX_ARG_MAX];
	const struct bpf_iter_seq_info *seq_info;
};

struct bpf_iter_meta {
	__bpf_md_ptr(struct seq_file *, seq);
	u64 session_id;
	u64 seq_num;
};

struct bpf_iter__bpf_map_elem {
	__bpf_md_ptr(struct bpf_iter_meta *, meta);
	__bpf_md_ptr(struct bpf_map *, map);
	__bpf_md_ptr(void *, key);
	__bpf_md_ptr(void *, value);
};

int bpf_iter_reg_target(const struct bpf_iter_reg *reg_info);
void bpf_iter_unreg_target(const struct bpf_iter_reg *reg_info);
bool bpf_iter_prog_supported(struct bpf_prog *prog);
int bpf_iter_link_attach(const union bpf_attr *attr, struct bpf_prog *prog);
int bpf_iter_new_fd(struct bpf_link *link);
bool bpf_link_is_iter(struct bpf_link *link);
struct bpf_prog *bpf_iter_get_info(struct bpf_iter_meta *meta, bool in_stop);
int bpf_iter_run_prog(struct bpf_prog *prog, void *ctx);
void bpf_iter_map_show_fdinfo(const struct bpf_iter_aux_info *aux,
			      struct seq_file *seq);
int bpf_iter_map_fill_link_info(const struct bpf_iter_aux_info *aux,
				struct bpf_link_info *info);

int bpf_percpu_hash_copy(struct bpf_map *map, void *key, void *value);
int bpf_percpu_array_copy(struct bpf_map *map, void *key, void *value);
int bpf_percpu_hash_update(struct bpf_map *map, void *key, void *value,
			   u64 flags);
int bpf_percpu_array_update(struct bpf_map *map, void *key, void *value,
			    u64 flags);

int bpf_stackmap_copy(struct bpf_map *map, void *key, void *value);

int bpf_fd_array_map_update_elem(struct bpf_map *map, struct file *map_file,
				 void *key, void *value, u64 map_flags);
int bpf_fd_array_map_lookup_elem(struct bpf_map *map, void *key, u32 *value);
int bpf_fd_htab_map_update_elem(struct bpf_map *map, struct file *map_file,
				void *key, void *value, u64 map_flags);
int bpf_fd_htab_map_lookup_elem(struct bpf_map *map, void *key, u32 *value);

int bpf_get_file_flag(int flags);
int bpf_check_uarg_tail_zero(void __user *uaddr, size_t expected_size,
			     size_t actual_size);

/* memcpy that is used with 8-byte aligned pointers, power-of-8 size and
 * forced to use 'long' read/writes to try to atomically copy long counters.
 * Best-effort only.  No barriers here, since it _will_ race with concurrent
 * updates from BPF programs. Called from bpf syscall and mostly used with
 * size 8 or 16 bytes, so ask compiler to inline it.
 */
static inline void bpf_long_memcpy(void *dst, const void *src, u32 size)
{
	const long *lsrc = src;
	long *ldst = dst;

	size /= sizeof(long);
	while (size--)
		*ldst++ = *lsrc++;
}

/* verify correctness of eBPF program */
int bpf_check(struct bpf_prog **fp, union bpf_attr *attr,
	      union bpf_attr __user *uattr);

#ifndef CONFIG_BPF_JIT_ALWAYS_ON
void bpf_patch_call_args(struct bpf_insn *insn, u32 stack_depth);
#endif

struct btf *bpf_get_btf_vmlinux(void);

/* Map specifics */
struct xdp_buff;
struct sk_buff;

struct bpf_dtab_netdev *__dev_map_lookup_elem(struct bpf_map *map, u32 key);
struct bpf_dtab_netdev *__dev_map_hash_lookup_elem(struct bpf_map *map, u32 key);
void __dev_flush(void);
int dev_xdp_enqueue(struct net_device *dev, struct xdp_buff *xdp,
		    struct net_device *dev_rx);
int dev_map_enqueue(struct bpf_dtab_netdev *dst, struct xdp_buff *xdp,
		    struct net_device *dev_rx);
int dev_map_generic_redirect(struct bpf_dtab_netdev *dst, struct sk_buff *skb,
			     struct bpf_prog *xdp_prog);
bool dev_map_can_have_prog(struct bpf_map *map);

struct bpf_cpu_map_entry *__cpu_map_lookup_elem(struct bpf_map *map, u32 key);
void __cpu_map_flush(void);
int cpu_map_enqueue(struct bpf_cpu_map_entry *rcpu, struct xdp_buff *xdp,
		    struct net_device *dev_rx);
bool cpu_map_prog_allowed(struct bpf_map *map);

/* Return map's numa specified by userspace */
static inline int bpf_map_attr_numa_node(const union bpf_attr *attr)
{
	return (attr->map_flags & BPF_F_NUMA_NODE) ?
		attr->numa_node : NUMA_NO_NODE;
}

struct bpf_prog *bpf_prog_get_type_path(const char *name, enum bpf_prog_type type);
int array_map_alloc_check(union bpf_attr *attr);

int bpf_prog_test_run_xdp(struct bpf_prog *prog, const union bpf_attr *kattr,
			  union bpf_attr __user *uattr);
int bpf_prog_test_run_skb(struct bpf_prog *prog, const union bpf_attr *kattr,
			  union bpf_attr __user *uattr);
int bpf_prog_test_run_tracing(struct bpf_prog *prog,
			      const union bpf_attr *kattr,
			      union bpf_attr __user *uattr);
int bpf_prog_test_run_flow_dissector(struct bpf_prog *prog,
				     const union bpf_attr *kattr,
				     union bpf_attr __user *uattr);
int bpf_prog_test_run_raw_tp(struct bpf_prog *prog,
			     const union bpf_attr *kattr,
			     union bpf_attr __user *uattr);
bool btf_ctx_access(int off, int size, enum bpf_access_type type,
		    const struct bpf_prog *prog,
		    struct bpf_insn_access_aux *info);
int btf_struct_access(struct bpf_verifier_log *log, const struct btf *btf,
		      const struct btf_type *t, int off, int size,
		      enum bpf_access_type atype,
		      u32 *next_btf_id);
bool btf_struct_ids_match(struct bpf_verifier_log *log,
			  const struct btf *btf, u32 id, int off,
			  const struct btf *need_btf, u32 need_type_id);

int btf_distill_func_proto(struct bpf_verifier_log *log,
			   struct btf *btf,
			   const struct btf_type *func_proto,
			   const char *func_name,
			   struct btf_func_model *m);

struct bpf_reg_state;
int btf_check_func_arg_match(struct bpf_verifier_env *env, int subprog,
			     struct bpf_reg_state *regs);
int btf_prepare_func_args(struct bpf_verifier_env *env, int subprog,
			  struct bpf_reg_state *reg);
int btf_check_type_match(struct bpf_verifier_log *log, const struct bpf_prog *prog,
			 struct btf *btf, const struct btf_type *t);

struct bpf_prog *bpf_prog_by_id(u32 id);
struct bpf_link *bpf_link_by_id(u32 id);

const struct bpf_func_proto *bpf_base_func_proto(enum bpf_func_id func_id);
#else /* !CONFIG_BPF_SYSCALL */
static inline struct bpf_prog *bpf_prog_get(u32 ufd)
{
	return ERR_PTR(-EOPNOTSUPP);
}

static inline struct bpf_prog *bpf_prog_get_type_dev(u32 ufd,
						     enum bpf_prog_type type,
						     bool attach_drv)
{
	return ERR_PTR(-EOPNOTSUPP);
}

static inline void bpf_prog_add(struct bpf_prog *prog, int i)
{
}

static inline void bpf_prog_sub(struct bpf_prog *prog, int i)
{
}

static inline void bpf_prog_put(struct bpf_prog *prog)
{
}

static inline void bpf_prog_inc(struct bpf_prog *prog)
{
}

static inline struct bpf_prog *__must_check
bpf_prog_inc_not_zero(struct bpf_prog *prog)
{
	return ERR_PTR(-EOPNOTSUPP);
}

static inline void bpf_link_init(struct bpf_link *link, enum bpf_link_type type,
				 const struct bpf_link_ops *ops,
				 struct bpf_prog *prog)
{
}

static inline int bpf_link_prime(struct bpf_link *link,
				 struct bpf_link_primer *primer)
{
	return -EOPNOTSUPP;
}

static inline int bpf_link_settle(struct bpf_link_primer *primer)
{
	return -EOPNOTSUPP;
}

static inline void bpf_link_cleanup(struct bpf_link_primer *primer)
{
}

static inline void bpf_link_inc(struct bpf_link *link)
{
}

static inline void bpf_link_put(struct bpf_link *link)
{
}

static inline int bpf_obj_get_user(const char __user *pathname, int flags)
{
	return -EOPNOTSUPP;
}

static inline struct net_device  *__dev_map_lookup_elem(struct bpf_map *map,
						       u32 key)
{
	return NULL;
}

static inline struct net_device  *__dev_map_hash_lookup_elem(struct bpf_map *map,
							     u32 key)
{
	return NULL;
}
static inline bool dev_map_can_have_prog(struct bpf_map *map)
{
	return false;
}

static inline void __dev_flush(void)
{
}

struct xdp_buff;
struct bpf_dtab_netdev;

static inline
int dev_xdp_enqueue(struct net_device *dev, struct xdp_buff *xdp,
		    struct net_device *dev_rx)
{
	return 0;
}

static inline
int dev_map_enqueue(struct bpf_dtab_netdev *dst, struct xdp_buff *xdp,
		    struct net_device *dev_rx)
{
	return 0;
}

struct sk_buff;

static inline int dev_map_generic_redirect(struct bpf_dtab_netdev *dst,
					   struct sk_buff *skb,
					   struct bpf_prog *xdp_prog)
{
	return 0;
}

static inline
struct bpf_cpu_map_entry *__cpu_map_lookup_elem(struct bpf_map *map, u32 key)
{
	return NULL;
}

static inline void __cpu_map_flush(void)
{
}

static inline int cpu_map_enqueue(struct bpf_cpu_map_entry *rcpu,
				  struct xdp_buff *xdp,
				  struct net_device *dev_rx)
{
	return 0;
}

static inline bool cpu_map_prog_allowed(struct bpf_map *map)
{
	return false;
}

static inline struct bpf_prog *bpf_prog_get_type_path(const char *name,
				enum bpf_prog_type type)
{
	return ERR_PTR(-EOPNOTSUPP);
}

static inline int bpf_prog_test_run_xdp(struct bpf_prog *prog,
					const union bpf_attr *kattr,
					union bpf_attr __user *uattr)
{
	return -ENOTSUPP;
}

static inline int bpf_prog_test_run_skb(struct bpf_prog *prog,
					const union bpf_attr *kattr,
					union bpf_attr __user *uattr)
{
	return -ENOTSUPP;
}

static inline int bpf_prog_test_run_tracing(struct bpf_prog *prog,
					    const union bpf_attr *kattr,
					    union bpf_attr __user *uattr)
{
	return -ENOTSUPP;
}

static inline int bpf_prog_test_run_flow_dissector(struct bpf_prog *prog,
						   const union bpf_attr *kattr,
						   union bpf_attr __user *uattr)
{
	return -ENOTSUPP;
}

static inline void bpf_map_put(struct bpf_map *map)
{
}

static inline struct bpf_prog *bpf_prog_by_id(u32 id)
{
	return ERR_PTR(-ENOTSUPP);
}

static inline const struct bpf_func_proto *
bpf_base_func_proto(enum bpf_func_id func_id)
{
	return NULL;
}
#endif /* CONFIG_BPF_SYSCALL */

void __bpf_free_used_btfs(struct bpf_prog_aux *aux,
			  struct btf_mod_pair *used_btfs, u32 len);

static inline struct bpf_prog *bpf_prog_get_type(u32 ufd,
						 enum bpf_prog_type type)
{
	return bpf_prog_get_type_dev(ufd, type, false);
}

void __bpf_free_used_maps(struct bpf_prog_aux *aux,
			  struct bpf_map **used_maps, u32 len);

bool bpf_prog_get_ok(struct bpf_prog *, enum bpf_prog_type *, bool);

int bpf_prog_offload_compile(struct bpf_prog *prog);
void bpf_prog_offload_destroy(struct bpf_prog *prog);
int bpf_prog_offload_info_fill(struct bpf_prog_info *info,
			       struct bpf_prog *prog);

int bpf_map_offload_info_fill(struct bpf_map_info *info, struct bpf_map *map);

int bpf_map_offload_lookup_elem(struct bpf_map *map, void *key, void *value);
int bpf_map_offload_update_elem(struct bpf_map *map,
				void *key, void *value, u64 flags);
int bpf_map_offload_delete_elem(struct bpf_map *map, void *key);
int bpf_map_offload_get_next_key(struct bpf_map *map,
				 void *key, void *next_key);

bool bpf_offload_prog_map_match(struct bpf_prog *prog, struct bpf_map *map);

struct bpf_offload_dev *
bpf_offload_dev_create(const struct bpf_prog_offload_ops *ops, void *priv);
void bpf_offload_dev_destroy(struct bpf_offload_dev *offdev);
void *bpf_offload_dev_priv(struct bpf_offload_dev *offdev);
int bpf_offload_dev_netdev_register(struct bpf_offload_dev *offdev,
				    struct net_device *netdev);
void bpf_offload_dev_netdev_unregister(struct bpf_offload_dev *offdev,
				       struct net_device *netdev);
bool bpf_offload_dev_match(struct bpf_prog *prog, struct net_device *netdev);

#if defined(CONFIG_NET) && defined(CONFIG_BPF_SYSCALL)
int bpf_prog_offload_init(struct bpf_prog *prog, union bpf_attr *attr);

static inline bool bpf_prog_is_dev_bound(const struct bpf_prog_aux *aux)
{
	return aux->offload_requested;
}

static inline bool bpf_map_is_dev_bound(struct bpf_map *map)
{
	return unlikely(map->ops == &bpf_map_offload_ops);
}

struct bpf_map *bpf_map_offload_map_alloc(union bpf_attr *attr);
void bpf_map_offload_map_free(struct bpf_map *map);
#else
static inline int bpf_prog_offload_init(struct bpf_prog *prog,
					union bpf_attr *attr)
{
	return -EOPNOTSUPP;
}

static inline bool bpf_prog_is_dev_bound(struct bpf_prog_aux *aux)
{
	return false;
}

static inline bool bpf_map_is_dev_bound(struct bpf_map *map)
{
	return false;
}

static inline struct bpf_map *bpf_map_offload_map_alloc(union bpf_attr *attr)
{
	return ERR_PTR(-EOPNOTSUPP);
}

static inline void bpf_map_offload_map_free(struct bpf_map *map)
{
}
#endif /* CONFIG_NET && CONFIG_BPF_SYSCALL */

#if defined(CONFIG_BPF_STREAM_PARSER)
int sock_map_prog_update(struct bpf_map *map, struct bpf_prog *prog,
			 struct bpf_prog *old, u32 which);
int sock_map_get_from_fd(const union bpf_attr *attr, struct bpf_prog *prog);
int sock_map_prog_detach(const union bpf_attr *attr, enum bpf_prog_type ptype);
int sock_map_update_elem_sys(struct bpf_map *map, void *key, void *value, u64 flags);
void sock_map_unhash(struct sock *sk);
void sock_map_close(struct sock *sk, long timeout);
#else
static inline int sock_map_prog_update(struct bpf_map *map,
				       struct bpf_prog *prog,
				       struct bpf_prog *old, u32 which)
{
	return -EOPNOTSUPP;
}

static inline int sock_map_get_from_fd(const union bpf_attr *attr,
				       struct bpf_prog *prog)
{
	return -EINVAL;
}

static inline int sock_map_prog_detach(const union bpf_attr *attr,
				       enum bpf_prog_type ptype)
{
	return -EOPNOTSUPP;
}

static inline int sock_map_update_elem_sys(struct bpf_map *map, void *key, void *value,
					   u64 flags)
{
	return -EOPNOTSUPP;
}
#endif /* CONFIG_BPF_STREAM_PARSER */

#if defined(CONFIG_INET) && defined(CONFIG_BPF_SYSCALL)
void bpf_sk_reuseport_detach(struct sock *sk);
int bpf_fd_reuseport_array_lookup_elem(struct bpf_map *map, void *key,
				       void *value);
int bpf_fd_reuseport_array_update_elem(struct bpf_map *map, void *key,
				       void *value, u64 map_flags);
#else
static inline void bpf_sk_reuseport_detach(struct sock *sk)
{
}

#ifdef CONFIG_BPF_SYSCALL
static inline int bpf_fd_reuseport_array_lookup_elem(struct bpf_map *map,
						     void *key, void *value)
{
	return -EOPNOTSUPP;
}

static inline int bpf_fd_reuseport_array_update_elem(struct bpf_map *map,
						     void *key, void *value,
						     u64 map_flags)
{
	return -EOPNOTSUPP;
}
#endif /* CONFIG_BPF_SYSCALL */
#endif /* defined(CONFIG_INET) && defined(CONFIG_BPF_SYSCALL) */

/* verifier prototypes for helper functions called from eBPF programs */
extern const struct bpf_func_proto bpf_map_lookup_elem_proto;
extern const struct bpf_func_proto bpf_map_update_elem_proto;
extern const struct bpf_func_proto bpf_map_delete_elem_proto;
extern const struct bpf_func_proto bpf_map_push_elem_proto;
extern const struct bpf_func_proto bpf_map_pop_elem_proto;
extern const struct bpf_func_proto bpf_map_peek_elem_proto;

extern const struct bpf_func_proto bpf_get_prandom_u32_proto;
extern const struct bpf_func_proto bpf_get_smp_processor_id_proto;
extern const struct bpf_func_proto bpf_get_numa_node_id_proto;
extern const struct bpf_func_proto bpf_tail_call_proto;
extern const struct bpf_func_proto bpf_ktime_get_ns_proto;
extern const struct bpf_func_proto bpf_ktime_get_boot_ns_proto;
extern const struct bpf_func_proto bpf_get_current_pid_tgid_proto;
extern const struct bpf_func_proto bpf_get_current_uid_gid_proto;
extern const struct bpf_func_proto bpf_get_current_comm_proto;
extern const struct bpf_func_proto bpf_get_stackid_proto;
extern const struct bpf_func_proto bpf_get_stack_proto;
extern const struct bpf_func_proto bpf_get_task_stack_proto;
extern const struct bpf_func_proto bpf_get_stackid_proto_pe;
extern const struct bpf_func_proto bpf_get_stack_proto_pe;
extern const struct bpf_func_proto bpf_sock_map_update_proto;
extern const struct bpf_func_proto bpf_sock_hash_update_proto;
extern const struct bpf_func_proto bpf_get_current_cgroup_id_proto;
extern const struct bpf_func_proto bpf_get_current_ancestor_cgroup_id_proto;
extern const struct bpf_func_proto bpf_msg_redirect_hash_proto;
extern const struct bpf_func_proto bpf_msg_redirect_map_proto;
extern const struct bpf_func_proto bpf_sk_redirect_hash_proto;
extern const struct bpf_func_proto bpf_sk_redirect_map_proto;
extern const struct bpf_func_proto bpf_spin_lock_proto;
extern const struct bpf_func_proto bpf_spin_unlock_proto;
extern const struct bpf_func_proto bpf_get_local_storage_proto;
extern const struct bpf_func_proto bpf_strtol_proto;
extern const struct bpf_func_proto bpf_strtoul_proto;
extern const struct bpf_func_proto bpf_tcp_sock_proto;
extern const struct bpf_func_proto bpf_jiffies64_proto;
extern const struct bpf_func_proto bpf_get_ns_current_pid_tgid_proto;
extern const struct bpf_func_proto bpf_event_output_data_proto;
extern const struct bpf_func_proto bpf_ringbuf_output_proto;
extern const struct bpf_func_proto bpf_ringbuf_reserve_proto;
extern const struct bpf_func_proto bpf_ringbuf_submit_proto;
extern const struct bpf_func_proto bpf_ringbuf_discard_proto;
extern const struct bpf_func_proto bpf_ringbuf_query_proto;
extern const struct bpf_func_proto bpf_skc_to_tcp6_sock_proto;
extern const struct bpf_func_proto bpf_skc_to_tcp_sock_proto;
extern const struct bpf_func_proto bpf_skc_to_tcp_timewait_sock_proto;
extern const struct bpf_func_proto bpf_skc_to_tcp_request_sock_proto;
extern const struct bpf_func_proto bpf_skc_to_udp6_sock_proto;
extern const struct bpf_func_proto bpf_copy_from_user_proto;
extern const struct bpf_func_proto bpf_snprintf_btf_proto;
extern const struct bpf_func_proto bpf_per_cpu_ptr_proto;
extern const struct bpf_func_proto bpf_this_cpu_ptr_proto;
extern const struct bpf_func_proto bpf_ktime_get_coarse_ns_proto;
extern const struct bpf_func_proto bpf_sock_from_file_proto;
extern const struct bpf_func_proto bpf_get_socket_ptr_cookie_proto;

const struct bpf_func_proto *bpf_tracing_func_proto(
	enum bpf_func_id func_id, const struct bpf_prog *prog);

const struct bpf_func_proto *tracing_prog_func_proto(
  enum bpf_func_id func_id, const struct bpf_prog *prog);

/* Shared helpers among cBPF and eBPF. */
void bpf_user_rnd_init_once(void);
u64 bpf_user_rnd_u32(u64 r1, u64 r2, u64 r3, u64 r4, u64 r5);
u64 bpf_get_raw_cpu_id(u64 r1, u64 r2, u64 r3, u64 r4, u64 r5);

#if defined(CONFIG_NET)
bool bpf_sock_common_is_valid_access(int off, int size,
				     enum bpf_access_type type,
				     struct bpf_insn_access_aux *info);
bool bpf_sock_is_valid_access(int off, int size, enum bpf_access_type type,
			      struct bpf_insn_access_aux *info);
u32 bpf_sock_convert_ctx_access(enum bpf_access_type type,
				const struct bpf_insn *si,
				struct bpf_insn *insn_buf,
				struct bpf_prog *prog,
				u32 *target_size);
#else
static inline bool bpf_sock_common_is_valid_access(int off, int size,
						   enum bpf_access_type type,
						   struct bpf_insn_access_aux *info)
{
	return false;
}
static inline bool bpf_sock_is_valid_access(int off, int size,
					    enum bpf_access_type type,
					    struct bpf_insn_access_aux *info)
{
	return false;
}
static inline u32 bpf_sock_convert_ctx_access(enum bpf_access_type type,
					      const struct bpf_insn *si,
					      struct bpf_insn *insn_buf,
					      struct bpf_prog *prog,
					      u32 *target_size)
{
	return 0;
}
#endif

#ifdef CONFIG_INET
struct sk_reuseport_kern {
	struct sk_buff *skb;
	struct sock *sk;
	struct sock *selected_sk;
	void *data_end;
	u32 hash;
	u32 reuseport_id;
	bool bind_inany;
};
bool bpf_tcp_sock_is_valid_access(int off, int size, enum bpf_access_type type,
				  struct bpf_insn_access_aux *info);

u32 bpf_tcp_sock_convert_ctx_access(enum bpf_access_type type,
				    const struct bpf_insn *si,
				    struct bpf_insn *insn_buf,
				    struct bpf_prog *prog,
				    u32 *target_size);

bool bpf_xdp_sock_is_valid_access(int off, int size, enum bpf_access_type type,
				  struct bpf_insn_access_aux *info);

u32 bpf_xdp_sock_convert_ctx_access(enum bpf_access_type type,
				    const struct bpf_insn *si,
				    struct bpf_insn *insn_buf,
				    struct bpf_prog *prog,
				    u32 *target_size);
#else
static inline bool bpf_tcp_sock_is_valid_access(int off, int size,
						enum bpf_access_type type,
						struct bpf_insn_access_aux *info)
{
	return false;
}

static inline u32 bpf_tcp_sock_convert_ctx_access(enum bpf_access_type type,
						  const struct bpf_insn *si,
						  struct bpf_insn *insn_buf,
						  struct bpf_prog *prog,
						  u32 *target_size)
{
	return 0;
}
static inline bool bpf_xdp_sock_is_valid_access(int off, int size,
						enum bpf_access_type type,
						struct bpf_insn_access_aux *info)
{
	return false;
}

static inline u32 bpf_xdp_sock_convert_ctx_access(enum bpf_access_type type,
						  const struct bpf_insn *si,
						  struct bpf_insn *insn_buf,
						  struct bpf_prog *prog,
						  u32 *target_size)
{
	return 0;
}
#endif /* CONFIG_INET */

enum bpf_text_poke_type {
	BPF_MOD_CALL,
	BPF_MOD_JUMP,
};

int bpf_arch_text_poke(void *ip, enum bpf_text_poke_type t,
		       void *addr1, void *addr2);

struct btf_id_set;
bool btf_id_set_contains(const struct btf_id_set *set, u32 id);

#endif /* _LINUX_BPF_H */<|MERGE_RESOLUTION|>--- conflicted
+++ resolved
@@ -21,10 +21,7 @@
 #include <linux/capability.h>
 #include <linux/sched/mm.h>
 #include <linux/slab.h>
-<<<<<<< HEAD
-=======
 #include <linux/percpu-refcount.h>
->>>>>>> 7aef27f0
 
 struct bpf_verifier_env;
 struct bpf_verifier_log;
@@ -570,11 +567,8 @@
 void notrace __bpf_prog_exit(struct bpf_prog *prog, u64 start);
 u64 notrace __bpf_prog_enter_sleepable(struct bpf_prog *prog);
 void notrace __bpf_prog_exit_sleepable(struct bpf_prog *prog, u64 start);
-<<<<<<< HEAD
-=======
 void notrace __bpf_tramp_enter(struct bpf_tramp_image *tr);
 void notrace __bpf_tramp_exit(struct bpf_tramp_image *tr);
->>>>>>> 7aef27f0
 
 struct bpf_ksym {
 	unsigned long		 start;
@@ -1115,11 +1109,7 @@
 		_ret;							\
 	 })
 
-<<<<<<< HEAD
-#define __BPF_PROG_RUN_ARRAY(array, ctx, func, check_non_null)	\
-=======
 #define __BPF_PROG_RUN_ARRAY(array, ctx, func, check_non_null, set_cg_storage)	\
->>>>>>> 7aef27f0
 	({						\
 		struct bpf_prog_array_item *_item;	\
 		struct bpf_prog *_prog;			\

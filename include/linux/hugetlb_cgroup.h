/*
 * Copyright IBM Corporation, 2012
 * Author Aneesh Kumar K.V <aneesh.kumar@linux.vnet.ibm.com>
 *
 * This program is free software; you can redistribute it and/or modify it
 * under the terms of version 2.1 of the GNU Lesser General Public License
 * as published by the Free Software Foundation.
 *
 * This program is distributed in the hope that it would be useful, but
 * WITHOUT ANY WARRANTY; without even the implied warranty of
 * MERCHANTABILITY or FITNESS FOR A PARTICULAR PURPOSE.
 *
 */

#ifndef _LINUX_HUGETLB_CGROUP_H
#define _LINUX_HUGETLB_CGROUP_H

#include <linux/mmdebug.h>

struct hugetlb_cgroup;
struct resv_map;
struct file_region;

#ifdef CONFIG_CGROUP_HUGETLB
/*
 * Minimum page order trackable by hugetlb cgroup.
 * At least 4 pages are necessary for all the tracking information.
 * The second tail page (hpage[SUBPAGE_INDEX_CGROUP]) is the fault
 * usage cgroup. The third tail page (hpage[SUBPAGE_INDEX_CGROUP_RSVD])
 * is the reservation usage cgroup.
 */
#define HUGETLB_CGROUP_MIN_ORDER order_base_2(__MAX_CGROUP_SUBPAGE_INDEX + 1)

enum hugetlb_memory_event {
	HUGETLB_MAX,
	HUGETLB_NR_MEMORY_EVENTS,
};

struct hugetlb_cgroup {
	struct cgroup_subsys_state css;

	/*
	 * the counter to account for hugepages from hugetlb.
	 */
	struct page_counter hugepage[HUGE_MAX_HSTATE];

	/*
	 * the counter to account for hugepage reservations from hugetlb.
	 */
	struct page_counter rsvd_hugepage[HUGE_MAX_HSTATE];

	atomic_long_t events[HUGE_MAX_HSTATE][HUGETLB_NR_MEMORY_EVENTS];
	atomic_long_t events_local[HUGE_MAX_HSTATE][HUGETLB_NR_MEMORY_EVENTS];

	/* Handle for "hugetlb.events" */
	struct cgroup_file events_file[HUGE_MAX_HSTATE];

	/* Handle for "hugetlb.events.local" */
	struct cgroup_file events_local_file[HUGE_MAX_HSTATE];
};

static inline struct hugetlb_cgroup *
__hugetlb_cgroup_from_page(struct page *page, bool rsvd)
{
	VM_BUG_ON_PAGE(!PageHuge(page), page);

	if (compound_order(page) < HUGETLB_CGROUP_MIN_ORDER)
		return NULL;
	if (rsvd)
		return (void *)page_private(page + SUBPAGE_INDEX_CGROUP_RSVD);
	else
		return (void *)page_private(page + SUBPAGE_INDEX_CGROUP);
}

static inline struct hugetlb_cgroup *hugetlb_cgroup_from_page(struct page *page)
{
	return __hugetlb_cgroup_from_page(page, false);
}

static inline struct hugetlb_cgroup *
hugetlb_cgroup_from_page_rsvd(struct page *page)
{
	return __hugetlb_cgroup_from_page(page, true);
}

static inline int __set_hugetlb_cgroup(struct page *page,
				       struct hugetlb_cgroup *h_cg, bool rsvd)
{
	VM_BUG_ON_PAGE(!PageHuge(page), page);

	if (compound_order(page) < HUGETLB_CGROUP_MIN_ORDER)
		return -1;
	if (rsvd)
		set_page_private(page + SUBPAGE_INDEX_CGROUP_RSVD,
				 (unsigned long)h_cg);
	else
		set_page_private(page + SUBPAGE_INDEX_CGROUP,
				 (unsigned long)h_cg);
	return 0;
}

static inline int set_hugetlb_cgroup(struct page *page,
				     struct hugetlb_cgroup *h_cg)
{
	return __set_hugetlb_cgroup(page, h_cg, false);
}

static inline int set_hugetlb_cgroup_rsvd(struct page *page,
					  struct hugetlb_cgroup *h_cg)
{
	return __set_hugetlb_cgroup(page, h_cg, true);
}

static inline bool hugetlb_cgroup_disabled(void)
{
	return !cgroup_subsys_enabled(hugetlb_cgrp_subsys);
}

static inline void hugetlb_cgroup_put_rsvd_cgroup(struct hugetlb_cgroup *h_cg)
{
	css_put(&h_cg->css);
}

static inline void resv_map_dup_hugetlb_cgroup_uncharge_info(
						struct resv_map *resv_map)
{
	if (resv_map->css)
		css_get(resv_map->css);
}

<<<<<<< HEAD
=======
static inline void resv_map_put_hugetlb_cgroup_uncharge_info(
						struct resv_map *resv_map)
{
	if (resv_map->css)
		css_put(resv_map->css);
}

>>>>>>> df0cc57e
extern int hugetlb_cgroup_charge_cgroup(int idx, unsigned long nr_pages,
					struct hugetlb_cgroup **ptr);
extern int hugetlb_cgroup_charge_cgroup_rsvd(int idx, unsigned long nr_pages,
					     struct hugetlb_cgroup **ptr);
extern void hugetlb_cgroup_commit_charge(int idx, unsigned long nr_pages,
					 struct hugetlb_cgroup *h_cg,
					 struct page *page);
extern void hugetlb_cgroup_commit_charge_rsvd(int idx, unsigned long nr_pages,
					      struct hugetlb_cgroup *h_cg,
					      struct page *page);
extern void hugetlb_cgroup_uncharge_page(int idx, unsigned long nr_pages,
					 struct page *page);
extern void hugetlb_cgroup_uncharge_page_rsvd(int idx, unsigned long nr_pages,
					      struct page *page);

extern void hugetlb_cgroup_uncharge_cgroup(int idx, unsigned long nr_pages,
					   struct hugetlb_cgroup *h_cg);
extern void hugetlb_cgroup_uncharge_cgroup_rsvd(int idx, unsigned long nr_pages,
						struct hugetlb_cgroup *h_cg);
extern void hugetlb_cgroup_uncharge_counter(struct resv_map *resv,
					    unsigned long start,
					    unsigned long end);

extern void hugetlb_cgroup_uncharge_file_region(struct resv_map *resv,
						struct file_region *rg,
						unsigned long nr_pages,
						bool region_del);

extern void hugetlb_cgroup_file_init(void) __init;
extern void hugetlb_cgroup_migrate(struct page *oldhpage,
				   struct page *newhpage);

#else
static inline void hugetlb_cgroup_uncharge_file_region(struct resv_map *resv,
						       struct file_region *rg,
						       unsigned long nr_pages,
						       bool region_del)
{
}

static inline struct hugetlb_cgroup *hugetlb_cgroup_from_page(struct page *page)
{
	return NULL;
}

static inline struct hugetlb_cgroup *
hugetlb_cgroup_from_page_resv(struct page *page)
{
	return NULL;
}

static inline struct hugetlb_cgroup *
hugetlb_cgroup_from_page_rsvd(struct page *page)
{
	return NULL;
}

static inline int set_hugetlb_cgroup(struct page *page,
				     struct hugetlb_cgroup *h_cg)
{
	return 0;
}

static inline int set_hugetlb_cgroup_rsvd(struct page *page,
					  struct hugetlb_cgroup *h_cg)
{
	return 0;
}

static inline bool hugetlb_cgroup_disabled(void)
{
	return true;
}

static inline void hugetlb_cgroup_put_rsvd_cgroup(struct hugetlb_cgroup *h_cg)
{
}

static inline void resv_map_dup_hugetlb_cgroup_uncharge_info(
						struct resv_map *resv_map)
{
}

<<<<<<< HEAD
=======
static inline void resv_map_put_hugetlb_cgroup_uncharge_info(
						struct resv_map *resv_map)
{
}

>>>>>>> df0cc57e
static inline int hugetlb_cgroup_charge_cgroup(int idx, unsigned long nr_pages,
					       struct hugetlb_cgroup **ptr)
{
	return 0;
}

static inline int hugetlb_cgroup_charge_cgroup_rsvd(int idx,
						    unsigned long nr_pages,
						    struct hugetlb_cgroup **ptr)
{
	return 0;
}

static inline void hugetlb_cgroup_commit_charge(int idx, unsigned long nr_pages,
						struct hugetlb_cgroup *h_cg,
						struct page *page)
{
}

static inline void
hugetlb_cgroup_commit_charge_rsvd(int idx, unsigned long nr_pages,
				  struct hugetlb_cgroup *h_cg,
				  struct page *page)
{
}

static inline void hugetlb_cgroup_uncharge_page(int idx, unsigned long nr_pages,
						struct page *page)
{
}

static inline void hugetlb_cgroup_uncharge_page_rsvd(int idx,
						     unsigned long nr_pages,
						     struct page *page)
{
}
static inline void hugetlb_cgroup_uncharge_cgroup(int idx,
						  unsigned long nr_pages,
						  struct hugetlb_cgroup *h_cg)
{
}

static inline void
hugetlb_cgroup_uncharge_cgroup_rsvd(int idx, unsigned long nr_pages,
				    struct hugetlb_cgroup *h_cg)
{
}

static inline void hugetlb_cgroup_uncharge_counter(struct resv_map *resv,
						   unsigned long start,
						   unsigned long end)
{
}

static inline void hugetlb_cgroup_file_init(void)
{
}

static inline void hugetlb_cgroup_migrate(struct page *oldhpage,
					  struct page *newhpage)
{
}

#endif  /* CONFIG_MEM_RES_CTLR_HUGETLB */
#endif<|MERGE_RESOLUTION|>--- conflicted
+++ resolved
@@ -128,8 +128,6 @@
 		css_get(resv_map->css);
 }
 
-<<<<<<< HEAD
-=======
 static inline void resv_map_put_hugetlb_cgroup_uncharge_info(
 						struct resv_map *resv_map)
 {
@@ -137,7 +135,6 @@
 		css_put(resv_map->css);
 }
 
->>>>>>> df0cc57e
 extern int hugetlb_cgroup_charge_cgroup(int idx, unsigned long nr_pages,
 					struct hugetlb_cgroup **ptr);
 extern int hugetlb_cgroup_charge_cgroup_rsvd(int idx, unsigned long nr_pages,
@@ -221,14 +218,11 @@
 {
 }
 
-<<<<<<< HEAD
-=======
 static inline void resv_map_put_hugetlb_cgroup_uncharge_info(
 						struct resv_map *resv_map)
 {
 }
 
->>>>>>> df0cc57e
 static inline int hugetlb_cgroup_charge_cgroup(int idx, unsigned long nr_pages,
 					       struct hugetlb_cgroup **ptr)
 {

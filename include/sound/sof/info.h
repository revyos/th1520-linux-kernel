/* SPDX-License-Identifier: (GPL-2.0 OR BSD-3-Clause) */
/*
 * This file is provided under a dual BSD/GPLv2 license.  When using or
 * redistributing this file, you may do so under either license.
 *
 * Copyright(c) 2018 Intel Corporation. All rights reserved.
 */

#ifndef __INCLUDE_SOUND_SOF_INFO_H__
#define __INCLUDE_SOUND_SOF_INFO_H__

#include <sound/sof/header.h>
#include <sound/sof/stream.h>

/*
 * Firmware boot and version
 */

#define SOF_IPC_MAX_ELEMS	16

/*
 * Firmware boot info flag bits (64-bit)
 */
#define SOF_IPC_INFO_BUILD		BIT(0)
#define SOF_IPC_INFO_LOCKS		BIT(1)
#define SOF_IPC_INFO_LOCKSV		BIT(2)
#define SOF_IPC_INFO_GDB		BIT(3)

/* extended data types that can be appended onto end of sof_ipc_fw_ready */
enum sof_ipc_ext_data {
<<<<<<< HEAD
	SOF_IPC_EXT_DMA_BUFFER = 0,
	SOF_IPC_EXT_WINDOW,
	SOF_IPC_EXT_CC_INFO,
=======
	SOF_IPC_EXT_UNUSED		= 0,
	SOF_IPC_EXT_WINDOW		= 1,
	SOF_IPC_EXT_CC_INFO		= 2,
>>>>>>> 04d5ce62
};

/* FW version - SOF_IPC_GLB_VERSION */
struct sof_ipc_fw_version {
	struct sof_ipc_hdr hdr;
	uint16_t major;
	uint16_t minor;
	uint16_t micro;
	uint16_t build;
	uint8_t date[12];
	uint8_t time[10];
	uint8_t tag[6];
	uint32_t abi_version;

	/* reserved for future use */
	uint32_t reserved[4];
} __packed;

/* FW ready Message - sent by firmware when boot has completed */
struct sof_ipc_fw_ready {
	struct sof_ipc_cmd_hdr hdr;
	uint32_t dspbox_offset;	 /* dsp initiated IPC mailbox */
	uint32_t hostbox_offset; /* host initiated IPC mailbox */
	uint32_t dspbox_size;
	uint32_t hostbox_size;
	struct sof_ipc_fw_version version;

	/* Miscellaneous flags */
	uint64_t flags;

	/* reserved for future use */
	uint32_t reserved[4];
} __packed;

/*
 * Extended Firmware data. All optional, depends on platform/arch.
 */
enum sof_ipc_region {
	SOF_IPC_REGION_DOWNBOX	= 0,
	SOF_IPC_REGION_UPBOX,
	SOF_IPC_REGION_TRACE,
	SOF_IPC_REGION_DEBUG,
	SOF_IPC_REGION_STREAM,
	SOF_IPC_REGION_REGS,
	SOF_IPC_REGION_EXCEPTION,
};

struct sof_ipc_ext_data_hdr {
	struct sof_ipc_cmd_hdr hdr;
	uint32_t type;		/**< SOF_IPC_EXT_ */
} __packed;

struct sof_ipc_window_elem {
	struct sof_ipc_hdr hdr;
	uint32_t type;		/**< SOF_IPC_REGION_ */
	uint32_t id;		/**< platform specific - used to map to host memory */
	uint32_t flags;		/**< R, W, RW, etc - to define */
	uint32_t size;		/**< size of region in bytes */
	/* offset in window region as windows can be partitioned */
	uint32_t offset;
} __packed;

/* extended data memory windows for IPC, trace and debug */
struct sof_ipc_window {
	struct sof_ipc_ext_data_hdr ext_hdr;
	uint32_t num_windows;
	struct sof_ipc_window_elem window[];
}  __packed;

struct sof_ipc_cc_version {
	struct sof_ipc_ext_data_hdr ext_hdr;
	uint32_t major;
	uint32_t minor;
	uint32_t micro;

	/* reserved for future use */
	uint32_t reserved[4];

	char name[16]; /* null terminated compiler name */
	char optim[4]; /* null terminated compiler -O flag value */
	char desc[]; /* null terminated compiler description */
} __packed;

#endif<|MERGE_RESOLUTION|>--- conflicted
+++ resolved
@@ -28,15 +28,9 @@
 
 /* extended data types that can be appended onto end of sof_ipc_fw_ready */
 enum sof_ipc_ext_data {
-<<<<<<< HEAD
-	SOF_IPC_EXT_DMA_BUFFER = 0,
-	SOF_IPC_EXT_WINDOW,
-	SOF_IPC_EXT_CC_INFO,
-=======
 	SOF_IPC_EXT_UNUSED		= 0,
 	SOF_IPC_EXT_WINDOW		= 1,
 	SOF_IPC_EXT_CC_INFO		= 2,
->>>>>>> 04d5ce62
 };
 
 /* FW version - SOF_IPC_GLB_VERSION */

/* SPDX-License-Identifier: GPL-2.0 WITH Linux-syscall-note */
/*
 * Header file for the io_uring interface.
 *
 * Copyright (C) 2019 Jens Axboe
 * Copyright (C) 2019 Christoph Hellwig
 */
#ifndef LINUX_IO_URING_H
#define LINUX_IO_URING_H

#include <linux/fs.h>
#include <linux/types.h>

/*
 * IO submission data structure (Submission Queue Entry)
 */
struct io_uring_sqe {
	__u8	opcode;		/* type of operation for this sqe */
	__u8	flags;		/* IOSQE_ flags */
	__u16	ioprio;		/* ioprio for the request */
	__s32	fd;		/* file descriptor to do IO on */
	union {
		__u64	off;	/* offset into file */
		__u64	addr2;
	};
	__u64	addr;		/* pointer to buffer or iovecs */
	__u32	len;		/* buffer size or number of iovecs */
	union {
		__kernel_rwf_t	rw_flags;
		__u32		fsync_flags;
		__u16		poll_events;
		__u32		sync_range_flags;
		__u32		msg_flags;
		__u32		timeout_flags;
		__u32		accept_flags;
		__u32		cancel_flags;
	};
	__u64	user_data;	/* data to be passed back at completion time */
	union {
		__u16	buf_index;	/* index into fixed buffers, if used */
		__u64	__pad2[3];
	};
};

/*
 * sqe->flags
 */
#define IOSQE_FIXED_FILE	(1U << 0)	/* use fixed fileset */
#define IOSQE_IO_DRAIN		(1U << 1)	/* issue after inflight IO */
#define IOSQE_IO_LINK		(1U << 2)	/* links next sqe */
#define IOSQE_IO_HARDLINK	(1U << 3)	/* like LINK, but stronger */

/*
 * io_uring_setup() flags
 */
#define IORING_SETUP_IOPOLL	(1U << 0)	/* io_context is polled */
#define IORING_SETUP_SQPOLL	(1U << 1)	/* SQ poll thread */
#define IORING_SETUP_SQ_AFF	(1U << 2)	/* sq_thread_cpu is valid */
#define IORING_SETUP_CQSIZE	(1U << 3)	/* app defines CQ size */

<<<<<<< HEAD
#define IORING_OP_NOP		0
#define IORING_OP_READV		1
#define IORING_OP_WRITEV	2
#define IORING_OP_FSYNC		3
#define IORING_OP_READ_FIXED	4
#define IORING_OP_WRITE_FIXED	5
#define IORING_OP_POLL_ADD	6
#define IORING_OP_POLL_REMOVE	7
#define IORING_OP_SYNC_FILE_RANGE	8
#define IORING_OP_SENDMSG	9
#define IORING_OP_RECVMSG	10
#define IORING_OP_TIMEOUT	11
#define IORING_OP_TIMEOUT_REMOVE	12
#define IORING_OP_ACCEPT	13
#define IORING_OP_ASYNC_CANCEL	14
#define IORING_OP_LINK_TIMEOUT	15
#define IORING_OP_CONNECT	16
=======
enum {
	IORING_OP_NOP,
	IORING_OP_READV,
	IORING_OP_WRITEV,
	IORING_OP_FSYNC,
	IORING_OP_READ_FIXED,
	IORING_OP_WRITE_FIXED,
	IORING_OP_POLL_ADD,
	IORING_OP_POLL_REMOVE,
	IORING_OP_SYNC_FILE_RANGE,
	IORING_OP_SENDMSG,
	IORING_OP_RECVMSG,
	IORING_OP_TIMEOUT,
	IORING_OP_TIMEOUT_REMOVE,
	IORING_OP_ACCEPT,
	IORING_OP_ASYNC_CANCEL,
	IORING_OP_LINK_TIMEOUT,
	IORING_OP_CONNECT,

	/* this goes last, obviously */
	IORING_OP_LAST,
};
>>>>>>> a7196caf

/*
 * sqe->fsync_flags
 */
#define IORING_FSYNC_DATASYNC	(1U << 0)

/*
 * sqe->timeout_flags
 */
#define IORING_TIMEOUT_ABS	(1U << 0)

/*
 * IO completion data structure (Completion Queue Entry)
 */
struct io_uring_cqe {
	__u64	user_data;	/* sqe->data submission passed back */
	__s32	res;		/* result code for this event */
	__u32	flags;
};

/*
 * Magic offsets for the application to mmap the data it needs
 */
#define IORING_OFF_SQ_RING		0ULL
#define IORING_OFF_CQ_RING		0x8000000ULL
#define IORING_OFF_SQES			0x10000000ULL

/*
 * Filled with the offset for mmap(2)
 */
struct io_sqring_offsets {
	__u32 head;
	__u32 tail;
	__u32 ring_mask;
	__u32 ring_entries;
	__u32 flags;
	__u32 dropped;
	__u32 array;
	__u32 resv1;
	__u64 resv2;
};

/*
 * sq_ring->flags
 */
#define IORING_SQ_NEED_WAKEUP	(1U << 0) /* needs io_uring_enter wakeup */

struct io_cqring_offsets {
	__u32 head;
	__u32 tail;
	__u32 ring_mask;
	__u32 ring_entries;
	__u32 overflow;
	__u32 cqes;
	__u64 resv[2];
};

/*
 * io_uring_enter(2) flags
 */
#define IORING_ENTER_GETEVENTS	(1U << 0)
#define IORING_ENTER_SQ_WAKEUP	(1U << 1)

/*
 * Passed in for io_uring_setup(2). Copied back with updated info on success
 */
struct io_uring_params {
	__u32 sq_entries;
	__u32 cq_entries;
	__u32 flags;
	__u32 sq_thread_cpu;
	__u32 sq_thread_idle;
	__u32 features;
	__u32 resv[4];
	struct io_sqring_offsets sq_off;
	struct io_cqring_offsets cq_off;
};

/*
 * io_uring_params->features flags
 */
#define IORING_FEAT_SINGLE_MMAP		(1U << 0)
#define IORING_FEAT_NODROP		(1U << 1)
#define IORING_FEAT_SUBMIT_STABLE	(1U << 2)

/*
 * io_uring_register(2) opcodes and arguments
 */
#define IORING_REGISTER_BUFFERS		0
#define IORING_UNREGISTER_BUFFERS	1
#define IORING_REGISTER_FILES		2
#define IORING_UNREGISTER_FILES		3
#define IORING_REGISTER_EVENTFD		4
#define IORING_UNREGISTER_EVENTFD	5
#define IORING_REGISTER_FILES_UPDATE	6

struct io_uring_files_update {
	__u32 offset;
	__s32 *fds;
};

#endif<|MERGE_RESOLUTION|>--- conflicted
+++ resolved
@@ -58,25 +58,6 @@
 #define IORING_SETUP_SQ_AFF	(1U << 2)	/* sq_thread_cpu is valid */
 #define IORING_SETUP_CQSIZE	(1U << 3)	/* app defines CQ size */
 
-<<<<<<< HEAD
-#define IORING_OP_NOP		0
-#define IORING_OP_READV		1
-#define IORING_OP_WRITEV	2
-#define IORING_OP_FSYNC		3
-#define IORING_OP_READ_FIXED	4
-#define IORING_OP_WRITE_FIXED	5
-#define IORING_OP_POLL_ADD	6
-#define IORING_OP_POLL_REMOVE	7
-#define IORING_OP_SYNC_FILE_RANGE	8
-#define IORING_OP_SENDMSG	9
-#define IORING_OP_RECVMSG	10
-#define IORING_OP_TIMEOUT	11
-#define IORING_OP_TIMEOUT_REMOVE	12
-#define IORING_OP_ACCEPT	13
-#define IORING_OP_ASYNC_CANCEL	14
-#define IORING_OP_LINK_TIMEOUT	15
-#define IORING_OP_CONNECT	16
-=======
 enum {
 	IORING_OP_NOP,
 	IORING_OP_READV,
@@ -99,7 +80,6 @@
 	/* this goes last, obviously */
 	IORING_OP_LAST,
 };
->>>>>>> a7196caf
 
 /*
  * sqe->fsync_flags
